<%namespace file="/galaxy_client_app.mako" import="get_user_json" />

## ----------------------------------------------------------------------------
<%!
    def inherit(context):
        if context.get('use_panels'):
            return '/webapps/galaxy/base_panels.mako'
        else:
            return '/base.mako'
%>
<%inherit file="${inherit(context)}"/>

<%def name="init()">
<%
    self.has_left_panel=False
    self.has_right_panel=False
    self.message_box_visible=False
%>
</%def>

## ----------------------------------------------------------------------------
<%def name="body()">
    ${center_panel()}
</%def>

## ----------------------------------------------------------------------------
<%def name="title()">
    ${history[ 'name' ]}
</%def>

## ----------------------------------------------------------------------------
<%def name="stylesheets()">
${parent.stylesheets()}
<style>
%if not use_panels:
    body, html {
        margin: 0px;
        padding: 0px;
    }
%endif
#header {
    background-color: white;
    border-bottom: 1px solid #DDD;
    width: 100%;
    height: 48px;
}
#history-view-controls {
    margin: 10px 10px 10px 10px;
}
.history-panel {
    /* this and the height of #header above are way too tweaky */
    margin-top: 18px;
}
.history-title {
    font-size: 120%;
}
.history-title input {
    font-size: 100%;
}
a.btn {
    text-decoration: none;
}
</style>
</%def>

## ----------------------------------------------------------------------------
<%def name="javascripts()">
    ${parent.javascripts()}
</%def>

## ----------------------------------------------------------------------------
<%def name="center_panel()">
<%
    imp_with_deleted_url = h.url_for( controller='history', action='imp', id=history[ 'id' ], all_datasets=True )
    imp_without_deleted_url = h.url_for( controller='history', action='imp', id=history[ 'id' ] )

    structure_url = h.url_for( controller='history', action='display_structured', id=history[ 'id' ] )

    switch_to_url = h.url_for( controller='history', action='switch_to_history', hist_id=history[ 'id' ] )

    show_deleted = context.get( 'show_deleted', None )
    show_hidden  = context.get( 'show_hidden',  None )

    user_is_owner_json = 'true' if user_is_owner else 'false'
    show_deleted_json  = h.dumps( show_deleted )
    show_hidden_json   = h.dumps( show_hidden )
%>

<div id="header" class="clear">
    <div id="history-view-controls">
        <div class="pull-left">
            %if not history[ 'purged' ]:
                %if not user_is_owner:
                    <button id="import" class="btn btn-default"></button>
                %elif not history_is_current:
                    <button id="switch" class="btn btn-default">${ _( 'Switch to this history' ) }</button>
                %endif
                <a id="structure" href="${ structure_url }" class="btn btn-default">${ _( 'Show structure' ) }</a>
            %endif
        </div>
        <div class="pull-right">
            <button id="toggle-deleted" class="btn btn-default"></button>
            <button id="toggle-hidden" class="btn btn-default"></button>
        </div>
    </div>
</div>

<div id="history-${ history[ 'id' ] }" class="history-panel unified-panel-body" style="overflow: auto;"></div>

<script type="text/javascript">

    function setUpBehaviors(){

        $( '#toggle-deleted' ).modeButton({
            initialMode : "${ 'showing_deleted' if show_deleted else 'not_showing_deleted' }",
            modes: [
                { mode: 'showing_deleted',      html: _l( 'Exclude deleted' ) },
                { mode: 'not_showing_deleted',  html: _l( 'Include deleted' ) }
            ]
        }).click( function(){
            // allow the 'include/exclude deleted' button to control whether the 'import' button includes deleted
            //  datasets when importing or not; when deleted datasets are shown, they'll be imported
            $( '#import' ).modeButton( 'setMode',
                $( this ).modeButton( 'current' ) === 'showing_deleted'? 'with_deleted': 'without_deleted' );
        });

        $( '#toggle-hidden' ).modeButton({
            initialMode : "${ 'showing_hidden' if show_hidden else 'not_showing_hidden' }",
            modes: [
                { mode: 'showing_hidden',     html: _l( 'Exclude hidden' ) },
                { mode: 'not_showing_hidden', html: _l( 'Include hidden' ) }
            ]
        });

        $( '#switch' ).click( function( ev ){
            //##HACK:ity hack hack
            //##TODO: remove when out of iframe
            var hpanel = Galaxy.currHistoryPanel
                      || ( top.Galaxy && top.Galaxy.currHistoryPanel )? top.Galaxy.currHistoryPanel : null;
            if( hpanel ){
                hpanel.switchToHistory( "${ history[ 'id' ] }" );
            } else {
                window.location = "${ switch_to_url }";
            }
        });

        $( '#import' ).modeButton({
            switchModesOnClick : false,
            initialMode : "${ 'with_deleted' if show_deleted else 'without_deleted' }",
            modes: [
                { mode: 'with_deleted', html: _l( 'Import with deleted datasets and start using history' ),
                    onclick: function importWithDeleted(){
                        window.location = '${imp_with_deleted_url}';
                    }
                },
                { mode: 'without_deleted', html: _l( 'Import and start using history' ),
                    onclick: function importWithoutDeleted(){
                        window.location = '${imp_without_deleted_url}';
                    }
                }
            ]
        });
    }

    // use_panels effects where the the center_panel() is rendered:
    //  w/o it renders to the body, w/ it renders to #center - we need to adjust a few things for scrolling to work
    var hasMasthead  = ${ 'true' if use_panels else 'false' },
        userIsOwner  = ${ 'true' if user_is_owner else 'false' },
        isCurrent    = ${ 'true' if history_is_current else 'false' },
        historyJSON  = ${ h.dumps( history ) },
        contentsJSON = ${ h.dumps( contents ) },
        panelToUse   = ( userIsOwner )?
//TODO: change class names
            ({ location: 'mvc/history/history-panel-edit',  className: 'HistoryPanelEdit' }):
            ({ location: 'mvc/history/history-panel',       className: 'HistoryPanel' });

    require.config({
        baseUrl : "${h.url_for( '/static/scripts' )}",
        paths   : {
            'jquery' : 'libs/jquery/jquery'
        },
        urlArgs: 'v=${app.server_starttime}'
    })([
        'mvc/user/user-model',
        panelToUse.location,
        'utils/localization',
        'ui/mode-button'
    ], function( user, panelMod, _l ){
        $(function(){
            setUpBehaviors();
            if( hasMasthead ){
                $( '#center' ).css( 'overflow', 'auto' );
            }

            var panelClass = panelMod[ panelToUse.className ],
                // history module is already in the dpn chain from the panel. We can re-scope it here.
<<<<<<< HEAD
                HISTORY = require( 'mvc/history/history-model' ),
                historyModel = new HISTORY.History( historyJSON, hdaJSON );
=======
                historyModel = require( 'mvc/history/history-model' ),
                history = new historyModel.History( historyJSON, contentsJSON );
>>>>>>> 3feaedbf

            window.historyPanel = new panelClass({
                show_deleted    : ${show_deleted_json},
                show_hidden     : ${show_hidden_json},
                purgeAllowed    : Galaxy.config.allow_user_dataset_purge,
                el              : $( "#history-" + historyJSON.id ),
                $scrollContainer: hasMasthead? function(){ return this.$el.parent(); } : undefined,
                model           : historyModel
            }).render();

            $( '#toggle-deleted' ).on( 'click', function(){
                historyPanel.toggleShowDeleted();
            });
            $( '#toggle-hidden' ).on( 'click', function(){
                historyPanel.toggleShowHidden();
            });
        });
    });
</script>

</%def><|MERGE_RESOLUTION|>--- conflicted
+++ resolved
@@ -194,13 +194,8 @@
 
             var panelClass = panelMod[ panelToUse.className ],
                 // history module is already in the dpn chain from the panel. We can re-scope it here.
-<<<<<<< HEAD
                 HISTORY = require( 'mvc/history/history-model' ),
                 historyModel = new HISTORY.History( historyJSON, hdaJSON );
-=======
-                historyModel = require( 'mvc/history/history-model' ),
-                history = new historyModel.History( historyJSON, contentsJSON );
->>>>>>> 3feaedbf
 
             window.historyPanel = new panelClass({
                 show_deleted    : ${show_deleted_json},
