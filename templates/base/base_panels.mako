--- conflicted
+++ resolved
@@ -103,7 +103,7 @@
 
         ## relative href for site root
         <link rel="index" href="${ h.url_for( '/' ) }"/>
-        
+
         ${self.stylesheets()}
 
         ## Normally, we'd put all the javascripts at the bottom of the <body>
@@ -137,31 +137,27 @@
             </noscript>
         %endif
         <div id="everything">
-            
+
             ## Background displays first
             <div id="background"></div>
-            
+
             ## Layer iframes over backgrounds
             ${self.masthead()}
-<<<<<<< HEAD
 
-=======
-            
->>>>>>> d9e45ef9
             %if self.message_box_visible:
                 <div id="messagebox" class="alert alert-${app.config.message_box_class} rounded-0 m-0 p-2">
                     ${app.config.message_box_content}
                 </div>
             %endif
-            
+
             %if self.show_inactivity_warning:
                 <div id="inactivebox" class="alert alert-warning rounded-0 m-0 p-2">
                     ${app.config.inactivity_box_content} <a href="${h.url_for( controller='user', action='resend_verification' )}">Resend verification.</a>
                 </div>
             %endif
-            
+
             ${self.overlay(visible=self.overlay_visible)}
-            
+
             <div id="columns" class="d-flex">
                 %if self.has_left_panel:
                     <div id="left" style="overflow: auto;">
