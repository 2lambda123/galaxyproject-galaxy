--- conflicted
+++ resolved
@@ -100,13 +100,10 @@
                             start = word.start
                         end = word.end
                         break
-<<<<<<< HEAD
-            result.addEntity(entity["Type"], text, None, None, "relevance", float(entity["Score"]), start, None)  #AMP-636 removed startOffset=endOffset=end=None
-=======
             
             if clean_text(entity_type) not in ignore_cats_list:
-                result.addEntity(entity_type, text, int(entity["BeginOffset"]), int(entity["EndOffset"]), "relevance", float(entity["Score"]), start, end)
->>>>>>> 4c890c5d
+                result.addEntity(entity_type, text, None, None, "relevance", float(entity["Score"]), start, None)  #AMP-636 removed startOffset=endOffset=end=None
+
 
 
 
