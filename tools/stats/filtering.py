#!/usr/bin/env python
# This tool takes a tab-delimited text file as input and creates filters on columns based on certain properties.
# The tool will skip over invalid lines within the file, informing the user about the number of lines skipped.
from __future__ import division, print_function

import json
import re
import sys
from ast import Module, parse, walk

AST_NODE_TYPE_WHITELIST = [
    'Expr', 'Load', 'Str', 'Num', 'BoolOp', 'Compare', 'And', 'Eq', 'NotEq',
    'Or', 'GtE', 'LtE', 'Lt', 'Gt', 'BinOp', 'Add', 'Div', 'Sub', 'Mult', 'Mod',
    'Pow', 'LShift', 'GShift', 'BitAnd', 'BitOr', 'BitXor', 'UnaryOp', 'Invert',
<<<<<<< HEAD
    'Not', 'UAdd', 'USub', 'NotIn', 'In', 'Is', 'IsNot', 'List', 'Index',
    'Subscript',
=======
    'Not', 'NotIn', 'In', 'Is', 'IsNot', 'List', 'Index', 'Subscript', 'Constant',
>>>>>>> f27a6fa0
    # Further checks
    'Name', 'Call', 'Attribute',
]


BUILTIN_AND_MATH_FUNCTIONS = 'abs|all|any|bin|chr|cmp|complex|divmod|float|hex|int|len|long|max|min|oct|ord|pow|range|reversed|round|sorted|str|sum|type|unichr|unicode|log|exp|sqrt|ceil|floor'.split('|')
STRING_AND_LIST_METHODS = [name for name in dir('') + dir([]) if not name.startswith('_')]
VALID_FUNCTIONS = BUILTIN_AND_MATH_FUNCTIONS + STRING_AND_LIST_METHODS


def __check_name(ast_node):
    name = ast_node.id
    if re.match(r'^c\d+$', name):
        return True
    return name in VALID_FUNCTIONS


def __check_attribute(ast_node):
    attribute_name = ast_node.attr
    if attribute_name not in STRING_AND_LIST_METHODS:
        return False
    return True


def __check_call(ast_node):
    # If we are calling a function or method, it better be a math,
    # string or list function.
    ast_func = ast_node.func
    ast_func_class = ast_func.__class__.__name__
    if ast_func_class == 'Name':
        if ast_func.id not in BUILTIN_AND_MATH_FUNCTIONS:
            return False
    elif ast_func_class == 'Attribute':
        if not __check_attribute(ast_func):
            return False
    else:
        return False

    return True


def check_expression(text):
    """

    >>> check_expression("c1=='chr1' and c3-c2>=2000 and c6=='+'")
    True
    >>> check_expression("eval('1+1')")
    False
    >>> check_expression("import sys")
    False
    >>> check_expression("[].__str__")
    False
    >>> check_expression("__builtins__")
    False
    >>> check_expression("'x' in globals")
    False
    >>> check_expression("'x' in [1,2,3]")
    True
    >>> check_expression("c3=='chr1' and c5>5")
    True
    >>> check_expression("c3=='chr1' and c5>-5 and c5<+5")  # Unary +/-
    True
    >>> check_expression("c3=='chr1' and d5>5")  # Invalid d5 reference
    False
    >>> check_expression("c3=='chr1' and c5>5 or exec")
    False
    >>> check_expression("type(c1) != type(1)")
    True
    >>> check_expression("c1.split(',')[1] == '1'")
    True
    >>> check_expression("exec 1")
    False
    >>> check_expression("str(c2) in [\\\"a\\\",\\\"b\\\"]")
    True
    """
    try:
        module = parse(text)
    except SyntaxError:
        return False

    if not isinstance(module, Module):
        return False
    statements = module.body
    if not len(statements) == 1:
        return False
    expression = statements[0]
    if expression.__class__.__name__ != 'Expr':
        return False

    for ast_node in walk(expression):
        ast_node_class = ast_node.__class__.__name__

        # Toss out everything that is not a "simple" expression,
        # imports, error handling, etc...
        if ast_node_class not in AST_NODE_TYPE_WHITELIST:
            return False

        # White-list more potentially dangerous types AST elements.
        if ast_node_class == 'Name':
            # In order to prevent loading 'exec', 'eval', etc...
            # put string restriction on names allowed.
            if not __check_name(ast_node):
                return False
        # Check only valid, white-listed functions are called.
        elif ast_node_class == 'Call':
            if not __check_call(ast_node):
                return False
        # Check only valid, white-listed attributes are accessed
        elif ast_node_class == 'Attribute':
            if not __check_attribute(ast_node):
                return False

    return True


def get_operands(filter_condition):
    # Note that the order of all_operators is important
    items_to_strip = ['+', '-', '**', '*', '//', '/', '%', '<<', '>>', '&', '|', '^', '~', '<=', '<', '>=', '>', '==', '!=', '<>', ' and ', ' or ', ' not ', ' is ', ' is not ', ' in ', ' not in ']
    for item in items_to_strip:
        if filter_condition.find(item) >= 0:
            filter_condition = filter_condition.replace(item, ' ')
    operands = set(filter_condition.split(' '))
    return operands


def stop_err(msg):
    sys.stderr.write(msg)
    sys.exit()


in_fname = sys.argv[1]
out_fname = sys.argv[2]
with open(sys.argv[3], "r") as f:
    inputs = json.load(f)
cond_text = inputs["cond"]
try:
    in_columns = int(sys.argv[4])
    assert sys.argv[5]  # check to see that the column types variable isn't null
    in_column_types = sys.argv[5].split(',')
except Exception:
    stop_err("Data does not appear to be tabular.  This tool can only be used with tab-delimited data.")
num_header_lines = int(sys.argv[6])

# Unescape if input has been escaped
mapped_str = {
    '__lt__': '<',
    '__le__': '<=',
    '__eq__': '==',
    '__ne__': '!=',
    '__gt__': '>',
    '__ge__': '>=',
    '__sq__': '\'',
    '__dq__': '"',
    '__ob__': '[',
    '__cb__': ']',
}
for key, value in mapped_str.items():
    cond_text = cond_text.replace(key, value)

# Attempt to determine if the condition includes executable stuff and, if so, exit
secured = dir()
operands = get_operands(cond_text)
for operand in operands:
    try:
        check = int(operand)
    except ValueError:
        if operand in secured:
            stop_err("Illegal value '%s' in condition '%s'" % (operand, cond_text))

if not check_expression(cond_text):
    stop_err("Illegal/invalid in condition '%s'" % (cond_text))

# Work out which columns are used in the filter (save using 1 based counting)
used_cols = sorted(set(int(match.group()[1:])
                   for match in re.finditer(r'c(\d)+', cond_text)))
largest_col_index = max(used_cols)

# Prepare the column variable names and wrappers for column data types. Only
# cast columns used in the filter.
cols, type_casts = [], []
for col in range(1, largest_col_index + 1):
    col_name = "c%d" % col
    cols.append(col_name)
    col_type = in_column_types[col - 1]
    if col in used_cols:
        type_cast = "%s(%s)" % (col_type, col_name)
    else:
        # If we don't use this column, don't cast it.
        # Otherwise we get errors on things like optional integer columns.
        type_cast = col_name
    type_casts.append(type_cast)

col_str = ', '.join(cols)    # 'c1, c2, c3, c4'
type_cast_str = ', '.join(type_casts)  # 'str(c1), int(c2), int(c3), str(c4)'
assign = "%s, = line.split( '\\t' )[:%i]" % (col_str, largest_col_index)
wrap = "%s = %s" % (col_str, type_cast_str)
skipped_lines = 0
invalid_lines = 0
first_invalid_line = 0
invalid_line = None
lines_kept = 0
total_lines = 0
out = open(out_fname, 'wt')

# Read and filter input file, skipping invalid lines
code = '''
for i, line in enumerate( open( in_fname ) ):
    total_lines += 1
    line = line.rstrip( '\\r\\n' )

    if i < num_header_lines:
        lines_kept += 1
        print( line, file=out )
        continue

    if not line or line.startswith( '#' ):
        skipped_lines += 1
        continue
    try:
        %s
        %s
        if %s:
            lines_kept += 1
            print( line, file=out )
    except Exception:
        invalid_lines += 1
        if not invalid_line:
            first_invalid_line = i + 1
            invalid_line = line
''' % (assign, wrap, cond_text)
valid_filter = True
try:
    exec(code)
except Exception as e:
    out.close()
    if str(e).startswith('invalid syntax'):
        valid_filter = False
        stop_err('Filter condition "%s" likely invalid. See tool tips, syntax and examples.' % cond_text)
    else:
        stop_err(str(e))

if valid_filter:
    out.close()
    valid_lines = total_lines - skipped_lines
    print('Filtering with %s, ' % cond_text)
    if valid_lines > 0:
        print('kept %4.2f%% of %d valid lines (%d total lines).' % (100.0 * lines_kept / valid_lines, valid_lines, total_lines))
    else:
        print('Possible invalid filter condition "%s" or non-existent column referenced. See tool tips, syntax and examples.' % cond_text)
    if invalid_lines:
        print('Skipped %d invalid line(s) starting at line #%d: "%s"' % (invalid_lines, first_invalid_line, invalid_line))
    if skipped_lines:
        print('Skipped %i comment (starting with #) or blank line(s)' % skipped_lines)<|MERGE_RESOLUTION|>--- conflicted
+++ resolved
@@ -12,12 +12,8 @@
     'Expr', 'Load', 'Str', 'Num', 'BoolOp', 'Compare', 'And', 'Eq', 'NotEq',
     'Or', 'GtE', 'LtE', 'Lt', 'Gt', 'BinOp', 'Add', 'Div', 'Sub', 'Mult', 'Mod',
     'Pow', 'LShift', 'GShift', 'BitAnd', 'BitOr', 'BitXor', 'UnaryOp', 'Invert',
-<<<<<<< HEAD
     'Not', 'UAdd', 'USub', 'NotIn', 'In', 'Is', 'IsNot', 'List', 'Index',
-    'Subscript',
-=======
-    'Not', 'NotIn', 'In', 'Is', 'IsNot', 'List', 'Index', 'Subscript', 'Constant',
->>>>>>> f27a6fa0
+    'Subscript', 'Constant',
     # Further checks
     'Name', 'Call', 'Attribute',
 ]
