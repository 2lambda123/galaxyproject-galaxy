--- conflicted
+++ resolved
@@ -68,14 +68,9 @@
           key: gxy-venv-${{ runner.os }}-${{ steps.full-python-version.outputs.version }}-${{ hashFiles('galaxy root/requirements.txt') }}-integration-selenium
       - uses: actions/setup-node@v3
         with:
-<<<<<<< HEAD
           node-version: '18.12.1'
           cache: 'yarn'
           cache-dependency-path: 'galaxy root/client/yarn.lock'
-      - uses: nanasess/setup-chromedriver@v1
-=======
-          yarn-lock-file: 'galaxy root/client/yarn.lock'
->>>>>>> 075e6307
       - name: Run tests
         run: ./run_tests.sh --coverage -integration test/integration_selenium
         working-directory: 'galaxy root'
