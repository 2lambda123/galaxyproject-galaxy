--- conflicted
+++ resolved
@@ -1,6 +1,5 @@
 #!/bin/sh
 
-<<<<<<< HEAD
 ### Run Galaxy using uwsgi.
 ###
 ### Compatibility options are implemented for the previous PasteScript based
@@ -17,10 +16,7 @@
 PID_FILE="${PID_FILE:-uwsgi.pid}"
 LOG_FILE="${LOG_FILE:-uwsgi.log}"
 
-cd `dirname $0`
-=======
 cd "$(dirname "$0")"
->>>>>>> f1f20d9e
 
 # If there is a file that defines a shell environment specific to this
 # instance of Galaxy, source the file.
@@ -56,7 +52,6 @@
             stop_daemon_arg_set=1
             shift
             ;;
-<<<<<<< HEAD
         --restart)
             # --reload does a gracefull reload if multiple processes are
             # configured
@@ -68,16 +63,6 @@
             # --daemonize2 waits until after the application has loaded
             # to daemonize, thus it stops if any errors are found
             uwsgi_args="$uwsgi_args --daemonize2 $LOG_FILE --safe-pidfile $PID_FILE"
-=======
-        --daemon|--restart|restart)
-            if [ "$1" = "--restart" ]
-            then
-                paster_args="$paster_args restart"
-            else
-                paster_args="$paster_args $1"
-            fi
-
->>>>>>> f1f20d9e
             daemon_or_restart_arg_set=1
             shift
             ;;
@@ -136,7 +121,6 @@
 fi
 
 if [ -n "$GALAXY_RUN_ALL" ]; then
-<<<<<<< HEAD
     echo 'ERROR: $GALAXY_RUN_ALL is no longer supported. Configure multiple processes with uwsgi'
     echo 'https://wiki.galaxyproject.org/Admin/Config/Performance/Scaling'
     exit 1
@@ -152,38 +136,4 @@
     exit 1
 fi
 
-$UWSGI --ini-paste $GALAXY_CONFIG_FILE $uwsgi_args 
-=======
-    servers=$(sed -n 's/^\[server:\(.*\)\]/\1/  p' "$GALAXY_CONFIG_FILE" | xargs echo)
-    if [ -z "$stop_daemon_arg_set" -a -z "$daemon_or_restart_arg_set" ]; then
-        echo "ERROR: \$GALAXY_RUN_ALL cannot be used without the '--daemon', '--stop-daemon' or 'restart' arguments to run.sh"
-        exit 1
-    fi
-    for server in $servers; do
-        if [ -n "$wait_arg_set" -a -n "$daemon_or_restart_arg_set" ]; then
-            python ./scripts/paster.py serve "$GALAXY_CONFIG_FILE" --server-name="$server" --pid-file="$server.pid" --log-file="$server.log" $paster_args
-            while true; do
-                sleep 1
-                printf "."
-                # Grab the current pid from the pid file
-                if ! current_pid_in_file=$(cat "$server.pid"); then
-                    echo "A Galaxy process died, interrupting" >&2
-                    exit 1
-                fi
-                # Search for all pids in the logs and tail for the last one
-                latest_pid=$(egrep '^Starting server in PID [0-9]+\.$' "$server.log" -o | sed 's/Starting server in PID //g;s/\.$//g' | tail -n 1)
-                # If they're equivalent, then the current pid file agrees with our logs
-                # and we've succesfully started
-                [ -n "$latest_pid" ] && [ "$latest_pid" -eq "$current_pid_in_file" ] && break
-            done
-            echo
-        else
-            echo "Handling $server with log file $server.log..."
-            python ./scripts/paster.py serve "$GALAXY_CONFIG_FILE" --server-name="$server" --pid-file="$server.pid" --log-file="$server.log" $paster_args
-        fi
-    done
-else
-    # Handle only 1 server, whose name can be specified with --server-name parameter (defaults to "main")
-    python ./scripts/paster.py serve "$GALAXY_CONFIG_FILE" $paster_args
-fi
->>>>>>> f1f20d9e
+$UWSGI --ini-paste $GALAXY_CONFIG_FILE $uwsgi_args 