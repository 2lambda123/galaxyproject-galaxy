<?xml version='1.0' encoding='utf-8'?>
<toolbox>
  <section id="getextccc" name="Get CCC Data"> 
    <tool file="data_source/clinical_pathology_images.xml" />    
    <tool file="data_source/genomes.xml" /> 
	<tool file="data_source/rnaseq.xml" />    
  </section>
  <section id="getext" name="Get Data">
    <tool file="data_source/upload.xml" />
    <tool file="data_source/ucsc_tablebrowser.xml" />
    <tool file="data_source/ucsc_tablebrowser_test.xml" />
    <tool file="data_source/ucsc_tablebrowser_archaea.xml" />
    <tool file="data_source/ebi_sra.xml" />
    <tool file="data_source/microbial_import.xml" />
    <tool file="data_source/biomart.xml" />
    <tool file="data_source/biomart_test.xml" />
    <tool file="data_source/cbi_rice_mart.xml" />
    <tool file="data_source/gramene_mart.xml" />
    <tool file="data_source/fly_modencode.xml" />
    <tool file="data_source/worm_modencode.xml" />
    <tool file="data_source/wormbase.xml" />
    <tool file="data_source/wormbase_test.xml" />
    <tool file="data_source/eupathdb.xml" />
    <tool file="data_source/hbvar.xml" />
    <tool file="genomespace/genomespace_file_browser_prod.xml" />
    <tool file="genomespace/genomespace_importer.xml" />
    <tool file="validation/fix_errors.xml" />
  </section>
  <section id="send" name="Send Data">
    <tool file="genomespace/genomespace_exporter.xml" />
  </section>
  <section id="liftOver" name="Lift-Over">
    <tool file="extract/liftOver_wrapper.xml" />
  </section>
  <section id="textutil" name="Text Manipulation">
    <tool file="filters/fixedValueColumn.xml" />
    <!--<tool file="stats/column_maker.xml" />-->
    <tool file="filters/catWrapper.xml" />
    <tool file="filters/cutWrapper.xml" />
    <tool file="filters/mergeCols.xml" />
    <tool file="filters/convert_characters.xml" />
    <tool file="filters/CreateInterval.xml" />
    <tool file="filters/cutWrapper.xml" />
    <tool file="filters/changeCase.xml" />
    <tool file="filters/pasteWrapper.xml" />
    <tool file="filters/remove_beginning.xml" />
    <tool file="filters/randomlines.xml" />
    <tool file="filters/headWrapper.xml" />
    <tool file="filters/tailWrapper.xml" />
    <tool file="filters/trimmer.xml" />
    <tool file="filters/wc_gnu.xml" />
    <tool file="filters/secure_hash_message_digest.xml" />
    <!--<tool file="stats/dna_filtering.xml" />-->
  </section>
  <section id="filter" name="Filter and Sort">
    <tool file="stats/filtering.xml" />
    <tool file="filters/sorter.xml" />
    <tool file="filters/grep.xml" />
    
    <label id="gff" text="GFF" />
    <tool file="filters/gff/extract_GFF_Features.xml" />
    <tool file="filters/gff/gff_filter_by_attribute.xml" />
    <tool file="filters/gff/gff_filter_by_feature_count.xml" />
    <tool file="filters/gff/gtf_filter_by_attribute_values_list.xml" />
  </section>
  <section id="group" name="Join, Subtract and Group">
    <tool file="filters/joiner.xml" />
    <tool file="filters/compare.xml" />
    <tool file="stats/grouping.xml" />
  </section>
  <section id="convert" name="Convert Formats">
    <tool file="filters/axt_to_concat_fasta.xml" />
    <tool file="filters/axt_to_fasta.xml" />
    <tool file="filters/axt_to_lav.xml" />
    <tool file="filters/bed2gff.xml" />
    <!--<tool file="fasta_tools/fasta_to_tabular.xml" />-->
    <tool file="filters/gff2bed.xml" />
    <tool file="filters/lav_to_bed.xml" />
    <tool file="maf/maf_to_bed.xml" />
    <tool file="maf/maf_to_interval.xml" />
    <tool file="maf/maf_to_fasta.xml" />
    <!--<tool file="fasta_tools/tabular_to_fasta.xml" />-->
    <tool file="filters/wiggle_to_simple.xml" />
    <tool file="filters/sff_extractor.xml" />
    <tool file="filters/gtf2bedgraph.xml" />
    <tool file="filters/wig_to_bigwig.xml" />
    <tool file="filters/bed_to_bigbed.xml" />
  </section>
  <section id="features" name="Extract Features">
    <tool file="filters/ucsc_gene_bed_to_exon_bed.xml" />
  </section>
  <section id="fetchSeq" name="Fetch Sequences">
    <tool file="extract/extract_genomic_dna.xml" />
  </section>
  <section id="fetchAlign" name="Fetch Alignments">
    <tool file="maf/interval2maf_pairwise.xml" />
    <tool file="maf/interval2maf.xml" />
    <tool file="maf/maf_split_by_species.xml" />
    <tool file="maf/interval_maf_to_merged_fasta.xml" />
    <tool file="maf/genebed_maf_to_fasta.xml" />
    <tool file="maf/maf_stats.xml" />
    <tool file="maf/maf_thread_for_species.xml" />
    <tool file="maf/maf_limit_to_species.xml" />
    <tool file="maf/maf_limit_size.xml" />
    <tool file="maf/maf_by_block_number.xml" />
    <tool file="maf/maf_reverse_complement.xml" />
    <tool file="maf/maf_filter.xml" />
  </section>
  <section id="cellprofiler" name="CellProfiler">
    <tool file="cellprofiler/cellprofiler.xml" />
  </section>
  <section id="scores" name="Get Genomic Scores">
    <tool file="filters/wiggle_to_simple.xml" />
    <tool file="stats/aggregate_binned_scores_in_intervals.xml" />
  </section>
  <section id="bxops" name="Operate on Genomic Intervals">
    <!--<tool file="annotation_profiler/annotation_profiler.xml" />-->
  </section>
  <section id="stats" name="Statistics">
    <tool file="stats/gsummary.xml" />
    <tool file="filters/uniq.xml" />
    <!--<tool file="stats/cor.xml" />-->
    <!--<tool file="stats/generate_matrix_for_pca_lda.xml" />-->
    <!--<tool file="stats/lda_analy.xml" />-->
    <!--<tool file="stats/plot_from_lda.xml" />-->
    <!--<tool file="stats/MINE.xml" />-->
    
    <label id="gff" text="GFF" />
    <!--<tool file="stats/count_gff_features.xml" />-->
  </section>
  <section id="labkey" name="LabKey">
    <tool file="labkey/labkey_store.xml" />
    <tool file="labkey/labkey_image_update.xml" />
  </section>  
  <section id="plots" name="Graph/Display Data">
    <!--<tool file="plotting/histogram2.xml" />-->
    <!--<tool file="plotting/scatterplot.xml" />-->
    <tool file="plotting/bar_chart.xml" />
    <tool file="plotting/boxplot.xml" />
    <tool file="visualization/LAJ.xml" />
    <!--<tool file="visualization/build_ucsc_custom_track.xml" />-->
    <tool file="maf/vcf_to_maf_customtrack.xml" />
    <!--<tool file="mutation/visualize.xml" />-->
    <tool file="mutsig_viz/mutsig_viz.xml" />
  </section>
  <section id="multVar" name="Multivariate Analysis">
    <!--<tool file="multivariate_stats/pca.xml" />-->
    <!--<tool file="multivariate_stats/cca.xml" />-->
    <!--<tool file="multivariate_stats/kpca.xml" />-->
    <!--<tool file="multivariate_stats/kcca.xml" />-->
  </section>
  <section id="hyphy" name="Evolution">
    <tool file="evolution/codingSnps.xml" />
    <tool file="evolution/add_scores.xml" />
  </section>
  <section id="motifs" name="Motif Tools">
    <tool file="meme/meme.xml" />
    <tool file="meme/fimo.xml" />
  </section>
  <section id="clustal" name="Multiple Alignments">
  </section>
  <section id="fasta_manipulation" name="FASTA manipulation">
    <!--<tool file="fasta_tools/fasta_compute_length.xml" />-->
    <!--<tool file="fasta_tools/fasta_filter_by_length.xml" />-->
    <!--<tool file="fasta_tools/fasta_concatenate_by_species.xml" />-->
    <!--<tool file="fasta_tools/fasta_to_tabular.xml" />-->
    <!--<tool file="fasta_tools/tabular_to_fasta.xml" />-->
  </section>
  <section id="NGS_QC" name="NGS: QC and manipulation">
    
    <label id="fastqcsambam" text="FastQC: fastq/sam/bam" />
    <tool file="fastqc/fastqc.xml" />
    <tool file="multi_fastqc/multi_fastqc.xml"/>
    
    <label id="illumina" text="Illumina fastq" />
    
    <label id="454" text="Roche-454 data" />
    <!--<tool file="metag_tools/short_reads_figure_score.xml" />-->
    <!--<tool file="metag_tools/short_reads_trim_seq.xml" />-->
    
    <label id="solid" text="AB-SOLiD data" />
    <tool file="next_gen_conversion/solid2fastq.xml" />
    <tool file="solid_tools/solid_qual_stats.xml" />
    <tool file="solid_tools/solid_qual_boxplot.xml" />
    
    <label id="generic_fastq" text="Generic FASTQ manipulation" />
    
    <label id="fastx_toolkit" text="FASTX-Toolkit for FASTQ data" />
  </section>
  <!--
  Keep this section commented until it includes tools that
  will be hosted on test/main.  The velvet wrappers have been
  included in the distribution but will not be hosted on our
  public servers for the current time.
  <section name="NGS: Assembly" id="ngs_assembly">
  <label text="Velvet" id="velvet"/>
  <tool file="sr_assembly/velvetg.xml" />
  <tool file="sr_assembly/velveth.xml" />
  </section>
  -->
  <section id="solexa_tools" name="NGS: Mapping">
    <tool file="sr_mapping/bfast_wrapper.xml" />
    <!--<tool file="metag_tools/megablast_wrapper.xml" />-->
    <!--<tool file="metag_tools/megablast_xml_parser.xml" />-->
    <tool file="sr_mapping/PerM.xml" />
    <tool file="sr_mapping/srma_wrapper.xml" />
    <tool file="sr_mapping/mosaik.xml" />
  </section>
  <section id="ngs-rna-tools" name="NGS: RNA Analysis">
    
    <label id="rna_seq" text="RNA-seq" />
    <label id="filtering" text="Filtering" />
  </section>
  <section id="samtools" name="NGS: SAM Tools">
  </section>
  <section id="ngs-simulation" name="NGS: Simulation">
    <tool file="ngs_simulation/ngs_simulation.xml" />
  </section>
  <section id="hgv" name="Phenotype Association">
    <tool file="evolution/codingSnps.xml" />
    <tool file="evolution/add_scores.xml" />
    <tool file="phenotype_association/sift.xml" />
    <tool file="phenotype_association/linkToGProfile.xml" />
    <tool file="phenotype_association/linkToDavid.xml" />
    <!--<tool file="phenotype_association/snpFreq.xml" />-->
    <tool file="phenotype_association/ldtools.xml" />
    <tool file="phenotype_association/pass.xml" />
    <tool file="phenotype_association/gpass.xml" />
    <tool file="phenotype_association/beam.xml" />
    <tool file="phenotype_association/lps.xml" />
    <tool file="phenotype_association/master2pg.xml" />
    <!--<tool file="phenotype_association/vcf2pgSnp.xml" />-->
  </section>
  <section id="testing_tools" name="Testing tools">
    <tool file="sum/product_map.xml"/>
    <tool file="sum/sum_reduce.xml"/>
  </section>
  <section id="DNA_sequencing" name="DNA sequencing tools">
    <label id="BWA" text="BWA-MEM 0.7.9a" />
	    <tool file="bwa/bwa_mem.xml" />
    <label id="Samtools" text="Samtools version 0.1.19"/>
	    <tool file="sam_to_bam/sam_to_bam.xml" />
	    <tool file="samtools_flagstat/samtools_flagstat.xml" />
	    <tool file="samtools_index/samtools_index.xml" />
    <label id="GATK" text="GATK version 3.2"/>
	    <tool file="gatk/realigner_target_creator.xml" />
	    <tool file="gatk/indel_realigner.xml" />
	    <tool file="gatk/base_recalibrator.xml" />
	    <tool file="gatk/print_reads.xml" />
	    <tool file="gatk/haplotype_caller.xml"/>
	    <tool file="gatk/unified_genotyper.xml"/>
	    <tool file="gatk/depth_of_coverage.xml"/>
	    <tool file="gatk/variant_filtration.xml"/>
	    <tool file="gatk/variant_select.xml" />
    <label id="Picard" text="Picard version 1.110"/>
	    <tool file="picard/rgPicardMarkDups.xml" />
	    <tool file="picard/picard_SamToFastq.xml" />
	    <tool file="picard/rgPicardSamFormatConverter.xml" />
	    <tool file="picard/rgPicardSortSam.xml" />
    <label id="BICSeq" text="BICSeq" />
	    <tool file="Suzi_pipeline/Bic-Seq_samtools.xml" />
	    <tool file="Suzi_pipeline/Bic-Seq.xml" /> 
    <label id="Mutect" text="MuTect version 1.1.7" />
	    <tool file="mutect/muTect.xml" />
    <label id="Breakdancer" text="Breakdancer version 1.4.5" />
            <tool file="breakdancer/breakdancer.xml" />
    <label id="Pindel" text="Pindel 0.2.5a8" />
            <tool file="pindel/pindel.xml" />
    <label id="VcfSorter" text="VCF Sorter" />
            <tool file="vcf_sorter/vcfsorter.xml" />
<<<<<<< HEAD
=======
    <label id="TileDB" text="TileDB tools"/>
            <tool file="tiledb/tiledb_import.xml"/>
>>>>>>> 90232a7c
  </section>  
  <section id="RNA_sequencing" name="RNA sequencing tools">
     <label id="tophat2" text="Tophat2 version 2.0.14" />
            <tool file="tophat/tophat2_wrapper.xml" />
     <label id="cufflinks" text="Cufflinks version 2.2.1" />
	    <tool file="cufflinks/cuffmerge_wrapper.xml" />
	    <tool file="cufflinks/cufflinks_wrapper.xml" />
	    <tool file="cufflinks/cuffdiff_wrapper.xml" />
     <label id="concatenate_files" text="Concatenate 1.0.0" />
             <tool file="concatenate/concatenate_wrapper.xml" />
  </section>  
  <section id="cbioportal_tools" name="cBioPortal Tools">
    <tool file="cbioportal/cbioportal_create_files.xml" />
    <tool file="cbioportal/cbioportal_importer_tool.xml" />
    <tool file="cbioportal/cbioportal_get_database_info.xml" />
  </section>
  <section id="SRLTools" name="Sue Richards Lab Tools">
    <tool file="SueRichards_lab_tools/writeGenotype.xml"/>
    <tool file="SueRichards_lab_tools/getAnnotation.xml"/>
    <tool file="SueRichards_lab_tools/seattleseq_filter.xml"/>
  </section>
  <section id="civic" name="CIViC for Decision Support">
    <tool file="civic/civic_qrt.xml" />
    <tool file="snpeff/snpEff.xml" />
    <tool file="oncotator/oncotator.xml" />
  </section>
  <section id="variant_db_tools" name="Variant DB tools">
    <tool file="variant_db/variant_db_client.xml"/>
  </section>
  <section id="custom_tools" name="Custom tools">
  </section>
</toolbox><|MERGE_RESOLUTION|>--- conflicted
+++ resolved
@@ -268,11 +268,8 @@
             <tool file="pindel/pindel.xml" />
     <label id="VcfSorter" text="VCF Sorter" />
             <tool file="vcf_sorter/vcfsorter.xml" />
-<<<<<<< HEAD
-=======
     <label id="TileDB" text="TileDB tools"/>
             <tool file="tiledb/tiledb_import.xml"/>
->>>>>>> 90232a7c
   </section>  
   <section id="RNA_sequencing" name="RNA sequencing tools">
      <label id="tophat2" text="Tophat2 version 2.0.14" />
