<<<<<<< HEAD
// dependencies
define(['utils/utils', 'mvc/ui/ui-misc', 'mvc/ui/ui-tabs', 'mvc/tools/tools-template'],
        function(Utils, Ui, Tabs, ToolTemplate) {

// track current history elements
history = {};

// hda/hdca content selector ui element
var View = Backbone.View.extend({
    // initialize
    initialize : function(app, options) {
        // link app and options
        this.app = app;
        this.options = options;

        // link this
        var self = this;

        // add element
        this.setElement('<div class="ui-select-content"/>');

        // list of select fieldsFormSection
        this.list = {};

        // radio button options
        var radio_buttons = [];

        // identify selector type
        if (options.type == 'data_collection') {
            this.mode = 'collection';
        } else {
            if (options.multiple) {
                this.mode = 'multiple';
            } else {
                this.mode = 'single';
            }
        }

        // set initial state
        this.current = this.mode;
        this.list = {};

        // error messages
        var extensions = Utils.textify(options.extensions);
        var hda_error = 'No dataset available.';
        if (extensions) {
            hda_error = 'No ' + extensions + ' dataset available.';
        }
        var hdca_error = 'No dataset list available.';
        if (extensions) {
            hdca_error = 'No ' + extensions + ' dataset collection available.';
        }

        // add single dataset selector
        if (this.mode == 'single') {
            radio_buttons.push({
                icon    : 'fa-file-o',
                value   : 'single',
                tooltip : 'Single dataset'
            });
            this.select_single = new Ui.Select.View({
                optional    : options.optional,
                error_text  : hda_error,
                onchange    : function() {
                    self.trigger('change');
                }
            });
            this.list['single'] = {
                field: this.select_single,
                type : 'hda'
            };
        }

        // add multiple dataset selector
        if (this.mode == 'single' || this.mode == 'multiple') {
            radio_buttons.push({
                icon    : 'fa-files-o',
                value   : 'multiple',
                tooltip : 'Multiple datasets'
            });
            this.select_multiple = new Ui.Select.View({
                multiple    : true,
                searchable  : false,
                optional    : options.optional,
                error_text  : hda_error,
                onchange    : function() {
                    self.trigger('change');
                }
            });
            this.list['multiple'] = {
                field: this.select_multiple,
                type : 'hda'
            };
        }

        // add collection selector
        if (this.mode == 'single' || this.mode == 'multiple' || this.mode == 'collection') {
            radio_buttons.push({
                icon    : 'fa-folder-o',
                value   : 'collection',
                tooltip : 'Dataset collection'
            });
            this.select_collection = new Ui.Select.View({
                error_text  : hdca_error,
                optional    : options.optional,
                onchange    : function() {
                    self.trigger('change');
                }
            });
            this.list['collection'] = {
                field: this.select_collection,
                type : 'hdca'
            };
        }

        // create button
        this.button_type = new Ui.RadioButton.View({
            value   : this.current,
            data    : radio_buttons,
            onchange: function(value) {
                self.current = value;
                self.refresh();
                self.trigger('change');
            }
        });

        // add batch mode information
        this.$batch = $(this.template_batch());

        // number of radio buttons
        var n_buttons = _.size(this.list);

        // add button to dom
        var button_width = 0;
        if (n_buttons > 1) {
            this.$el.append(this.button_type.$el);
            button_width = Math.max(0, _.size(this.list) * 35) + 'px';
        }

        // append field elements
        for (var i in this.list) {
            this.$el.append(this.list[i].field.$el.css({
                'margin-left': button_width
            }));
        }

        // append batch message
        this.$el.append(this.$batch.css({
            'margin-left': button_width
        }));

        // update options
        this.update(options.data);

        // set initial value
        if (this.options.value !== undefined) {
            this.value(this.options.value);
        }

        // refresh view
        this.refresh();

        // add change event. fires on trigger
        this.on('change', function() {
            if (options.onchange) {
                options.onchange(self.value());
            }
        });
    },

    /** Indicate that select fields are being updated */
    wait: function() {
        for (var i in this.list) {
            this.list[i].field.wait();
        }
    },

    /** Indicate that the options update has been completed */
    unwait: function() {
        for (var i in this.list) {
            this.list[i].field.unwait();
        }
    },

    /** Update content selector */
    update: function(options) {
        // update a particular select field
        var self = this;
        function _update(field, options) {
            if (field) {
                // identify available options
                var select_options = [];
                for (var i in options) {
                    var item = options[i];
                    select_options.push({
                        label: item.hid + ': ' + item.name,
                        value: item.id
                    });
                    // backup to local history
                    history[item.id + '_' + item.src] = item;
                }
                // update field
                field.update(select_options);
            }
        }

        // update available options
        _update(this.select_single, options.hda);
        _update(this.select_multiple, options.hda);
        _update(this.select_collection, options.hdca);
    },

    /** Return the currently selected dataset values */
    value : function (new_value) {
        // update current value
        if (new_value !== undefined) {
            if (new_value && new_value.values) {
                try {
                    // create list with values
                    var list = [];
                    for (var i in new_value.values) {
                        list.push(new_value.values[i].id);
                    }
                    
                    // identify suitable select field
                    if (new_value && new_value.values.length > 0 && new_value.values[0].src == 'hdca') {
                        this.current = 'collection';
                        this.select_collection.value(list[0]);
                    } else {
                        if (this.mode == 'multiple') {
                            this.current = 'multiple';
                            this.select_multiple.value(list);
                        } else {
                            this.current = 'single';
                            this.select_single.value(list[0]);
                        }
                    }
                } catch (err) {
                    console.debug('tools-select-content::value() - Skipped.');
                }
            } else {
                for (var i in this.list) {
                    this.list[i].field.value(null);
                }
            }
        }

        // refresh view
        this.refresh();

        // validate value
        var id_list = this._select().value();
        if (id_list === null) {
            return null;
        }

        // transform into an array
        if (!(id_list instanceof Array)) {
            id_list = [id_list];
        }

        // check if value exists
        if (id_list.length === 0) {
            return null;
        }

        // prepare result dict
        var result = {
            batch   : this._batch(),
            values  : []
        }

        // append to dataset ids
        for (var i in id_list) {
            var details = history[id_list[i] + '_' + this.list[this.current].type];
            if (details) {
                result.values.push(details);
            } else {
                return null;
            }
        }

        // sort by history ids
        result.values.sort(function(a, b){
            return a.hid - b.hid;
        });

        // return
        return result;
    },

    /** Refreshes data selection view */
    refresh: function() {
        this.button_type.value(this.current);
        for (var i in this.list) {
            var $el = this.list[i].field.$el;
            if (this.current == i) {
                $el.show();
            } else {
                $el.hide();
            }
        }
        if (this._batch()) {
            this.$batch.show();
        } else {
            this.$batch.hide();
        }
    },

    /** Assists in selecting the current field */
    _select: function() {
        return this.list[this.current].field;
    },

    /** Assists in identifying the batch mode */
    _batch: function() {
        if (this.current == 'collection') {
            var hdca = history[this._select().value() + '_hdca'];
            if (hdca && hdca.map_over_type) {
                return true;
            }
        }
        if (this.current != 'single') {
            if (this.mode == 'single') {
                return true;
            }
        }
        return false;
    },

    /** Batch message template */
    template_batch: function() {
        return  '<div class="ui-table-form-info">' +
                    '<i class="fa fa-sitemap" style="font-size: 1.2em; padding: 2px 5px;"/>' +
                    'This is a batch mode input field. A separate job will be triggered for each dataset.' +
                '</div>';
    }
});

return {
    View: View
}

});
=======
define(["utils/utils","mvc/ui/ui-misc","mvc/ui/ui-tabs","mvc/tools/tools-template"],function(a,b){history={};var c=Backbone.View.extend({initialize:function(c,d){this.app=c,this.options=d;var e=this;this.setElement('<div class="ui-select-content"/>'),this.list={};var f=[];this.mode="data_collection"==d.type?"collection":d.multiple?"multiple":"single",this.current=this.mode,this.list={};var g=a.textify(d.extensions),h="No dataset available.";g&&(h="No "+g+" dataset available.");var i="No dataset list available.";g&&(i="No "+g+" dataset collection available."),"single"==this.mode&&(f.push({icon:"fa-file-o",value:"single",tooltip:"Single dataset"}),this.select_single=new b.Select.View({optional:d.optional,error_text:h,onchange:function(){e.trigger("change")}}),this.list.single={field:this.select_single,type:"hda"}),("single"==this.mode||"multiple"==this.mode)&&(f.push({icon:"fa-files-o",value:"multiple",tooltip:"Multiple datasets"}),this.select_multiple=new b.Select.View({multiple:!0,searchable:!1,error_text:h,onchange:function(){e.trigger("change")}}),this.list.multiple={field:this.select_multiple,type:"hda"}),("single"==this.mode||"multiple"==this.mode||"collection"==this.mode)&&(f.push({icon:"fa-folder-o",value:"collection",tooltip:"Dataset collection"}),this.select_collection=new b.Select.View({error_text:i,optional:d.optional,onchange:function(){e.trigger("change")}}),this.list.collection={field:this.select_collection,type:"hdca"}),this.button_type=new b.RadioButton.View({value:this.current,data:f,onchange:function(a){e.current=a,e.refresh(),e.trigger("change")}}),this.$batch=$(this.template_batch());var j=_.size(this.list),k=0;j>1&&(this.$el.append(this.button_type.$el),k=Math.max(0,35*_.size(this.list))+"px");for(var l in this.list)this.$el.append(this.list[l].field.$el.css({"margin-left":k}));this.$el.append(this.$batch.css({"margin-left":k})),this.update(d.data),void 0!==this.options.value&&this.value(this.options.value),this.refresh(),this.on("change",function(){d.onchange&&d.onchange(e.value())})},wait:function(){for(var a in this.list)this.list[a].field.wait()},unwait:function(){for(var a in this.list)this.list[a].field.unwait()},update:function(a){function b(a,b){if(a){var c=[];for(var d in b){var e=b[d];c.push({label:e.hid+": "+e.name,value:e.id}),history[e.id+"_"+e.src]=e}a.update(c)}}b(this.select_single,a.hda),b(this.select_multiple,a.hda),b(this.select_collection,a.hdca)},value:function(a){if(void 0!==a)if(a&&a.values)try{var b=[];for(var c in a.values)b.push(a.values[c].id);a&&a.values.length>0&&"hdca"==a.values[0].src?(this.current="collection",this.select_collection.value(b[0])):"multiple"==this.mode?(this.current="multiple",this.select_multiple.value(b)):(this.current="single",this.select_single.value(b[0]))}catch(d){}else for(var c in this.list)this.list[c].field.value(null);this.refresh();var e=this._select().value();if(null===e)return null;if(e instanceof Array||(e=[e]),0===e.length)return null;var f={batch:this._batch(),values:[]};for(var c in e){var g=history[e[c]+"_"+this.list[this.current].type];if(!g)return null;f.values.push(g)}return f.values.sort(function(a,b){return a.hid-b.hid}),f},refresh:function(){this.button_type.value(this.current);for(var a in this.list){var b=this.list[a].field.$el;this.current==a?b.show():b.hide()}this._batch()?this.$batch.show():this.$batch.hide()},_select:function(){return this.list[this.current].field},_batch:function(){if("collection"==this.current){var a=history[this._select().value()+"_hdca"];if(a&&a.map_over_type)return!0}return"single"!=this.current&&"single"==this.mode?!0:!1},template_batch:function(){return'<div class="ui-table-form-info"><i class="fa fa-sitemap" style="font-size: 1.2em; padding: 2px 5px;"/>This is a batch mode input field. A separate job will be triggered for each dataset.</div>'}});return{View:c}});
//# sourceMappingURL=../../../maps/mvc/form/form-select-content.js.map
>>>>>>> ba20f5f6
<|MERGE_RESOLUTION|>--- conflicted
+++ resolved
@@ -1,349 +1,2 @@
-<<<<<<< HEAD
-// dependencies
-define(['utils/utils', 'mvc/ui/ui-misc', 'mvc/ui/ui-tabs', 'mvc/tools/tools-template'],
-        function(Utils, Ui, Tabs, ToolTemplate) {
-
-// track current history elements
-history = {};
-
-// hda/hdca content selector ui element
-var View = Backbone.View.extend({
-    // initialize
-    initialize : function(app, options) {
-        // link app and options
-        this.app = app;
-        this.options = options;
-
-        // link this
-        var self = this;
-
-        // add element
-        this.setElement('<div class="ui-select-content"/>');
-
-        // list of select fieldsFormSection
-        this.list = {};
-
-        // radio button options
-        var radio_buttons = [];
-
-        // identify selector type
-        if (options.type == 'data_collection') {
-            this.mode = 'collection';
-        } else {
-            if (options.multiple) {
-                this.mode = 'multiple';
-            } else {
-                this.mode = 'single';
-            }
-        }
-
-        // set initial state
-        this.current = this.mode;
-        this.list = {};
-
-        // error messages
-        var extensions = Utils.textify(options.extensions);
-        var hda_error = 'No dataset available.';
-        if (extensions) {
-            hda_error = 'No ' + extensions + ' dataset available.';
-        }
-        var hdca_error = 'No dataset list available.';
-        if (extensions) {
-            hdca_error = 'No ' + extensions + ' dataset collection available.';
-        }
-
-        // add single dataset selector
-        if (this.mode == 'single') {
-            radio_buttons.push({
-                icon    : 'fa-file-o',
-                value   : 'single',
-                tooltip : 'Single dataset'
-            });
-            this.select_single = new Ui.Select.View({
-                optional    : options.optional,
-                error_text  : hda_error,
-                onchange    : function() {
-                    self.trigger('change');
-                }
-            });
-            this.list['single'] = {
-                field: this.select_single,
-                type : 'hda'
-            };
-        }
-
-        // add multiple dataset selector
-        if (this.mode == 'single' || this.mode == 'multiple') {
-            radio_buttons.push({
-                icon    : 'fa-files-o',
-                value   : 'multiple',
-                tooltip : 'Multiple datasets'
-            });
-            this.select_multiple = new Ui.Select.View({
-                multiple    : true,
-                searchable  : false,
-                optional    : options.optional,
-                error_text  : hda_error,
-                onchange    : function() {
-                    self.trigger('change');
-                }
-            });
-            this.list['multiple'] = {
-                field: this.select_multiple,
-                type : 'hda'
-            };
-        }
-
-        // add collection selector
-        if (this.mode == 'single' || this.mode == 'multiple' || this.mode == 'collection') {
-            radio_buttons.push({
-                icon    : 'fa-folder-o',
-                value   : 'collection',
-                tooltip : 'Dataset collection'
-            });
-            this.select_collection = new Ui.Select.View({
-                error_text  : hdca_error,
-                optional    : options.optional,
-                onchange    : function() {
-                    self.trigger('change');
-                }
-            });
-            this.list['collection'] = {
-                field: this.select_collection,
-                type : 'hdca'
-            };
-        }
-
-        // create button
-        this.button_type = new Ui.RadioButton.View({
-            value   : this.current,
-            data    : radio_buttons,
-            onchange: function(value) {
-                self.current = value;
-                self.refresh();
-                self.trigger('change');
-            }
-        });
-
-        // add batch mode information
-        this.$batch = $(this.template_batch());
-
-        // number of radio buttons
-        var n_buttons = _.size(this.list);
-
-        // add button to dom
-        var button_width = 0;
-        if (n_buttons > 1) {
-            this.$el.append(this.button_type.$el);
-            button_width = Math.max(0, _.size(this.list) * 35) + 'px';
-        }
-
-        // append field elements
-        for (var i in this.list) {
-            this.$el.append(this.list[i].field.$el.css({
-                'margin-left': button_width
-            }));
-        }
-
-        // append batch message
-        this.$el.append(this.$batch.css({
-            'margin-left': button_width
-        }));
-
-        // update options
-        this.update(options.data);
-
-        // set initial value
-        if (this.options.value !== undefined) {
-            this.value(this.options.value);
-        }
-
-        // refresh view
-        this.refresh();
-
-        // add change event. fires on trigger
-        this.on('change', function() {
-            if (options.onchange) {
-                options.onchange(self.value());
-            }
-        });
-    },
-
-    /** Indicate that select fields are being updated */
-    wait: function() {
-        for (var i in this.list) {
-            this.list[i].field.wait();
-        }
-    },
-
-    /** Indicate that the options update has been completed */
-    unwait: function() {
-        for (var i in this.list) {
-            this.list[i].field.unwait();
-        }
-    },
-
-    /** Update content selector */
-    update: function(options) {
-        // update a particular select field
-        var self = this;
-        function _update(field, options) {
-            if (field) {
-                // identify available options
-                var select_options = [];
-                for (var i in options) {
-                    var item = options[i];
-                    select_options.push({
-                        label: item.hid + ': ' + item.name,
-                        value: item.id
-                    });
-                    // backup to local history
-                    history[item.id + '_' + item.src] = item;
-                }
-                // update field
-                field.update(select_options);
-            }
-        }
-
-        // update available options
-        _update(this.select_single, options.hda);
-        _update(this.select_multiple, options.hda);
-        _update(this.select_collection, options.hdca);
-    },
-
-    /** Return the currently selected dataset values */
-    value : function (new_value) {
-        // update current value
-        if (new_value !== undefined) {
-            if (new_value && new_value.values) {
-                try {
-                    // create list with values
-                    var list = [];
-                    for (var i in new_value.values) {
-                        list.push(new_value.values[i].id);
-                    }
-                    
-                    // identify suitable select field
-                    if (new_value && new_value.values.length > 0 && new_value.values[0].src == 'hdca') {
-                        this.current = 'collection';
-                        this.select_collection.value(list[0]);
-                    } else {
-                        if (this.mode == 'multiple') {
-                            this.current = 'multiple';
-                            this.select_multiple.value(list);
-                        } else {
-                            this.current = 'single';
-                            this.select_single.value(list[0]);
-                        }
-                    }
-                } catch (err) {
-                    console.debug('tools-select-content::value() - Skipped.');
-                }
-            } else {
-                for (var i in this.list) {
-                    this.list[i].field.value(null);
-                }
-            }
-        }
-
-        // refresh view
-        this.refresh();
-
-        // validate value
-        var id_list = this._select().value();
-        if (id_list === null) {
-            return null;
-        }
-
-        // transform into an array
-        if (!(id_list instanceof Array)) {
-            id_list = [id_list];
-        }
-
-        // check if value exists
-        if (id_list.length === 0) {
-            return null;
-        }
-
-        // prepare result dict
-        var result = {
-            batch   : this._batch(),
-            values  : []
-        }
-
-        // append to dataset ids
-        for (var i in id_list) {
-            var details = history[id_list[i] + '_' + this.list[this.current].type];
-            if (details) {
-                result.values.push(details);
-            } else {
-                return null;
-            }
-        }
-
-        // sort by history ids
-        result.values.sort(function(a, b){
-            return a.hid - b.hid;
-        });
-
-        // return
-        return result;
-    },
-
-    /** Refreshes data selection view */
-    refresh: function() {
-        this.button_type.value(this.current);
-        for (var i in this.list) {
-            var $el = this.list[i].field.$el;
-            if (this.current == i) {
-                $el.show();
-            } else {
-                $el.hide();
-            }
-        }
-        if (this._batch()) {
-            this.$batch.show();
-        } else {
-            this.$batch.hide();
-        }
-    },
-
-    /** Assists in selecting the current field */
-    _select: function() {
-        return this.list[this.current].field;
-    },
-
-    /** Assists in identifying the batch mode */
-    _batch: function() {
-        if (this.current == 'collection') {
-            var hdca = history[this._select().value() + '_hdca'];
-            if (hdca && hdca.map_over_type) {
-                return true;
-            }
-        }
-        if (this.current != 'single') {
-            if (this.mode == 'single') {
-                return true;
-            }
-        }
-        return false;
-    },
-
-    /** Batch message template */
-    template_batch: function() {
-        return  '<div class="ui-table-form-info">' +
-                    '<i class="fa fa-sitemap" style="font-size: 1.2em; padding: 2px 5px;"/>' +
-                    'This is a batch mode input field. A separate job will be triggered for each dataset.' +
-                '</div>';
-    }
-});
-
-return {
-    View: View
-}
-
-});
-=======
-define(["utils/utils","mvc/ui/ui-misc","mvc/ui/ui-tabs","mvc/tools/tools-template"],function(a,b){history={};var c=Backbone.View.extend({initialize:function(c,d){this.app=c,this.options=d;var e=this;this.setElement('<div class="ui-select-content"/>'),this.list={};var f=[];this.mode="data_collection"==d.type?"collection":d.multiple?"multiple":"single",this.current=this.mode,this.list={};var g=a.textify(d.extensions),h="No dataset available.";g&&(h="No "+g+" dataset available.");var i="No dataset list available.";g&&(i="No "+g+" dataset collection available."),"single"==this.mode&&(f.push({icon:"fa-file-o",value:"single",tooltip:"Single dataset"}),this.select_single=new b.Select.View({optional:d.optional,error_text:h,onchange:function(){e.trigger("change")}}),this.list.single={field:this.select_single,type:"hda"}),("single"==this.mode||"multiple"==this.mode)&&(f.push({icon:"fa-files-o",value:"multiple",tooltip:"Multiple datasets"}),this.select_multiple=new b.Select.View({multiple:!0,searchable:!1,error_text:h,onchange:function(){e.trigger("change")}}),this.list.multiple={field:this.select_multiple,type:"hda"}),("single"==this.mode||"multiple"==this.mode||"collection"==this.mode)&&(f.push({icon:"fa-folder-o",value:"collection",tooltip:"Dataset collection"}),this.select_collection=new b.Select.View({error_text:i,optional:d.optional,onchange:function(){e.trigger("change")}}),this.list.collection={field:this.select_collection,type:"hdca"}),this.button_type=new b.RadioButton.View({value:this.current,data:f,onchange:function(a){e.current=a,e.refresh(),e.trigger("change")}}),this.$batch=$(this.template_batch());var j=_.size(this.list),k=0;j>1&&(this.$el.append(this.button_type.$el),k=Math.max(0,35*_.size(this.list))+"px");for(var l in this.list)this.$el.append(this.list[l].field.$el.css({"margin-left":k}));this.$el.append(this.$batch.css({"margin-left":k})),this.update(d.data),void 0!==this.options.value&&this.value(this.options.value),this.refresh(),this.on("change",function(){d.onchange&&d.onchange(e.value())})},wait:function(){for(var a in this.list)this.list[a].field.wait()},unwait:function(){for(var a in this.list)this.list[a].field.unwait()},update:function(a){function b(a,b){if(a){var c=[];for(var d in b){var e=b[d];c.push({label:e.hid+": "+e.name,value:e.id}),history[e.id+"_"+e.src]=e}a.update(c)}}b(this.select_single,a.hda),b(this.select_multiple,a.hda),b(this.select_collection,a.hdca)},value:function(a){if(void 0!==a)if(a&&a.values)try{var b=[];for(var c in a.values)b.push(a.values[c].id);a&&a.values.length>0&&"hdca"==a.values[0].src?(this.current="collection",this.select_collection.value(b[0])):"multiple"==this.mode?(this.current="multiple",this.select_multiple.value(b)):(this.current="single",this.select_single.value(b[0]))}catch(d){}else for(var c in this.list)this.list[c].field.value(null);this.refresh();var e=this._select().value();if(null===e)return null;if(e instanceof Array||(e=[e]),0===e.length)return null;var f={batch:this._batch(),values:[]};for(var c in e){var g=history[e[c]+"_"+this.list[this.current].type];if(!g)return null;f.values.push(g)}return f.values.sort(function(a,b){return a.hid-b.hid}),f},refresh:function(){this.button_type.value(this.current);for(var a in this.list){var b=this.list[a].field.$el;this.current==a?b.show():b.hide()}this._batch()?this.$batch.show():this.$batch.hide()},_select:function(){return this.list[this.current].field},_batch:function(){if("collection"==this.current){var a=history[this._select().value()+"_hdca"];if(a&&a.map_over_type)return!0}return"single"!=this.current&&"single"==this.mode?!0:!1},template_batch:function(){return'<div class="ui-table-form-info"><i class="fa fa-sitemap" style="font-size: 1.2em; padding: 2px 5px;"/>This is a batch mode input field. A separate job will be triggered for each dataset.</div>'}});return{View:c}});
-//# sourceMappingURL=../../../maps/mvc/form/form-select-content.js.map
->>>>>>> ba20f5f6
+define(["utils/utils","mvc/ui/ui-misc","mvc/ui/ui-tabs","mvc/tools/tools-template"],function(a,b){history={};var c=Backbone.View.extend({initialize:function(c,d){this.app=c,this.options=d;var e=this;this.setElement('<div class="ui-select-content"/>'),this.list={};var f=[];this.mode="data_collection"==d.type?"collection":d.multiple?"multiple":"single",this.current=this.mode,this.list={};var g=a.textify(d.extensions),h="No dataset available.";g&&(h="No "+g+" dataset available.");var i="No dataset list available.";g&&(i="No "+g+" dataset collection available."),"single"==this.mode&&(f.push({icon:"fa-file-o",value:"single",tooltip:"Single dataset"}),this.select_single=new b.Select.View({optional:d.optional,error_text:h,onchange:function(){e.trigger("change")}}),this.list.single={field:this.select_single,type:"hda"}),("single"==this.mode||"multiple"==this.mode)&&(f.push({icon:"fa-files-o",value:"multiple",tooltip:"Multiple datasets"}),this.select_multiple=new b.Select.View({multiple:!0,searchable:!1,optional:d.optional,error_text:h,onchange:function(){e.trigger("change")}}),this.list.multiple={field:this.select_multiple,type:"hda"}),("single"==this.mode||"multiple"==this.mode||"collection"==this.mode)&&(f.push({icon:"fa-folder-o",value:"collection",tooltip:"Dataset collection"}),this.select_collection=new b.Select.View({error_text:i,optional:d.optional,onchange:function(){e.trigger("change")}}),this.list.collection={field:this.select_collection,type:"hdca"}),this.button_type=new b.RadioButton.View({value:this.current,data:f,onchange:function(a){e.current=a,e.refresh(),e.trigger("change")}}),this.$batch=$(this.template_batch());var j=_.size(this.list),k=0;j>1&&(this.$el.append(this.button_type.$el),k=Math.max(0,35*_.size(this.list))+"px");for(var l in this.list)this.$el.append(this.list[l].field.$el.css({"margin-left":k}));this.$el.append(this.$batch.css({"margin-left":k})),this.update(d.data),void 0!==this.options.value&&this.value(this.options.value),this.refresh(),this.on("change",function(){d.onchange&&d.onchange(e.value())})},wait:function(){for(var a in this.list)this.list[a].field.wait()},unwait:function(){for(var a in this.list)this.list[a].field.unwait()},update:function(a){function b(a,b){if(a){var c=[];for(var d in b){var e=b[d];c.push({label:e.hid+": "+e.name,value:e.id}),history[e.id+"_"+e.src]=e}a.update(c)}}b(this.select_single,a.hda),b(this.select_multiple,a.hda),b(this.select_collection,a.hdca)},value:function(a){if(void 0!==a)if(a&&a.values)try{var b=[];for(var c in a.values)b.push(a.values[c].id);a&&a.values.length>0&&"hdca"==a.values[0].src?(this.current="collection",this.select_collection.value(b[0])):"multiple"==this.mode?(this.current="multiple",this.select_multiple.value(b)):(this.current="single",this.select_single.value(b[0]))}catch(d){}else for(var c in this.list)this.list[c].field.value(null);this.refresh();var e=this._select().value();if(null===e)return null;if(e instanceof Array||(e=[e]),0===e.length)return null;var f={batch:this._batch(),values:[]};for(var c in e){var g=history[e[c]+"_"+this.list[this.current].type];if(!g)return null;f.values.push(g)}return f.values.sort(function(a,b){return a.hid-b.hid}),f},refresh:function(){this.button_type.value(this.current);for(var a in this.list){var b=this.list[a].field.$el;this.current==a?b.show():b.hide()}this._batch()?this.$batch.show():this.$batch.hide()},_select:function(){return this.list[this.current].field},_batch:function(){if("collection"==this.current){var a=history[this._select().value()+"_hdca"];if(a&&a.map_over_type)return!0}return"single"!=this.current&&"single"==this.mode?!0:!1},template_batch:function(){return'<div class="ui-table-form-info"><i class="fa fa-sitemap" style="font-size: 1.2em; padding: 2px 5px;"/>This is a batch mode input field. A separate job will be triggered for each dataset.</div>'}});return{View:c}});
+//# sourceMappingURL=../../../maps/mvc/form/form-select-content.js.map