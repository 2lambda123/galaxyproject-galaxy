--- conflicted
+++ resolved
@@ -1,5 +1,424 @@
-<<<<<<< HEAD
-define("mvc/dataset/dataset-li",["exports","mvc/list/list-item","mvc/dataset/states","ui/fa-icon-button","mvc/base-mvc","utils/localization","libs/vue","components/show_params.vue"],function(e,t,a,s,i,d,l,n){"use strict";function r(e){return e&&e.__esModule?e:{default:e}}Object.defineProperty(e,"__esModule",{value:!0});var o=r(t),u=r(a),p=r(s),f=r(i),c=r(d),m=r(l),h=r(n),v=o.default.ListItemView,g=v.extend({_logNamespace:"dataset",className:v.prototype.className+" dataset",id:function(){return["dataset",this.model.get("id")].join("-")},initialize:function(e){e.logger&&(this.logger=this.model.logger=e.logger),this.log(this+".initialize:",e),v.prototype.initialize.call(this,e),this.linkTarget=e.linkTarget||"_blank"},_setUpListeners:function(){v.prototype._setUpListeners.call(this);var e=this;return e.listenTo(e.model,{change:function(t){e.model.changedAttributes().state&&e.model.inReadyState()&&e.expanded&&!e.model.hasDetails()?e.model.fetch({silent:!0}).done(function(){e.render()}):_.has(t.changed,"tags")&&1===_.keys(t.changed).length?e.$(".nametags").html(e._renderNametags()):e.render()}})},_fetchModelDetails:function(){var e=this;return e.model.inReadyState()&&!e.model.hasDetails()?e.model.fetch({silent:!0}):jQuery.when()},remove:function(e,t){var a=this;e=e||this.fxSpeed,this.$el.fadeOut(e,function(){Backbone.View.prototype.remove.call(a),t&&t.call(a)})},_swapNewRender:function(e){return v.prototype._swapNewRender.call(this,e),this.model.has("state")&&this.$el.addClass("state-"+this.model.get("state")),this.$el},_renderPrimaryActions:function(){return[this._renderDisplayButton()]},_renderDisplayButton:function(){var e=this.model.get("state");if(e===u.default.NOT_VIEWABLE||e===u.default.DISCARDED||!this.model.get("accessible"))return null;var t={target:this.linkTarget,classes:"display-btn"};if(this.model.get("purged"))t.disabled=!0,t.title=(0,c.default)("Cannot display datasets removed from disk");else if(e===u.default.UPLOAD)t.disabled=!0,t.title=(0,c.default)("This dataset must finish uploading before it can be viewed");else if(e===u.default.NEW)t.disabled=!0,t.title=(0,c.default)("This dataset is not yet viewable");else{t.title=(0,c.default)("View data"),t.href=this.model.urls.display;var a=this;t.onclick=function(e){Galaxy.frame&&Galaxy.frame.active&&(Galaxy.frame.addDataset(a.model.get("id")),e.preventDefault())}}return t.faIcon="fa-eye",(0,p.default)(t)},_renderDetails:function(){if(this.model.get("state")===u.default.NOT_VIEWABLE)return $(this.templates.noAccess(this.model.toJSON(),this));var e=v.prototype._renderDetails.call(this);return e.find(".actions .left").empty().append(this._renderSecondaryActions()),e.find(".summary").html(this._renderSummary()).prepend(this._renderDetailMessages()),e.find(".display-applications").html(this._renderDisplayApplications()),this._setUpBehaviors(e),e},_renderSummary:function(){var e=this.model.toJSON(),t=this.templates.summaries[e.state];return(t=t||this.templates.summaries.unknown)(e,this)},_renderDetailMessages:function(){var e=this,t=$('<div class="detail-messages"></div>'),a=e.model.toJSON();return _.each(e.templates.detailMessages,function(s){t.append($(s(a,e)))}),t},_renderDisplayApplications:function(){return this.model.isDeletedOrPurged()?"":[this.templates.displayApplications(this.model.get("display_apps"),this),this.templates.displayApplications(this.model.get("display_types"),this)].join("")},_renderSecondaryActions:function(){switch(this.debug("_renderSecondaryActions"),this.model.get("state")){case u.default.NOT_VIEWABLE:return[];case u.default.OK:case u.default.FAILED_METADATA:case u.default.ERROR:return[this._renderDownloadButton(),this._renderShowParamsButton()]}return[this._renderShowParamsButton()]},_renderShowParamsButton:function(){var e=this;return(0,p.default)({title:(0,c.default)("View details"),classes:"params-btn",faIcon:"fa-info-circle",onclick:function(t){t.preventDefault();var a=m.default.extend(h.default),s=document.createElement("div");if(Galaxy.frame&&Galaxy.frame.active){Galaxy.frame.add({title:"Dataset details"});var i=$(".corner.frame"),d=$(i[i.length-1]).find(".f-content");d.html(s),d.css("overflow","auto")}else Galaxy.page.center.display(s);new a({propsData:{metadataId:e.model.get("id")}}).$mount(s)}})},_renderDownloadButton:function(){return this.model.get("purged")||!this.model.hasData()?null:_.isEmpty(this.model.get("meta_files"))?$(['<a class="download-btn icon-btn" ','href="',this.model.urls.download,'" title="'+(0,c.default)("Download")+'" download>','<span class="fa fa-floppy-o"></span>',"</a>"].join("")):this._renderMetaFileDownloadButton()},_renderMetaFileDownloadButton:function(){var e=this.model.urls;return $(['<div class="metafile-dropdown dropdown">','<a class="download-btn icon-btn" href="javascript:void(0)" data-toggle="dropdown"',' title="'+(0,c.default)("Download")+'">','<span class="fa fa-floppy-o"></span>',"</a>",'<ul class="dropdown-menu" role="menu" aria-labelledby="dLabel">','<li><a href="'+e.download+'" download>',(0,c.default)("Download dataset"),"</a></li>",_.map(this.model.get("meta_files"),function(t){return['<li><a href="',e.meta_download+t.file_type,'">',(0,c.default)("Download")," ",t.file_type,"</a></li>"].join("")}).join("\n"),"</ul>","</div>"].join("\n"))},_renderNametags:function(){return _.template(["<% _.each(_.sortBy(_.uniq(tags), function(x) { return x }), function(tag){ %>",'<% if (tag.indexOf("name:") == 0){ %>','<span class="label label-info"><%- tag.slice(5) %></span>',"<% } %>","<% }); %>"].join(""))({tags:this.model.get("tags")})},events:_.extend(_.clone(v.prototype.events),{"click .display-btn":function(e){this.trigger("display",this,e)},"click .params-btn":function(e){this.trigger("params",this,e)},"click .download-btn":function(e){this.trigger("download",this,e)}}),toString:function(){return"DatasetListItemView("+(this.model?""+this.model:"(no model)")+")"}});g.prototype.templates=function(){var e=_.extend({},v.prototype.templates.warnings,{failed_metadata:f.default.wrapTemplate(['<% if( model.state === "failed_metadata" ){ %>','<div class="warningmessagesmall">',(0,c.default)("An error occurred setting the metadata for this dataset"),"</div>","<% } %>"]),error:f.default.wrapTemplate(["<% if( model.error ){ %>",'<div class="errormessagesmall">',(0,c.default)("There was an error getting the data for this dataset"),": <%- model.error %>","</div>","<% } %>"]),purged:f.default.wrapTemplate(["<% if( model.purged ){ %>",'<div class="purged-msg warningmessagesmall">',(0,c.default)("This dataset has been deleted and removed from disk"),"</div>","<% } %>"]),deleted:f.default.wrapTemplate(["<% if( model.deleted && !model.purged ){ %>",'<div class="deleted-msg warningmessagesmall">',(0,c.default)("This dataset has been deleted"),"</div>","<% } %>"])}),t=f.default.wrapTemplate(['<div class="details">','<div class="summary"></div>','<div class="actions clear">','<div class="left"></div>','<div class="right"></div>',"</div>","<% if( !dataset.deleted && !dataset.purged ){ %>",'<div class="tags-display"></div>','<div class="annotation-display"></div>','<div class="display-applications"></div>',"<% if( dataset.peek ){ %>",'<pre class="dataset-peek"><%= dataset.peek %></pre>',"<% } %>","<% } %>","</div>"],"dataset"),a=f.default.wrapTemplate(['<div class="details">','<div class="summary">',(0,c.default)("You do not have permission to view this dataset"),"</div>","</div>"],"dataset"),s={};s[u.default.OK]=s[u.default.FAILED_METADATA]=f.default.wrapTemplate(["<% if( dataset.misc_blurb ){ %>",'<div class="blurb">','<span class="value"><%- dataset.misc_blurb %></span>',"</div>","<% } %>","<% if( dataset.file_ext ){ %>",'<div class="datatype">','<label class="prompt">',(0,c.default)("format"),"</label>",'<span class="value"><%- dataset.file_ext %></span>',"</div>","<% } %>","<% if( dataset.metadata_dbkey ){ %>",'<div class="dbkey">','<label class="prompt">',(0,c.default)("database"),"</label>",'<span class="value">',"<%- dataset.metadata_dbkey %>","</span>","</div>","<% } %>","<% if( dataset.misc_info ){ %>",'<div class="info">','<span class="value"><%- dataset.misc_info %></span>',"</div>","<% } %>"],"dataset"),s[u.default.NEW]=f.default.wrapTemplate(["<div>",(0,c.default)("This is a new dataset and not all of its data are available yet"),"</div>"],"dataset"),s[u.default.NOT_VIEWABLE]=f.default.wrapTemplate(["<div>",(0,c.default)("You do not have permission to view this dataset"),"</div>"],"dataset"),s[u.default.DISCARDED]=f.default.wrapTemplate(["<div>",(0,c.default)("The job creating this dataset was cancelled before completion"),"</div>"],"dataset"),s[u.default.QUEUED]=f.default.wrapTemplate(["<div>",(0,c.default)("This job is waiting to run"),"</div>"],"dataset"),s[u.default.RUNNING]=f.default.wrapTemplate(["<div>",(0,c.default)("This job is currently running"),"</div>"],"dataset"),s[u.default.UPLOAD]=f.default.wrapTemplate(["<div>",(0,c.default)("This dataset is currently uploading"),"</div>"],"dataset"),s[u.default.SETTING_METADATA]=f.default.wrapTemplate(["<div>",(0,c.default)("Metadata is being auto-detected"),"</div>"],"dataset"),s[u.default.PAUSED]=f.default.wrapTemplate(["<div>",(0,c.default)('This job is paused. Use the "Resume Paused Jobs" in the history menu to resume'),"</div>"],"dataset"),s[u.default.ERROR]=f.default.wrapTemplate(["<% if( !dataset.purged ){ %>","<div><%- dataset.misc_blurb %></div>","<% } %>",'<span class="help-text">',(0,c.default)("An error occurred with this dataset"),":</span>",'<div class="job-error-text"><%- dataset.misc_info %></div>'],"dataset"),s[u.default.EMPTY]=f.default.wrapTemplate(["<div>",(0,c.default)("No data"),": <i><%- dataset.misc_blurb %></i></div>"],"dataset"),s.unknown=f.default.wrapTemplate(['<div>Error: unknown dataset state: "<%- dataset.state %>"</div>'],"dataset");var i={resubmitted:f.default.wrapTemplate(["<% if( model.resubmitted ){ %>",'<div class="resubmitted-msg infomessagesmall">',(0,c.default)("The job creating this dataset has been resubmitted"),"</div>","<% } %>"])},d=f.default.wrapTemplate(["<% _.each( apps, function( app ){ %>",'<div class="display-application">','<span class="display-application-location"><%- app.label %></span> ','<span class="display-application-links">',"<% _.each( app.links, function( link ){ %>",'<a target="<%- link.target %>" href="<%- link.href %>">',"<% print( _l( link.text ) ); %>","</a> ","<% }); %>","</span>","</div>","<% }); %>"],"apps");return _.extend({},v.prototype.templates,{warnings:e,details:t,noAccess:a,summaries:s,detailMessages:i,displayApplications:d})}(),e.default={DatasetListItemView:g}});
-=======
-define("mvc/dataset/dataset-li",["exports","mvc/list/list-item","mvc/dataset/states","ui/fa-icon-button","mvc/base-mvc","utils/localization"],function(e,t,a,s,i,d){"use strict";function l(e){return e&&e.__esModule?e:{default:e}}Object.defineProperty(e,"__esModule",{value:!0});var n=l(t),r=l(a),o=l(s),u=l(i),p=l(d),f=n.default.ListItemView,c=f.extend({_logNamespace:"dataset",className:f.prototype.className+" dataset",id:function(){return["dataset",this.model.get("id")].join("-")},initialize:function(e){e.logger&&(this.logger=this.model.logger=e.logger),this.log(this+".initialize:",e),f.prototype.initialize.call(this,e),this.linkTarget=e.linkTarget||"_blank"},_setUpListeners:function(){f.prototype._setUpListeners.call(this);var e=this;return e.listenTo(e.model,{change:function(t){e.model.changedAttributes().state&&e.model.inReadyState()&&e.expanded&&!e.model.hasDetails()?e.model.fetch({silent:!0}).done(function(){e.render()}):_.has(t.changed,"tags")&&1===_.keys(t.changed).length?e.$(".nametags").html(e._renderNametags()):e.render()}})},_fetchModelDetails:function(){var e=this;return e.model.inReadyState()&&!e.model.hasDetails()?e.model.fetch({silent:!0}):jQuery.when()},remove:function(e,t){var a=this;e=e||this.fxSpeed,this.$el.fadeOut(e,function(){Backbone.View.prototype.remove.call(a),t&&t.call(a)})},_swapNewRender:function(e){return f.prototype._swapNewRender.call(this,e),this.model.has("state")&&this.$el.addClass("state-"+this.model.get("state")),this.$el},_renderPrimaryActions:function(){return[this._renderDisplayButton()]},_renderDisplayButton:function(){var e=this.model.get("state");if(e===r.default.NOT_VIEWABLE||e===r.default.DISCARDED||!this.model.get("accessible"))return null;var t={target:this.linkTarget,classes:"display-btn"};if(this.model.get("purged"))t.disabled=!0,t.title=(0,p.default)("Cannot display datasets removed from disk");else if(e===r.default.UPLOAD)t.disabled=!0,t.title=(0,p.default)("This dataset must finish uploading before it can be viewed");else if(e===r.default.NEW)t.disabled=!0,t.title=(0,p.default)("This dataset is not yet viewable");else{t.title=(0,p.default)("View data"),t.href=this.model.urls.display;var a=this;t.onclick=function(e){Galaxy.frame&&Galaxy.frame.active&&(Galaxy.frame.addDataset(a.model.get("id")),e.preventDefault())}}return t.faIcon="fa-eye",(0,o.default)(t)},_renderDetails:function(){if(this.model.get("state")===r.default.NOT_VIEWABLE)return $(this.templates.noAccess(this.model.toJSON(),this));var e=f.prototype._renderDetails.call(this);return e.find(".actions .left").empty().append(this._renderSecondaryActions()),e.find(".summary").html(this._renderSummary()).prepend(this._renderDetailMessages()),e.find(".display-applications").html(this._renderDisplayApplications()),this._setUpBehaviors(e),e},_renderSummary:function(){var e=this.model.toJSON(),t=this.templates.summaries[e.state];return(t=t||this.templates.summaries.unknown)(e,this)},_renderDetailMessages:function(){var e=this,t=$('<div class="detail-messages"></div>'),a=e.model.toJSON();return _.each(e.templates.detailMessages,function(s){t.append($(s(a,e)))}),t},_renderDisplayApplications:function(){return this.model.isDeletedOrPurged()?"":[this.templates.displayApplications(this.model.get("display_apps"),this),this.templates.displayApplications(this.model.get("display_types"),this)].join("")},_renderSecondaryActions:function(){switch(this.debug("_renderSecondaryActions"),this.model.get("state")){case r.default.NOT_VIEWABLE:return[];case r.default.OK:case r.default.FAILED_METADATA:case r.default.ERROR:return[this._renderDownloadButton(),this._renderShowParamsButton()]}return[this._renderShowParamsButton()]},_renderShowParamsButton:function(){return(0,o.default)({title:(0,p.default)("View details"),classes:"params-btn",href:this.model.urls.show_params,target:this.linkTarget,faIcon:"fa-info-circle",onclick:function(e){Galaxy.frame&&Galaxy.frame.active&&(Galaxy.frame.add({title:(0,p.default)("Dataset details"),url:this.href}),e.preventDefault(),e.stopPropagation())}})},_renderDownloadButton:function(){return this.model.get("purged")||!this.model.hasData()?null:_.isEmpty(this.model.get("meta_files"))?$('\n                <a class="download-btn icon-btn" href="'+this.model.urls.download+'" title="'+(0,p.default)("Download")+'">\n                    <span class="fa fa-floppy-o"></span>\n                </a>'):this._renderMetaFileDownloadButton()},_renderMetaFileDownloadButton:function(){var e=this.model.urls;return $('\n                <div class="metafile-dropdown dropdown">\n                    <a class="download-btn icon-btn" href="'+e.download+'" data-toggle="dropdown" title="'+(0,p.default)("Download")+'">\n                        <span class="fa fa-floppy-o"></span>\n                    </a>\n                    <ul class="dropdown-menu" role="menu" aria-labelledby="dLabel">\n                        <li>\n                            <a href="'+e.download+'">\n                                '+(0,p.default)("Download dataset")+"\n                            </a>\n                        </li>\n                        "+_.map(this.model.get("meta_files"),function(t){return'<li>\n                                    <a href="'+(e.meta_download+t.file_type)+'">\n                                        '+(0,p.default)("Download")+" "+t.file_type+"\n                                    </a>\n                                </li>"})+"\n                    </ul>\n                </div>")},_renderNametags:function(){return _.template(["<% _.each(_.sortBy(_.uniq(tags), function(x) { return x }), function(tag){ %>",'<% if (tag.indexOf("name:") == 0){ %>','<span class="label label-info"><%- tag.slice(5) %></span>',"<% } %>","<% }); %>"].join(""))({tags:this.model.get("tags")})},events:_.extend(_.clone(f.prototype.events),{"click .display-btn":function(e){this.trigger("display",this,e)},"click .params-btn":function(e){this.trigger("params",this,e)},"click .download-btn":function(e){this.trigger("download",this,e)}}),toString:function(){return"DatasetListItemView("+(this.model?""+this.model:"(no model)")+")"}});c.prototype.templates=function(){var e=_.extend({},f.prototype.templates.warnings,{failed_metadata:u.default.wrapTemplate(['<% if( model.state === "failed_metadata" ){ %>','<div class="warningmessagesmall">',(0,p.default)("An error occurred setting the metadata for this dataset"),"</div>","<% } %>"]),error:u.default.wrapTemplate(["<% if( model.error ){ %>",'<div class="errormessagesmall">',(0,p.default)("There was an error getting the data for this dataset"),": <%- model.error %>","</div>","<% } %>"]),purged:u.default.wrapTemplate(["<% if( model.purged ){ %>",'<div class="purged-msg warningmessagesmall">',(0,p.default)("This dataset has been deleted and removed from disk"),"</div>","<% } %>"]),deleted:u.default.wrapTemplate(["<% if( model.deleted && !model.purged ){ %>",'<div class="deleted-msg warningmessagesmall">',(0,p.default)("This dataset has been deleted"),"</div>","<% } %>"])}),t=u.default.wrapTemplate(['<div class="details">','<div class="summary"></div>','<div class="actions clear">','<div class="left"></div>','<div class="right"></div>',"</div>","<% if( !dataset.deleted && !dataset.purged ){ %>",'<div class="tags-display"></div>','<div class="annotation-display"></div>','<div class="display-applications"></div>',"<% if( dataset.peek ){ %>",'<pre class="dataset-peek"><%= dataset.peek %></pre>',"<% } %>","<% } %>","</div>"],"dataset"),a=u.default.wrapTemplate(['<div class="details">','<div class="summary">',(0,p.default)("You do not have permission to view this dataset"),"</div>","</div>"],"dataset"),s={};s[r.default.OK]=s[r.default.FAILED_METADATA]=u.default.wrapTemplate(["<% if( dataset.misc_blurb ){ %>",'<div class="blurb">','<span class="value"><%- dataset.misc_blurb %></span>',"</div>","<% } %>","<% if( dataset.file_ext ){ %>",'<div class="datatype">','<label class="prompt">',(0,p.default)("format"),"</label>",'<span class="value"><%- dataset.file_ext %></span>',"</div>","<% } %>","<% if( dataset.metadata_dbkey ){ %>",'<div class="dbkey">','<label class="prompt">',(0,p.default)("database"),"</label>",'<span class="value">',"<%- dataset.metadata_dbkey %>","</span>","</div>","<% } %>","<% if( dataset.misc_info ){ %>",'<div class="info">','<span class="value"><%- dataset.misc_info %></span>',"</div>","<% } %>"],"dataset"),s[r.default.NEW]=u.default.wrapTemplate(["<div>",(0,p.default)("This is a new dataset and not all of its data are available yet"),"</div>"],"dataset"),s[r.default.NOT_VIEWABLE]=u.default.wrapTemplate(["<div>",(0,p.default)("You do not have permission to view this dataset"),"</div>"],"dataset"),s[r.default.DISCARDED]=u.default.wrapTemplate(["<div>",(0,p.default)("The job creating this dataset was cancelled before completion"),"</div>"],"dataset"),s[r.default.QUEUED]=u.default.wrapTemplate(["<div>",(0,p.default)("This job is waiting to run"),"</div>"],"dataset"),s[r.default.RUNNING]=u.default.wrapTemplate(["<div>",(0,p.default)("This job is currently running"),"</div>"],"dataset"),s[r.default.UPLOAD]=u.default.wrapTemplate(["<div>",(0,p.default)("This dataset is currently uploading"),"</div>"],"dataset"),s[r.default.SETTING_METADATA]=u.default.wrapTemplate(["<div>",(0,p.default)("Metadata is being auto-detected"),"</div>"],"dataset"),s[r.default.PAUSED]=u.default.wrapTemplate(["<div>",(0,p.default)('This job is paused. Use the "Resume Paused Jobs" in the history menu to resume'),"</div>"],"dataset"),s[r.default.ERROR]=u.default.wrapTemplate(["<% if( !dataset.purged ){ %>","<div><%- dataset.misc_blurb %></div>","<% } %>",'<span class="help-text">',(0,p.default)("An error occurred with this dataset"),":</span>",'<div class="job-error-text"><%- dataset.misc_info %></div>'],"dataset"),s[r.default.EMPTY]=u.default.wrapTemplate(["<div>",(0,p.default)("No data"),": <i><%- dataset.misc_blurb %></i></div>"],"dataset"),s.unknown=u.default.wrapTemplate(['<div>Error: unknown dataset state: "<%- dataset.state %>"</div>'],"dataset");var i={resubmitted:u.default.wrapTemplate(["<% if( model.resubmitted ){ %>",'<div class="resubmitted-msg infomessagesmall">',(0,p.default)("The job creating this dataset has been resubmitted"),"</div>","<% } %>"])},d=u.default.wrapTemplate(["<% _.each( apps, function( app ){ %>",'<div class="display-application">','<span class="display-application-location"><%- app.label %></span> ','<span class="display-application-links">',"<% _.each( app.links, function( link ){ %>",'<a target="<%- link.target %>" href="<%- link.href %>">',"<% print( _l( link.text ) ); %>","</a> ","<% }); %>","</span>","</div>","<% }); %>"],"apps");return _.extend({},f.prototype.templates,{warnings:e,details:t,noAccess:a,summaries:s,detailMessages:i,displayApplications:d})}(),e.default={DatasetListItemView:c}});
->>>>>>> 7eea95c4
+define("mvc/dataset/dataset-li", ["exports", "mvc/list/list-item", "mvc/dataset/states", "ui/fa-icon-button", "mvc/base-mvc", "utils/localization", "vue", "components/show_params.vue"], function(exports, _listItem, _states, _faIconButton, _baseMvc, _localization, _vue, _show_params) {
+    "use strict";
+
+    Object.defineProperty(exports, "__esModule", {
+        value: true
+    });
+
+    var _listItem2 = _interopRequireDefault(_listItem);
+
+    var _states2 = _interopRequireDefault(_states);
+
+    var _faIconButton2 = _interopRequireDefault(_faIconButton);
+
+    var _baseMvc2 = _interopRequireDefault(_baseMvc);
+
+    var _localization2 = _interopRequireDefault(_localization);
+
+    var _vue2 = _interopRequireDefault(_vue);
+
+    var _show_params2 = _interopRequireDefault(_show_params);
+
+    function _interopRequireDefault(obj) {
+        return obj && obj.__esModule ? obj : {
+            default: obj
+        };
+    }
+
+    var logNamespace = "dataset";
+    /*==============================================================================
+    TODO:
+        straighten out state rendering and templates used
+        inaccessible/STATES.NOT_VIEWABLE is a special case
+        simplify button rendering
+    
+    ==============================================================================*/
+    var _super = _listItem2.default.ListItemView;
+    /** @class Read only list view for either LDDAs, HDAs, or HDADCEs.
+     *      Roughly, any DatasetInstance (and not a raw Dataset).
+     */
+    var DatasetListItemView = _super.extend(
+        /** @lends DatasetListItemView.prototype */
+        {
+            _logNamespace: logNamespace,
+
+            className: _super.prototype.className + " dataset",
+            //TODO:?? doesn't exactly match an hda's type_id
+            id: function id() {
+                return ["dataset", this.model.get("id")].join("-");
+            },
+
+            /** Set up: instance vars, options, and event handlers */
+            initialize: function initialize(attributes) {
+                if (attributes.logger) {
+                    this.logger = this.model.logger = attributes.logger;
+                }
+                this.log(this + ".initialize:", attributes);
+                _super.prototype.initialize.call(this, attributes);
+
+                /** where should pages from links be displayed? (default to new tab/window) */
+                this.linkTarget = attributes.linkTarget || "_blank";
+            },
+
+            /** event listeners */
+            _setUpListeners: function _setUpListeners() {
+                _super.prototype._setUpListeners.call(this);
+                var self = this;
+
+                // re-rendering on any model changes
+                return self.listenTo(self.model, {
+                    change: function change(model) {
+                        // if the model moved into the ready state and is expanded without details, fetch those details now
+                        if (self.model.changedAttributes().state && self.model.inReadyState() && self.expanded && !self.model.hasDetails()) {
+                            // normally, will render automatically (due to fetch -> change),
+                            // but! setting_metadata sometimes doesn't cause any other changes besides state
+                            // so, not rendering causes it to seem frozen in setting_metadata state
+                            self.model.fetch({
+                                silent: true
+                            }).done(function() {
+                                self.render();
+                            });
+                        } else {
+                            if (_.has(model.changed, "tags") && _.keys(model.changed).length === 1) {
+                                // If only the tags have changed, rerender specifically
+                                // the titlebar region.  Otherwise default to the full
+                                // render.
+                                self.$(".nametags").html(self._renderNametags());
+                            } else {
+                                self.render();
+                            }
+                        }
+                    }
+                });
+            },
+
+            // ......................................................................... expandable
+            /** In this override, only get details if in the ready state, get rerunnable if in other states.
+             *  Note: fetch with no 'change' event triggering to prevent automatic rendering.
+             */
+            _fetchModelDetails: function _fetchModelDetails() {
+                var view = this;
+                if (view.model.inReadyState() && !view.model.hasDetails()) {
+                    return view.model.fetch({
+                        silent: true
+                    });
+                }
+                return jQuery.when();
+            },
+
+            // ......................................................................... removal
+            /** Remove this view's html from the DOM and remove all event listeners.
+             *  @param {Number or String} speed jq effect speed
+             *  @param {Function} callback      an optional function called when removal is done (scoped to this view)
+             */
+            remove: function remove(speed, callback) {
+                var view = this;
+                speed = speed || this.fxSpeed;
+                this.$el.fadeOut(speed, function() {
+                    Backbone.View.prototype.remove.call(view);
+                    if (callback) {
+                        callback.call(view);
+                    }
+                });
+            },
+
+            // ......................................................................... rendering
+            /* TODO:
+            dataset states are the issue primarily making dataset rendering complex
+                each state should have it's own way of displaying/set of details
+                often with different actions that can be applied
+            throw in deleted/purged/visible and things get complicated easily
+            I've considered (a couple of times) - creating a view for each state
+                - but recreating the view during an update...seems wrong
+            */
+            /** In this override, add the dataset state as a class for use with state-based CSS */
+            _swapNewRender: function _swapNewRender($newRender) {
+                _super.prototype._swapNewRender.call(this, $newRender);
+                if (this.model.has("state")) {
+                    this.$el.addClass("state-" + this.model.get("state"));
+                }
+                return this.$el;
+            },
+
+            // ................................................................................ titlebar
+            /** In this override, add the dataset display button. */
+            _renderPrimaryActions: function _renderPrimaryActions() {
+                // render just the display for read-only
+                return [this._renderDisplayButton()];
+            },
+
+            /** Render icon-button to display dataset data */
+            _renderDisplayButton: function _renderDisplayButton() {
+                // don't show display if not viewable or not accessible
+                var state = this.model.get("state");
+                if (state === _states2.default.NOT_VIEWABLE || state === _states2.default.DISCARDED || !this.model.get("accessible")) {
+                    return null;
+                }
+
+                var displayBtnData = {
+                    target: this.linkTarget,
+                    classes: "display-btn"
+                };
+
+                // show a disabled display if the data's been purged
+                if (this.model.get("purged")) {
+                    displayBtnData.disabled = true;
+                    displayBtnData.title = (0, _localization2.default)("Cannot display datasets removed from disk");
+
+                    // disable if still uploading
+                } else if (state === _states2.default.UPLOAD) {
+                    displayBtnData.disabled = true;
+                    displayBtnData.title = (0, _localization2.default)("This dataset must finish uploading before it can be viewed");
+
+                    // disable if still new
+                } else if (state === _states2.default.NEW) {
+                    displayBtnData.disabled = true;
+                    displayBtnData.title = (0, _localization2.default)("This dataset is not yet viewable");
+                } else {
+                    displayBtnData.title = (0, _localization2.default)("View data");
+
+                    // default link for dataset
+                    displayBtnData.href = this.model.urls.display;
+
+                    // add frame manager option onclick event
+                    var self = this;
+                    displayBtnData.onclick = function(ev) {
+                        if (Galaxy.frame && Galaxy.frame.active) {
+                            // Add dataset to frames.
+                            Galaxy.frame.addDataset(self.model.get("id"));
+                            ev.preventDefault();
+                        }
+                    };
+                }
+                displayBtnData.faIcon = "fa-eye";
+                return (0, _faIconButton2.default)(displayBtnData);
+            },
+
+            // ......................................................................... rendering details
+            /** Render the enclosing div of the hda body and, if expanded, the html in the body
+             *  @returns {jQuery} rendered DOM
+             */
+            _renderDetails: function _renderDetails() {
+                //TODO: generalize to be allow different details for each state
+
+                // no access - render nothing but a message
+                if (this.model.get("state") === _states2.default.NOT_VIEWABLE) {
+                    return $(this.templates.noAccess(this.model.toJSON(), this));
+                }
+
+                var $details = _super.prototype._renderDetails.call(this);
+                $details.find(".actions .left").empty().append(this._renderSecondaryActions());
+                $details.find(".summary").html(this._renderSummary()).prepend(this._renderDetailMessages());
+                $details.find(".display-applications").html(this._renderDisplayApplications());
+
+                this._setUpBehaviors($details);
+                return $details;
+            },
+
+            /** Defer to the appropo summary rendering fn based on state */
+            _renderSummary: function _renderSummary() {
+                var json = this.model.toJSON();
+                var summaryRenderFn = this.templates.summaries[json.state];
+                summaryRenderFn = summaryRenderFn || this.templates.summaries.unknown;
+                return summaryRenderFn(json, this);
+            },
+
+            /** Render messages to be displayed only when the details are shown */
+            _renderDetailMessages: function _renderDetailMessages() {
+                var view = this;
+                var $warnings = $('<div class="detail-messages"></div>');
+                var json = view.model.toJSON();
+                //TODO:! unordered (map)
+                _.each(view.templates.detailMessages, function(templateFn) {
+                    $warnings.append($(templateFn(json, view)));
+                });
+                return $warnings;
+            },
+
+            /** Render the external display application links */
+            _renderDisplayApplications: function _renderDisplayApplications() {
+                if (this.model.isDeletedOrPurged()) {
+                    return "";
+                }
+                // render both old and new display apps using the same template
+                return [this.templates.displayApplications(this.model.get("display_apps"), this), this.templates.displayApplications(this.model.get("display_types"), this)].join("");
+            },
+
+            // ......................................................................... secondary/details actions
+            /** A series of links/buttons for less commonly used actions: re-run, info, etc. */
+            _renderSecondaryActions: function _renderSecondaryActions() {
+                this.debug("_renderSecondaryActions");
+                switch (this.model.get("state")) {
+                    case _states2.default.NOT_VIEWABLE:
+                        return [];
+                    case _states2.default.OK:
+                    case _states2.default.FAILED_METADATA:
+                    case _states2.default.ERROR:
+                        return [this._renderDownloadButton(), this._renderShowParamsButton()];
+                }
+                return [this._renderShowParamsButton()];
+            },
+
+            /** Render icon-button to show the input and output (stdout/err) for the job that created this.
+             *  @returns {jQuery} rendered DOM
+             */
+            _renderShowParamsButton: function _renderShowParamsButton() {
+                // gen. safe to show in all cases
+                var self = this;
+                return (0, _faIconButton2.default)({
+                    title: (0, _localization2.default)("View details"),
+                    classes: "params-btn",
+                    faIcon: "fa-info-circle",
+                    onclick: function onclick(ev) {
+                        ev.preventDefault();
+                        var showParamsInstance = _vue2.default.extend(_show_params2.default),
+                            mountView = document.createElement("div");
+                        if (Galaxy.frame && Galaxy.frame.active) {
+                            Galaxy.frame.add({
+                                title: (0, _localization2.default)("Dataset details")
+                            });
+                            var $elFrame = $(".corner.frame"),
+                                $elLatestFrame = $($elFrame[$elFrame.length - 1]).find(".f-content");
+                            // open metadata in a scratchbook
+                            $elLatestFrame.html(mountView);
+                            $elLatestFrame.css('overflow', 'auto');
+                        } else {
+                            // open metadata in the center panel of the Galaxy 
+                            Galaxy.page.center.display(mountView);
+                        }
+                        new showParamsInstance({
+                            propsData: {
+                                metadataId: self.model.get("id")
+                            }
+                        }).$mount(mountView);
+                    }
+                });
+            },
+
+            /** Render icon-button/popupmenu to download the data (and/or the associated meta files (bai, etc.)) for this.
+             *  @returns {jQuery} rendered DOM
+             */
+            _renderDownloadButton: function _renderDownloadButton() {
+                // don't show anything if the data's been purged
+                if (this.model.get("purged") || !this.model.hasData()) {
+                    return null;
+                }
+
+                // return either: a popupmenu with links to download assoc. meta files (if there are meta files)
+                //  or a single download icon-button (if there are no meta files)
+                if (!_.isEmpty(this.model.get("meta_files"))) {
+                    return this._renderMetaFileDownloadButton();
+                }
+
+                return $("\n                <a class=\"download-btn icon-btn\" href=\"" + this.model.urls.download + "\" title=\"" + (0, _localization2.default)("Download") + "\">\n                    <span class=\"fa fa-floppy-o\"></span>\n                </a>");
+            },
+
+            /** Render the download button which opens a dropdown with links to download assoc. meta files (indices, etc.) */
+            _renderMetaFileDownloadButton: function _renderMetaFileDownloadButton() {
+                var urls = this.model.urls;
+                return $("\n                <div class=\"metafile-dropdown dropdown\">\n                    <a class=\"download-btn icon-btn\" href=\"" + urls.download + "\" data-toggle=\"dropdown\" title=\"" + (0, _localization2.default)("Download") + "\">\n                        <span class=\"fa fa-floppy-o\"></span>\n                    </a>\n                    <ul class=\"dropdown-menu\" role=\"menu\" aria-labelledby=\"dLabel\">\n                        <li>\n                            <a href=\"" + urls.download + "\">\n                                " + (0, _localization2.default)("Download dataset") + "\n                            </a>\n                        </li>\n                        " + _.map(this.model.get("meta_files"), function(meta_file) {
+                    return "<li>\n                                    <a href=\"" + (urls.meta_download + meta_file.file_type) + "\">\n                                        " + (0, _localization2.default)("Download") + " " + meta_file.file_type + "\n                                    </a>\n                                </li>";
+                }) + "\n                    </ul>\n                </div>");
+            },
+
+            _renderNametags: function _renderNametags() {
+                var tpl = _.template(["<% _.each(_.sortBy(_.uniq(tags), function(x) { return x }), function(tag){ %>", '<% if (tag.indexOf("name:") == 0){ %>', '<span class="label label-info"><%- tag.slice(5) %></span>', "<% } %>", "<% }); %>"].join(""));
+                return tpl({
+                    tags: this.model.get("tags")
+                });
+            },
+
+            // ......................................................................... misc
+            events: _.extend(_.clone(_super.prototype.events), {
+                "click .display-btn": function clickDisplayBtn(ev) {
+                    this.trigger("display", this, ev);
+                },
+                "click .params-btn": function clickParamsBtn(ev) {
+                    this.trigger("params", this, ev);
+                },
+                "click .download-btn": function clickDownloadBtn(ev) {
+                    this.trigger("download", this, ev);
+                }
+            }),
+
+            // ......................................................................... misc
+            /** String representation */
+            toString: function toString() {
+                var modelString = this.model ? "" + this.model : "(no model)";
+                return "DatasetListItemView(" + modelString + ")";
+            }
+        });
+
+    // ............................................................................ TEMPLATES
+    /** underscore templates */
+    DatasetListItemView.prototype.templates = function() {
+        //TODO: move to require text! plugin
+
+        var warnings = _.extend({}, _super.prototype.templates.warnings, {
+            failed_metadata: _baseMvc2.default.wrapTemplate([
+                // failed metadata is rendered as a warning on an otherwise ok dataset view
+                '<% if( model.state === "failed_metadata" ){ %>', '<div class="warningmessagesmall">', (0, _localization2.default)("An error occurred setting the metadata for this dataset"), "</div>", "<% } %>"
+            ]),
+            error: _baseMvc2.default.wrapTemplate([
+                // error during index fetch - show error on dataset
+                "<% if( model.error ){ %>", '<div class="errormessagesmall">', (0, _localization2.default)("There was an error getting the data for this dataset"), ": <%- model.error %>", "</div>", "<% } %>"
+            ]),
+            purged: _baseMvc2.default.wrapTemplate(["<% if( model.purged ){ %>", '<div class="purged-msg warningmessagesmall">', (0, _localization2.default)("This dataset has been deleted and removed from disk"), "</div>", "<% } %>"]),
+            deleted: _baseMvc2.default.wrapTemplate([
+                // deleted not purged
+                "<% if( model.deleted && !model.purged ){ %>", '<div class="deleted-msg warningmessagesmall">', (0, _localization2.default)("This dataset has been deleted"), "</div>", "<% } %>"
+            ])
+
+            //NOTE: hidden warning is only needed for HDAs
+        });
+
+        var detailsTemplate = _baseMvc2.default.wrapTemplate(['<div class="details">', '<div class="summary"></div>', '<div class="actions clear">', '<div class="left"></div>', '<div class="right"></div>', "</div>",
+
+            // do not display tags, annotation, display apps, or peek when deleted
+            "<% if( !dataset.deleted && !dataset.purged ){ %>", '<div class="tags-display"></div>', '<div class="annotation-display"></div>', '<div class="display-applications"></div>', "<% if( dataset.peek ){ %>", '<pre class="dataset-peek"><%= dataset.peek %></pre>', "<% } %>", "<% } %>", "</div>"
+        ], "dataset");
+
+        var noAccessTemplate = _baseMvc2.default.wrapTemplate(['<div class="details">', '<div class="summary">', (0, _localization2.default)("You do not have permission to view this dataset"), "</div>", "</div>"], "dataset");
+
+        //TODO: still toooooooooooooo complex - rework
+        var summaryTemplates = {};
+        summaryTemplates[_states2.default.OK] = summaryTemplates[_states2.default.FAILED_METADATA] = _baseMvc2.default.wrapTemplate(["<% if( dataset.misc_blurb ){ %>", '<div class="blurb">', '<span class="value"><%- dataset.misc_blurb %></span>', "</div>", "<% } %>", "<% if( dataset.file_ext ){ %>", '<div class="datatype">', '<label class="prompt">', (0, _localization2.default)("format"), "</label>", '<span class="value"><%- dataset.file_ext %></span>', "</div>", "<% } %>", "<% if( dataset.metadata_dbkey ){ %>", '<div class="dbkey">', '<label class="prompt">', (0, _localization2.default)("database"), "</label>", '<span class="value">', "<%- dataset.metadata_dbkey %>", "</span>", "</div>", "<% } %>", "<% if( dataset.misc_info ){ %>", '<div class="info">', '<span class="value"><%- dataset.misc_info %></span>', "</div>", "<% } %>"], "dataset");
+        summaryTemplates[_states2.default.NEW] = _baseMvc2.default.wrapTemplate(["<div>", (0, _localization2.default)("This is a new dataset and not all of its data are available yet"), "</div>"], "dataset");
+        summaryTemplates[_states2.default.NOT_VIEWABLE] = _baseMvc2.default.wrapTemplate(["<div>", (0, _localization2.default)("You do not have permission to view this dataset"), "</div>"], "dataset");
+        summaryTemplates[_states2.default.DISCARDED] = _baseMvc2.default.wrapTemplate(["<div>", (0, _localization2.default)("The job creating this dataset was cancelled before completion"), "</div>"], "dataset");
+        summaryTemplates[_states2.default.QUEUED] = _baseMvc2.default.wrapTemplate(["<div>", (0, _localization2.default)("This job is waiting to run"), "</div>"], "dataset");
+        summaryTemplates[_states2.default.RUNNING] = _baseMvc2.default.wrapTemplate(["<div>", (0, _localization2.default)("This job is currently running"), "</div>"], "dataset");
+        summaryTemplates[_states2.default.UPLOAD] = _baseMvc2.default.wrapTemplate(["<div>", (0, _localization2.default)("This dataset is currently uploading"), "</div>"], "dataset");
+        summaryTemplates[_states2.default.SETTING_METADATA] = _baseMvc2.default.wrapTemplate(["<div>", (0, _localization2.default)("Metadata is being auto-detected"), "</div>"], "dataset");
+        summaryTemplates[_states2.default.PAUSED] = _baseMvc2.default.wrapTemplate(["<div>", (0, _localization2.default)('This job is paused. Use the "Resume Paused Jobs" in the history menu to resume'), "</div>"], "dataset");
+        summaryTemplates[_states2.default.ERROR] = _baseMvc2.default.wrapTemplate(["<% if( !dataset.purged ){ %>", "<div><%- dataset.misc_blurb %></div>", "<% } %>", '<span class="help-text">', (0, _localization2.default)("An error occurred with this dataset"), ":</span>", '<div class="job-error-text"><%- dataset.misc_info %></div>'], "dataset");
+        summaryTemplates[_states2.default.EMPTY] = _baseMvc2.default.wrapTemplate(["<div>", (0, _localization2.default)("No data"), ": <i><%- dataset.misc_blurb %></i></div>"], "dataset");
+        summaryTemplates.unknown = _baseMvc2.default.wrapTemplate(['<div>Error: unknown dataset state: "<%- dataset.state %>"</div>'], "dataset");
+
+        // messages to be displayed only within the details section ('below the fold')
+        var detailMessageTemplates = {
+            resubmitted: _baseMvc2.default.wrapTemplate([
+                // deleted not purged
+                "<% if( model.resubmitted ){ %>", '<div class="resubmitted-msg infomessagesmall">', (0, _localization2.default)("The job creating this dataset has been resubmitted"), "</div>", "<% } %>"
+            ])
+        };
+
+        // this is applied to both old and new style display apps
+        var displayApplicationsTemplate = _baseMvc2.default.wrapTemplate(["<% _.each( apps, function( app ){ %>", '<div class="display-application">', '<span class="display-application-location"><%- app.label %></span> ', '<span class="display-application-links">', "<% _.each( app.links, function( link ){ %>", '<a target="<%- link.target %>" href="<%- link.href %>">', "<% print( _l( link.text ) ); %>", "</a> ", "<% }); %>", "</span>", "</div>", "<% }); %>"], "apps");
+
+        return _.extend({}, _super.prototype.templates, {
+            warnings: warnings,
+            details: detailsTemplate,
+            noAccess: noAccessTemplate,
+            summaries: summaryTemplates,
+            detailMessages: detailMessageTemplates,
+            displayApplications: displayApplicationsTemplate
+        });
+    }();
+
+    // ============================================================================
+    exports.default = {
+        DatasetListItemView: DatasetListItemView
+    };
+});
+//# sourceMappingURL=../../../maps/mvc/dataset/dataset-li.js.map