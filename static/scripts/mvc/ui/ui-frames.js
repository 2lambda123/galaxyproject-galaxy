// dependencies
define([], function() {

// frame manager
var View = Backbone.View.extend(
{
    // defaults inputs
    options:
    {
        // default frame size
        frame:
        {
            cols : 6,
            rows : 3
        },

        // maximum number of rows
        rows: 1000,
       
        // cell size in px
        cell: 130,
       
        // margin
        margin: 5,
        
        // scroll speed
        scroll: 5,
        
        // minimum top
        top_min: 40,
        
        // maximum number of frames
        frame_max: 9,
        
        // visible
        visible: true,
        
        // onchange
        onchange: null
    },
    
    // number of columns
    cols: 0,
    
    // scroll/element top
    top: 0,
    
    // viewport scrolling state
    top_max: 0,
    
    // frame z-index
    frame_z : 0,
    
    // frame counter
    frame_counter: 0,
    
    // frame counter
    frame_counter_id: 0,
    
    // frame list
    frame_list: [],
    
    // frame shadow
    frame_shadow: null,
    
    // frame panel visible
    visible: null,
    
    // initialize
    initialize : function(options)
    {
        // add to masthead menu
        var self = this;
        
        // read in defaults
        if (options)
            this.options = _.defaults(options, this.options);
        
        // set visibility
        this.visible = this.options.visible;
        
        // initialize top
        this.top = this.top_max = this.options.top_min;
        
        // create
        this.setElement(this._template());
        
        // load background
        $(this.el).append(this._template_background());
        
        // load menu buttons
        $(this.el).append(this._template_menu());
        
        // load to main frame
        $(this.el_main).append($(this.el));

        //
        // define shadow frame
        //
        var id_shadow = '#frame-shadow';

        // add shadow template
        $(this.el).append(this._template_shadow(id_shadow.substring(1)));

        // initialize frame
        this.frame_shadow = {
            id              : id_shadow,
            screen_location : {},
            grid_location   : {},
            grid_rank       : null,
            grid_lock       : false
        };
        
        // initialize size
        this._frame_resize(this.frame_shadow, {width: 0, height: 0});
        
        // add shadow to frame list
        this.frame_list[id_shadow] = this.frame_shadow;
        
        // initialize panel
        this._panel_refresh();
       
        // apply visibility
        if (!this.visible) {
            this.hide();
        } else {
            this.show();
        }
        
        // catch window resize event
        var self = this;
        $(window).resize(function ()
        {
            if (self.visible)
                self._panel_refresh();
        });
    },
    
    /**
     * Adds and displays a new frame.
     *
     * options:
     *  type: 'url' or 'other' ; if 'url', 'content' is treated as a URL and loaded into an iframe; 
     *        if 'other', content is treated as a function or raw HTML. content function is passed a single 
     *        argument that is the frame's content DOM element
     *  content: the content to be loaded into the frame.
     */
    add: function(options)
    {
        // frame default options
        var frameOptions =
        {
            title: '',
            content: null,
            target: '',
            type: null
        }
        
        // read in defaults
        if (options)
            options = _.defaults(options, frameOptions);
        else
            options = frameOptions;
    
        // check for content
        if(!options.content)
            return;
        
        // check for number of frames
        if (this.frame_counter >= this.options.frame_max)
        {
            alert("You have reached the maximum number of allowed frames (" + this.options.frame_max + ").");   
            return;
        }

        // generate frame identifier
        var frame_id = '#frame-' + (this.frame_counter_id++);

        // check if frame exists
        if ($(frame_id).length !== 0)
        {
            alert("This frame already exists. This page might contain multiple frame managers.");
            return;
        }
        
        // reset top
        this.top = this.options.top_min;

        // append
        var $frame_el = null;
        if (options.type === 'url') {
            $frame_el = $(this._template_frame_url(frame_id.substring(1), options.title, options.content));
        } 
        else if (options.type === 'other') {
            $frame_el = $(this._template_frame(frame_id.substring(1), options.title));

            // Load content into frame.
            var content_elt = $frame_el.find('.f-content');
<<<<<<< HEAD
            console.log(content_elt);
=======
>>>>>>> ed493034
            if (_.isFunction(options.content)) {
                options.content(content_elt);
            }
            else {
                content_elt.append(options.content);
            }
        }
        $(this.el).append($frame_el);
        
        // construct a new frame
        var frame = {
            id              : frame_id,
            screen_location : {},
            grid_location   : {},
            grid_rank       : null,
            grid_lock       : false
        };
        
        // set dimensions
        options.width   = this._to_pixel_coord('width', this.options.frame.cols);
        options.height  = this._to_pixel_coord('height', this.options.frame.rows);
        
        // default z-index
        this.frame_z = parseInt($(frame.id).css('z-index'));
        
        // add to frame list
        this.frame_list[frame_id] = frame;

        // increase frame counter
        this.frame_counter++;

        // resize
        this._frame_resize(frame, {width: options.width, height: options.height});
       
        // place frame
        this._frame_insert(frame, {top: 0, left: 0}, true);
            
        // show frames if hidden
        if (!this.visible)
            this.show();
    },
    
    // show panel
    show: function()
    {           
        // show
        this.visible = true;
        
        // show
        this.$el.find(".frame").fadeIn('fast');
        
        // hide shadow
        this.$el.find(this.frame_shadow.id).hide();
    
        // show background
        this.$el.find(".frame-background").show();
        
        // show panel
        this._panel_refresh();
        
        // refresh
        this._menu_refresh();
    },
    
    // hide panel
    hide: function()
    {
        // make sure that no event is currently processing
        if (this.event.type !== null)
            return;
              
        // hide
        this.visible = false;
        
        // hide 
        this.$el.find(".frame").fadeOut('fast');
        
        // hide background
        this.$el.find(".frame-background").hide();
        
        // hide menu
        this.$el.find(".frame-menu").hide();
        
        // refresh
        this._menu_refresh();
    },

    // length
    length: function() {
        return this.frame_counter;
    },
    
    // set onchange event
    setOnChange: function(callback) {
        this.options.onchange = callback;
    },
    
    /*
        EVENT HANDLING
    */
    
    // event
    event:
    {
        type    : null,
        target  : null,
        xy      : null
    },
    
    // events
    events:
    {
        // global frame events
        'mousemove'                         : '_event_frame_mouse_move',
        'mouseup'                           : '_event_frame_mouse_up',
        'mouseleave'                        : '_event_frame_mouse_up',
        'mousewheel'                        : '_event_panel_scroll',
        'DOMMouseScroll'                    : '_event_panel_scroll',
                
        // events fixed to elements
        'mousedown .frame'                  : '_event_frame_mouse_down',
        'mousedown .frame-background'       : '_event_hide',
        'mousedown .frame-scroll-up'        : '_event_panel_scroll_up',
        'mousedown .frame-scroll-down'      : '_event_panel_scroll_down',
        'mousedown .f-close'                : '_event_frame_close',
        'mousedown .f-pin'                  : '_event_frame_lock'
    },

    // drag start
    _event_frame_mouse_down: function (e)
    {
        // skip if event is already active
        if (this.event.type !== null)
            return;
        
        // check for drag event
        if ($(e.target).hasClass('f-header') ||
            $(e.target).hasClass('f-title'))
            this.event.type = 'drag';
        
        // check for resize event
        if ($(e.target).hasClass('f-resize'))
            this.event.type = 'resize';
        
        // skip if no event has to be handled
        if (this.event.type === null)
            return;

        // prevent
        e.preventDefault();
            
        // identify frame
        this.event.target = this._frame_identify(e.target);
       
        // check if frame is locked
        if (this.event.target.grid_lock)
        {
            this.event.type = null;
            return;
        }
        
        // backup event details
        this.event.xy = {x: e.originalEvent.pageX, y: e.originalEvent.pageY};
            
        // prepare drag/resize
        this._frame_drag_start(this.event.target);
    },

    // mouse move event
    _event_frame_mouse_move: function (e)
    {
        // check
        if (this.event.type != 'drag' && this.event.type != 'resize')
            return;
            
        // current position
        var event_xy_new = {x: e.originalEvent.pageX , y: e.originalEvent.pageY};
            
        // position delta
        var event_xy_delta =
        {
            x : event_xy_new.x - this.event.xy.x,
            y : event_xy_new.y - this.event.xy.y
        };
        
        // update
        this.event.xy = event_xy_new;

        // object position / size
        var p = this._frame_screen (this.event.target);
        
        // resize event
        if (this.event.type == 'resize')
        {
            // update
            p.width  += event_xy_delta.x;
            p.height += event_xy_delta.y;
            
            // check size
            var min_dim = this.options.cell - this.options.margin - 1;
            p.width = Math.max(p.width, min_dim);
            p.height = Math.max(p.height, min_dim);
            
            // apply resize to frame
            this._frame_resize(this.event.target, p);
            
            // break down to grid coordinates
            p.width = this._to_grid_coord('width', p.width) + 1;
            p.height = this._to_grid_coord('height', p.height) + 1;
            
            // transfer back to pixels
            p.width = this._to_pixel_coord('width', p.width);
            p.height = this._to_pixel_coord('height', p.height);
        
            // apply
            this._frame_resize(this.frame_shadow, p);
        
            // fix position
            this._frame_insert(this.frame_shadow, {
                top     : this._to_grid_coord('top', p.top),
                left    : this._to_grid_coord('left', p.left)
            });
        }
                 
        // drag event
        if (this.event.type == 'drag')
        {
            // update
            p.left  += event_xy_delta.x;
            p.top   += event_xy_delta.y;
            
            // apply
            this._frame_offset(this.event.target, p);

            // get location of shadow
            var l = {
                top     : this._to_grid_coord('top', p.top),
                left    : this._to_grid_coord('left', p.left)
            };
       
            // increase priority of current frame
            if (l.left !== 0)
                l.left++;
            
            // fix position
            this._frame_insert(this.frame_shadow, l);
        }
    },
    
    // mouse up
    _event_frame_mouse_up: function (e)
    {
        // check
        if (this.event.type != 'drag' && this.event.type != 'resize')
            return;
            
        // stop
        this._frame_drag_stop(this.event.target);
        
        // reset event
        this.event.type = null;
    },
    
    // drag start
    _event_frame_close: function (e)
    {
        // check
        if (this.event.type !== null)
            return;
        
        // prevent
        e.preventDefault();

        // get frame
        var frame = this._frame_identify(e.target);
        var self  = this;
        
        // fade out
        $(frame.id).fadeOut('fast', function()
        {
            // remove element
            $(frame.id).remove();
            
            // remove from dictionary
            delete self.frame_list[frame.id];
            
            // reduce frame counter
            self.frame_counter--;
            
            // reload
            self._panel_refresh(true);
            
            // refresh scroll state once all animations completed
            self._panel_animation_complete();
            
            // hide if no frames left
            if (self.visible && self.frame_counter == 0)
                self.hide();
        });
    },
    
    // drag start
    _event_frame_lock: function (e)
    {
        // check
        if (this.event.type !== null)
            return;
        
        // prevent
        e.preventDefault();

        // get frame
        var frame = this._frame_identify(e.target);
        
        // check
        if (frame.grid_lock)
        {
            // unlock
            frame.grid_lock = false;
            
            // remove class
            $(frame.id).find('.f-pin').removeClass('toggle');
            $(frame.id).find('.f-header').removeClass('f-not-allowed');
            $(frame.id).find('.f-title').removeClass('f-not-allowed');
            $(frame.id).find('.f-resize').show();
            $(frame.id).find('.f-close').show();
        } else {
            // lock
            frame.grid_lock = true;
            
            // add class
            $(frame.id).find('.f-pin').addClass('toggle');
            $(frame.id).find('.f-header').addClass('f-not-allowed');
            $(frame.id).find('.f-title').addClass('f-not-allowed');
            $(frame.id).find('.f-resize').hide();
            $(frame.id).find('.f-close').hide();
        }
    },

    // show/hide panel
    _event_hide: function (e)
    {
        // check
        if (this.event.type !== null)
            return;

        // hide panel
        this.hide();
    },
    
    /**
     * Fired when scrolling occurs on panel.
     */
    _event_panel_scroll: function(e)
    {
        // check
        if (this.event.type !== null || !this.visible)
            return;

        // Stop propagation if scrolling is happening inside a frame.
        // TODO: could propagate scrolling if at top/bottom of frame.
        var frames = $(e.srcElement).parents('.frame')
        if (frames.length !== 0) {
            e.stopPropagation();
            return;
        }

        // prevent
        e.preventDefault();

        // get wheel delta
        var delta = e.originalEvent.detail ? e.originalEvent.detail : e.originalEvent.wheelDelta / -3;
        
        // refresh panel
        this._panel_scroll(delta);
    },
    
    // scroll up
    _event_panel_scroll_up: function(e)
    {
        // check
        if (this.event.type !== null)
            return;
  
        // prevent
        e.preventDefault();

        // scroll up
        this._panel_scroll(-this.options.scroll);
    },
    
    // scroll down
    _event_panel_scroll_down: function(e)
    {
        // check
        if (this.event.type !== null)
            return;
     
        // prevent
        e.preventDefault();
        
        // scroll down
        this._panel_scroll(this.options.scroll);
    },
    
    /*
        FRAME EVENTS SUPPORT
    */
    
    // identify
    _frame_identify: function(target)
    {
        return this.frame_list['#' + $(target).closest('.frame').attr('id')];
    },

    // drag start
    _frame_drag_start : function (frame)
    {
        // set focus
        this._frame_focus(frame, true);
            
        // get current dimensions
        var p = this._frame_screen (frame);
        
        // initialize shadow
        this._frame_resize(this.frame_shadow, p);
        this._frame_grid(this.frame_shadow, frame.grid_location);
        
        // reset location
        frame.grid_location = null;
        
        // show shadow
        $(this.frame_shadow.id).show();
        
        // load frame cover
        $('.f-cover').show();
    },
    
    // drag stop
    _frame_drag_stop : function (frame)
    {
        // remove focus
        this._frame_focus(frame, false);
        
        // get new dimensions
        var p = this._frame_screen(this.frame_shadow);
        
        // update frame
        this._frame_resize(frame, p);
        this._frame_grid(frame, this.frame_shadow.grid_location, true);
        
        // reset location of shadow
        this.frame_shadow.grid_location = null;

        // hide shadow
        $(this.frame_shadow.id).hide();
        
        // hide frame cover
        $('.f-cover').hide();
        
        // refresh scroll state once all animations completed
        this._panel_animation_complete();
    },
    
    /*
        GRID/PIXEL CONVERTER
    */
    
    // converts a pixel coordinate to grids
    _to_grid_coord: function (type, px)
    {
        // determine sign
        var sign = (type == 'width' || type == 'height') ? 1 : -1;
        
        if (type == 'top') px -= this.top;
        
        // return
        return parseInt((px + sign * this.options.margin) / this.options.cell, 10);
    },
    
    // converts a grid coordinate to pixels
    _to_pixel_coord: function (type, g)
    {
        // determine sign
        var sign = (type == 'width' || type == 'height') ? 1 : -1;
        
        // return
        var px = (g * this.options.cell) - sign * this.options.margin;
        
        if (type == 'top') px += this.top;
        
        return px;
    },
    
    // get grid coordinates
    _to_grid: function (px)
    {
        // full set
        return {
            top     : this._to_grid_coord('top', px.top),
            left    : this._to_grid_coord('left', px.left),
            width   : this._to_grid_coord('width', px.width),
            height  : this._to_grid_coord('height', px.height)
        };
    },
       
    // get pixel coordinates
    _to_pixel: function(g)
    {
        return {
            top     : this._to_pixel_coord('top', g.top),
            left    : this._to_pixel_coord('left', g.left),
            width   : this._to_pixel_coord('width', g.width),
            height  : this._to_pixel_coord('height', g.height)
        };
    },

    /* 
        COLLISION DETECTION
    */
    
    // check collision
    _is_collision: function(g)
    {
        // is collision pair
        function is_collision_pair (a, b)
        {
            return !(a.left > b.left + b.width - 1 || a.left + a.width - 1 < b.left ||
                     a.top > b.top + b.height  - 1 || a.top + a.height - 1 < b.top);
        }
        
        // search
        for (var i in this.frame_list)
        {
            // get frame
            var frame = this.frame_list[i];

            // skip
            if (frame.grid_location === null)
                continue;

            // check if g collides with frame
            if (is_collision_pair (g, frame.grid_location))
                return true;
        }
       
        // return
        return false;
    },
    
    // location/grid rank
    _location_rank: function(loc)
    {
        return (loc.top * this.cols) + loc.left;
    },
    
    /*
        ONSCREEN MENU
    */
    
    // update frame counter
    _menu_refresh: function()
    {
        // scroll up possible?
        if (this.visible) {
            if (this.top == this.options.top_min)
                $(".frame-scroll-up").hide();
            else
                $(".frame-scroll-up").show();
            
            // scroll down possible?
            if (this.top == this.top_max)
                $(".frame-scroll-down").hide();
            else
                $(".frame-scroll-down").show();
        }
        
        // trigger onchange
        if (this.options.onchange) {
            this.options.onchange();
        }
    },
    
    /*
        PANEL/WINDOW FUNCTIONS
    */

    // panel on animation complete / frames not moving
    _panel_animation_complete: function()
    {
        var self = this;
        $(".frame").promise().done(function() {self._panel_scroll(0, true)});
    },

    // refresh panel
    _panel_refresh: function(animate)
    {
        // get current size
        this.cols = parseInt($(window).width() / this.options.cell, 10) + 1;
        
        // recalculate frame positions
        this._frame_insert(null, null, animate);
    },
    
    // update scroll
    _panel_scroll: function(delta, animate)
    {
        // new top value
        var top_new = this.top - this.options.scroll * delta;

        // update top
        top_new = Math.max(top_new, this.top_max);
        top_new = Math.min(top_new, this.options.top_min);
            
        // update screen if necessary
        if (this.top != top_new)
        {
            // update screen
            for (var i in this.frame_list)
            {
                // get frame
                var frame = this.frame_list[i];

                // skip
                if (frame.grid_location !== null)
                {
                    var screen_location = {
                        top  : frame.screen_location.top - (this.top - top_new),
                        left : frame.screen_location.left
                    }
                    this._frame_offset(frame, screen_location, animate);
                }
            }
            
            // update top value
            this.top = top_new;
        }
        
        // refresh
        this._menu_refresh();
    },
    
    /*
        FRAME FUNCTIONS
    */
      
    // frame insert at given location
    _frame_insert: function(frame, new_loc, animate)
    {
        // define
        var place_list = [];
       
        // frame to place
        if (frame)
        {
            // reset grid location
            frame.grid_location = null;
            
            // set first one to be placed
            place_list.push([frame, this._location_rank(new_loc)]);
        }
        
        // search
        var i = null;
        for (i in this.frame_list)
        {
            // get frame
            var f = this.frame_list[i];

            // check
            if (f.grid_location !== null && !f.grid_lock)
            {
                // reset grid location
                f.grid_location = null;
                
                // set up for placement
                place_list.push([f, f.grid_rank]);
            }
        }

        // sort place list by rank
        place_list.sort(function(a, b)
        {
            var i = a[1];
            var j = b[1];
            return i < j ? -1 : (i > j ? 1 : 0);
        });
                
        // place
        for (i = 0; i < place_list.length; i++)
            this._frame_place(place_list[i][0], animate);
        
        // identify maximum viewport size
        this.top_max = 0;
        for (var i in this.frame_list)
        {
            // get frame
            var frame = this.frame_list[i];

            // skip
            if (frame.grid_location !== null)
                this.top_max = Math.max(this.top_max, frame.grid_location.top + frame.grid_location.height);
        }
        
        // mesh maximum top with window size and margin
        this.top_max = $(window).height() - this.top_max * this.options.cell - 2 * this.options.margin;
        
        // fix value
        this.top_max = Math.min(this.top_max, this.options.top_min);
        
        // panel menu
        this._menu_refresh();
    },

    // naive frame place
    _frame_place: function(frame, animate)
    {
        // reset grid location
        frame.grid_location = null;
        
        // grid coordinates of new frame
        var g = this._to_grid(this._frame_screen(frame));
        
        // try grid coordinates
        var done = false;
        for (var i = 0; i < this.options.rows; i++)
        {
            // ensure that the first grid column is checked despite limited window space
            for (var j = 0; j < Math.max(1, this.cols - g.width); j++)
            {
                // coordinates
                g.top   = i;
                g.left  = j;
       
                // no collision
                if (!this._is_collision(g))
                {
                    done = true;
                    break;
                }
            }
       
            // break
            if (done)
                break;
        }
        
        // check if valid spot was found
        if (done)
            this._frame_grid(frame, g, animate);
        else
            console.log("Grid dimensions exceeded.");
    },
    
    // focus
    _frame_focus: function(frame, has_focus)
    {
        // get new z-value
        var z = this.frame_z + (has_focus ? 1 : 0);
        
        // update
        $(frame.id).css('z-index', z);
    },
    
    // new left/top position frame
    _frame_offset: function(frame, p, animate)
    {
        // update screen location
        frame.screen_location.left = p.left;
        frame.screen_location.top = p.top;
                
        // animate
        if (animate)
        {
            // set focus on animated
            this._frame_focus(frame, true);
            
            // prepare for callback
            var self = this;
            
            // animate and remove focus
            $(frame.id).animate({top: p.top, left: p.left}, 'fast', function()
            {
                // remove focus
                self._frame_focus(frame, false);
            });
        } else
            // update css
            $(frame.id).css({top: p.top, left: p.left});
    },

    // resize frame
    _frame_resize: function(frame, p)
    {
        // update css
        $(frame.id).css({width: p.width, height: p.height});
    
        // update descriptor
        frame.screen_location.width = p.width;
        frame.screen_location.height = p.height;
    },

    // new grid location
    _frame_grid: function (frame, l, animate)
    {
        // update grid location
        frame.grid_location = l;

        // place frame
        this._frame_offset(frame, this._to_pixel(l), animate);
            
        // update grid rank
        frame.grid_rank = this._location_rank(l);
    },
    
    // get frame dimensions
    _frame_screen: function(frame)
    {   
        var p = frame.screen_location;
        return {top: p.top, left: p.left, width: p.width, height: p.height};
    },
    
    /*
        HTML TEMPLATES
    */
    
    // main element
    _template: function()
    {
        return  '<div class="galaxy-frame"></div>';
    },
    
    // fill regular frame template
    _template_frame: function(id, title)
    {
        // check title
        if (!title)
            title = '';

        // load template
        return  '<div id="' + id + '" class="frame corner">' +
                    '<div class="f-header corner">' +
                        '<span class="f-title">' + title + '</span>' +
                        '<span class="f-icon f-close fa fa-trash-o"></span>' +
                        '<span class="f-icon f-pin fa fa-thumb-tack"></span>' +
                    '</div>' +
                    '<div class="f-content">' +
                        '<div class="f-cover"></div>' +
                    '</div>' +
                    '<span class="f-resize f-icon corner fa fa-resize-full"></span>' +
                '</div>';
    },
    
    // fill regular frame template
    _template_frame_url: function(id, title, url)
    {
        // url
        if (url.indexOf('?') == -1)
            url += '?';
        else
            url += '&';
        url += 'widget=True';
        
        // element
        var $el = $(this._template_frame(id, title));
        $el.find('.f-content').append('<iframe scrolling="auto" class="f-iframe" src="' + url + '"></iframe>');
        
        // load template
        return $el;
    },
    
    // fill shadow template
    _template_shadow: function(id)
    {
        return '<div id="' + id + '" class="frame-shadow corner"></div>';
    },
    
    // fill background template in order to cover underlying iframes
    _template_background: function()
    {
        return '<div class="frame-background"></div>';
    },
    
    // fill menu button template
    _template_menu: function()
    {
        return  '<div class="frame-scroll-up frame-menu fa fa-chevron-up fa-2x"></div>' +
                '<div class="frame-scroll-down frame-menu fa fa-chevron-down fa-2x"></div>';
    }
});

// return
return {
    View: View
};

});<|MERGE_RESOLUTION|>--- conflicted
+++ resolved
@@ -196,10 +196,6 @@
 
             // Load content into frame.
             var content_elt = $frame_el.find('.f-content');
-<<<<<<< HEAD
-            console.log(content_elt);
-=======
->>>>>>> ed493034
             if (_.isFunction(options.content)) {
                 options.content(content_elt);
             }
