import { defineStore } from "pinia";
import { computed, ref, set } from "vue";

import { fetchAllBroadcasts } from "@/api/notifications.broadcast";
import type { components } from "@/api/schema";
import { useUserLocalStorage } from "@/composables/userLocalStorage";
import { mergeObjectListsById } from "@/utils/utils";

export type BroadcastNotification = components["schemas"]["BroadcastNotificationResponse"];
type Expirable = Pick<BroadcastNotification, "expiration_time">;

export const useBroadcastsStore = defineStore("broadcastsStore", () => {
    const broadcasts = ref<BroadcastNotification[]>([]);

    const loadingBroadcasts = ref<boolean>(false);
    const dismissedBroadcasts = useUserLocalStorage<{ [key: string]: Expirable }>("dismissed-broadcasts", {});

<<<<<<< HEAD
    const activeBroadcasts = computed(() => {
        return broadcasts.value.filter((b) => !dismissedBroadcasts.value[b.id]);
    });
=======
        const activeBroadcasts = computed(() => {
            return broadcasts.value.filter(isActive);
        });
>>>>>>> 46595468

    async function loadBroadcasts() {
        loadingBroadcasts.value = true;
        await fetchAllBroadcasts()
            .then((data) => {
                broadcasts.value = mergeObjectListsById(data, [], "create_time", "desc");
            })
            .finally(() => {
                loadingBroadcasts.value = false;
            });
    }

    function updateBroadcasts(broadcastList: BroadcastNotification[]) {
        broadcasts.value = mergeObjectListsById(broadcasts.value, broadcastList, "create_time", "desc").filter(
            (b) => !hasExpired(b.expiration_time)
        );
    }

    function dismissBroadcast(broadcast: BroadcastNotification) {
        set(dismissedBroadcasts.value, broadcast.id, { expiration_time: broadcast.expiration_time });
    }

<<<<<<< HEAD
    function hasExpired(expirationTimeStr?: string) {
        if (!expirationTimeStr) {
            return false;
=======
        function isActive(broadcast: BroadcastNotification) {
            return (
                !dismissedBroadcasts.value[broadcast.id] &&
                !hasExpired(broadcast.expiration_time) &&
                hasBeenPublished(broadcast)
            );
        }

        function hasExpired(expirationTimeStr?: string) {
            if (!expirationTimeStr) {
                return false;
            }
            const expirationTime = new Date(`${expirationTimeStr}Z`);
            const now = new Date();
            return now > expirationTime;
>>>>>>> 46595468
        }
        const expirationTime = new Date(`${expirationTimeStr}Z`);
        const now = new Date();
        return now > expirationTime;
    }

<<<<<<< HEAD
    function clearExpiredDismissedBroadcasts() {
        for (const key in dismissedBroadcasts.value) {
            if (hasExpired(dismissedBroadcasts.value[key]?.expiration_time)) {
                delete dismissedBroadcasts.value[key];
=======
        function hasBeenPublished(broadcast: BroadcastNotification) {
            const publicationTime = new Date(`${broadcast.publication_time}Z`);
            const now = new Date();
            return now >= publicationTime;
        }

        function clearExpiredDismissedBroadcasts() {
            for (const key in dismissedBroadcasts.value) {
                if (hasExpired(dismissedBroadcasts.value[key]?.expiration_time)) {
                    delete dismissedBroadcasts.value[key];
                }
>>>>>>> 46595468
            }
        }
    }

    clearExpiredDismissedBroadcasts();

    return {
        broadcasts,
        dismissedBroadcasts,
        loadingBroadcasts,
        activeBroadcasts,
        dismissBroadcast,
        loadBroadcasts,
        updateBroadcasts,
    };
});<|MERGE_RESOLUTION|>--- conflicted
+++ resolved
@@ -15,15 +15,9 @@
     const loadingBroadcasts = ref<boolean>(false);
     const dismissedBroadcasts = useUserLocalStorage<{ [key: string]: Expirable }>("dismissed-broadcasts", {});
 
-<<<<<<< HEAD
     const activeBroadcasts = computed(() => {
-        return broadcasts.value.filter((b) => !dismissedBroadcasts.value[b.id]);
+        return broadcasts.value.filter(isActive);
     });
-=======
-        const activeBroadcasts = computed(() => {
-            return broadcasts.value.filter(isActive);
-        });
->>>>>>> 46595468
 
     async function loadBroadcasts() {
         loadingBroadcasts.value = true;
@@ -46,51 +40,33 @@
         set(dismissedBroadcasts.value, broadcast.id, { expiration_time: broadcast.expiration_time });
     }
 
-<<<<<<< HEAD
     function hasExpired(expirationTimeStr?: string) {
         if (!expirationTimeStr) {
             return false;
-=======
-        function isActive(broadcast: BroadcastNotification) {
-            return (
-                !dismissedBroadcasts.value[broadcast.id] &&
-                !hasExpired(broadcast.expiration_time) &&
-                hasBeenPublished(broadcast)
-            );
-        }
-
-        function hasExpired(expirationTimeStr?: string) {
-            if (!expirationTimeStr) {
-                return false;
-            }
-            const expirationTime = new Date(`${expirationTimeStr}Z`);
-            const now = new Date();
-            return now > expirationTime;
->>>>>>> 46595468
         }
         const expirationTime = new Date(`${expirationTimeStr}Z`);
         const now = new Date();
         return now > expirationTime;
     }
 
-<<<<<<< HEAD
+    function isActive(broadcast: BroadcastNotification) {
+        return (
+            !dismissedBroadcasts.value[broadcast.id] &&
+            !hasExpired(broadcast.expiration_time) &&
+            hasBeenPublished(broadcast)
+        );
+    }
+
+    function hasBeenPublished(broadcast: BroadcastNotification) {
+        const publicationTime = new Date(`${broadcast.publication_time}Z`);
+        const now = new Date();
+        return now >= publicationTime;
+    }
+
     function clearExpiredDismissedBroadcasts() {
         for (const key in dismissedBroadcasts.value) {
             if (hasExpired(dismissedBroadcasts.value[key]?.expiration_time)) {
                 delete dismissedBroadcasts.value[key];
-=======
-        function hasBeenPublished(broadcast: BroadcastNotification) {
-            const publicationTime = new Date(`${broadcast.publication_time}Z`);
-            const now = new Date();
-            return now >= publicationTime;
-        }
-
-        function clearExpiredDismissedBroadcasts() {
-            for (const key in dismissedBroadcasts.value) {
-                if (hasExpired(dismissedBroadcasts.value[key]?.expiration_time)) {
-                    delete dismissedBroadcasts.value[key];
-                }
->>>>>>> 46595468
             }
         }
     }
