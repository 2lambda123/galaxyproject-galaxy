--- conflicted
+++ resolved
@@ -5,15 +5,10 @@
 import { formatDistanceToNow, parseISO } from "date-fns";
 import flushPromises from "flush-promises";
 import { PiniaVuePlugin } from "pinia";
-<<<<<<< HEAD
+import { useUserStore } from "stores/userStore";
 import { getLocalVue, wait } from "tests/jest/helpers";
 
 import PageList from "./PageList.vue";
-=======
-import { createTestingPinia } from "@pinia/testing";
-import { parseISO, formatDistanceToNow } from "date-fns";
-import { useUserStore } from "stores/userStore";
->>>>>>> 1fe37b09
 
 jest.mock("app");
 
@@ -112,13 +107,10 @@
         wrapper = mount(PageList, {
             propsData,
             localVue,
-<<<<<<< HEAD
+            pinia,
             stubs: {
                 icon: { template: "<div></div>" },
             },
-=======
-            pinia,
->>>>>>> 1fe37b09
         });
     }
 
@@ -167,18 +159,7 @@
             jest.spyOn(PageList.methods, "decorateData").mockImplementation((page) => {
                 page.shared = false;
             });
-<<<<<<< HEAD
-            wrapper = mount(PageList, {
-                propsData: propsDataPersonalGrid,
-                localVue,
-                pinia: createTestingPinia(),
-                stubs: {
-                    icon: { template: "<div></div>" },
-                },
-            });
-=======
             mountPersonalGrid();
->>>>>>> 1fe37b09
             await flushPromises();
         });
 
@@ -241,18 +222,7 @@
             jest.spyOn(PageList.methods, "decorateData").mockImplementation((page) => {
                 page.shared = true;
             });
-<<<<<<< HEAD
-            wrapper = mount(PageList, {
-                propsData: propsDataPersonalGrid,
-                localVue,
-                pinia: createTestingPinia(),
-                stubs: {
-                    icon: { template: "<div></div>" },
-                },
-            });
-=======
             mountPersonalGrid();
->>>>>>> 1fe37b09
             await flushPromises();
         });
         it("updates filter when published icon is clicked", async () => {
@@ -287,18 +257,7 @@
             jest.spyOn(PageList.methods, "decorateData").mockImplementation((page) => {
                 page.shared = false;
             });
-<<<<<<< HEAD
-            wrapper = mount(PageList, {
-                propsData: propsDataPublishedGrid,
-                localVue,
-                pinia: createTestingPinia(),
-                stubs: {
-                    icon: { template: "<div></div>" },
-                },
-            });
-=======
             mountPublishedGrid();
->>>>>>> 1fe37b09
             await flushPromises();
         });
 
@@ -335,18 +294,7 @@
             jest.spyOn(PageList.methods, "decorateData").mockImplementation((page) => {
                 page.shared = false;
             });
-<<<<<<< HEAD
-            wrapper = mount(PageList, {
-                propsData: propsDataPublishedGrid,
-                localVue,
-                pinia: createTestingPinia(),
-                stubs: {
-                    icon: { template: "<div></div>" },
-                },
-            });
-=======
             mountPublishedGrid();
->>>>>>> 1fe37b09
             await flushPromises();
         });
 
