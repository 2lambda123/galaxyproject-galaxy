<<<<<<< HEAD
<script setup lang="ts">
import { computed, toRef, watch } from "vue";
=======
<template>
    <b-card nobody>
        <JobMetrics
            class="job-metrics"
            :job-id="args.job_id"
            :should-show-aws-estimate="false"
            :should-show-carbon-emission-estimates="false"
            :include-title="false" />
    </b-card>
</template>
>>>>>>> 12a782b3

import { useJobStore } from "@/stores/jobStore";

import { useMappingJobs } from "./handlesMappingJobs";

import JobSelection from "./JobSelection.vue";
import JobMetrics from "@/components/JobMetrics/JobMetrics.vue";
import ToolLinkPopover from "@/components/Tool/ToolLinkPopover.vue";

interface JobMetricsProps {
    jobId?: string;
    implicitCollectionJobsId?: string;
    title?: string;
    footer?: string;
}

const props = withDefaults(defineProps<JobMetricsProps>(), {
    jobId: undefined,
    implicitCollectionJobsId: undefined,
    title: undefined,
    footer: undefined,
});

const jobStore = useJobStore();

const toolId = computed(() => {
    if (targetJobId.value) {
        return jobStore.getJob(targetJobId.value)?.tool_id;
    }
    return undefined;
});
const toolVersion = computed(() => {
    if (targetJobId.value) {
        return jobStore.getJob(targetJobId.value)?.tool_version;
    }
    return undefined;
});
const jobIdRef = toRef(props, "jobId");
const implicitCollectionJobsIdRef = toRef(props, "implicitCollectionJobsId");

const { selectJobOptions, selectedJob, targetJobId } = useMappingJobs(jobIdRef, implicitCollectionJobsIdRef);

async function init() {
    if (targetJobId.value) {
        jobStore.fetchJob(targetJobId.value);
    }
}

watch(
    targetJobId,
    () => {
        init();
    },
    { immediate: true }
);
</script>

<template>
    <b-card nobody>
        <b-card-title v-if="title">
            <b>{{ title }}</b>
            <icon ref="info" icon="info-circle" size="sm" />
            <ToolLinkPopover :target="() => $refs.info" :tool-id="toolId" :tool-version="toolVersion" />
        </b-card-title>
        <JobSelection
            v-model="selectedJob"
            :job-id="jobId"
            :implicit-collection-jobs-id="implicitCollectionJobsId"
            :select-job-options="selectJobOptions">
            <JobMetrics
                v-if="targetJobId"
                class="job-metrics"
                :job-id="targetJobId"
                :should-show-aws-estimate="false"
                :should-show-carbon-emissions-estimates="false"
                :include-title="false" />
        </JobSelection>
        <b-card-footer v-if="footer">
            {{ footer }}
        </b-card-footer>
    </b-card>
</template><|MERGE_RESOLUTION|>--- conflicted
+++ resolved
@@ -1,18 +1,5 @@
-<<<<<<< HEAD
 <script setup lang="ts">
 import { computed, toRef, watch } from "vue";
-=======
-<template>
-    <b-card nobody>
-        <JobMetrics
-            class="job-metrics"
-            :job-id="args.job_id"
-            :should-show-aws-estimate="false"
-            :should-show-carbon-emission-estimates="false"
-            :include-title="false" />
-    </b-card>
-</template>
->>>>>>> 12a782b3
 
 import { useJobStore } from "@/stores/jobStore";
 
@@ -87,7 +74,7 @@
                 class="job-metrics"
                 :job-id="targetJobId"
                 :should-show-aws-estimate="false"
-                :should-show-carbon-emissions-estimates="false"
+                :should-show-carbon-emission-estimates="false"
                 :include-title="false" />
         </JobSelection>
         <b-card-footer v-if="footer">
