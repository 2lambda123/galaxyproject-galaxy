--- conflicted
+++ resolved
@@ -6,16 +6,12 @@
                 <tr v-if="job && job.tool_id">
                     <td>Galaxy Tool ID:</td>
                     <td id="galaxy-tool-id">
-<<<<<<< HEAD
                         {{ job.tool_id }} (<a :href="'/root?tool_id=' + job.tool_id" target="_top">run</a>)
-=======
-                        {{ job.tool_id }}
                         <copy-to-clipboard
                             message="Tool ID was copied to your clipboard"
                             :text="job.tool_id"
                             title="Copy Tool ID"
                         />
->>>>>>> 6e59f9b9
                     </td>
                 </tr>
                 <tr v-if="job && job.tool_version">
