import toolsList from "components/ToolsView/testData/toolsList";
<<<<<<< HEAD
import {
    createWhooshQuery,
    determineWidth,
    filterTools,
    filterToolSections,
    normalizeTools,
    searchToolsByKeys,
} from "./utilities";

describe("test helpers in tool searching utilities and panel handling", () => {
    it("panel width determination", () => {
        const widthA = determineWidth({ left: 10, right: 200 }, { left: 90 }, 20, 200, "right", 160);
        expect(widthA).toBe(120);
        const widthB = determineWidth({ left: 30, right: 250 }, { left: 60 }, 30, 500, "left", 180);
        expect(widthB).toBe(340);
    });
=======
import { createWhooshQuery, filterTools, filterToolSections, flattenTools, searchToolsByKeys } from "./utilities";
>>>>>>> a4266b86

    it("test parsing helper that converts settings to whoosh query", async () => {
        const settings = {
            name: "Filter",
            id: "__FILTER_FAILED_DATASETS__",
            help: "downstream",
        };
        const q = createWhooshQuery(settings, "default", []);

        // OrGroup (at backend) on name, name_exact, description
        expect(q).toContain("name:(Filter) name_exact:(Filter) description:(Filter)");
        // AndGroup (explicit at frontend) on all other settings
        expect(q).toContain("id_exact:(__FILTER_FAILED_DATASETS__) AND help:(downstream)");
    });

    it("test tool search helper that searches for tools given keys", async () => {
        let q = "collection";
        let expectedResults = [
            "__FILTER_FAILED_DATASETS__",
            "__FILTER_EMPTY_DATASETS__",
            "__UNZIP_COLLECTION__",
            "__ZIP_COLLECTION__",
        ];
        let keys = { description: 1, name: 0 };
        let results = searchToolsByKeys(flattenTools(toolsList), keys, q);
        expect(results).toEqual(expectedResults);

        expectedResults = [
            "__UNZIP_COLLECTION__",
            "__ZIP_COLLECTION__",
            "__FILTER_FAILED_DATASETS__",
            "__FILTER_EMPTY_DATASETS__",
        ];
        keys = { description: 0, name: 1 };
        results = searchToolsByKeys(flattenTools(toolsList), keys, q);
        expect(results).toEqual(expectedResults);

        // whitespace precedes to ensure query.trim() works
        q = " filter empty datasets";
        expectedResults = ["__FILTER_EMPTY_DATASETS__"];
        keys = { description: 1, name: 2, combined: 0 };
        results = searchToolsByKeys(flattenTools(toolsList), keys, q);
        expect(results).toEqual(expectedResults);

        const tempToolsList = [
            {
                elems: [
                    {
                        panel_section_name: "FASTA/FASTQ",
                        description: "Extract UMI from fastq files",
                        id: "toolshed.g2.bx.psu.edu/repos/iuc/umi_tools_extract/umi_tools_extract/1.1.2+galaxy2",
                        name: "UMI-tools extract",
                    },
                ],
                model_class: "ToolSection",
                id: "fasta/fastq",
                name: "FASTA/FASTQ",
            },
        ];
        // hyphenated tool-name is searchable
        q = "uMi tools extract ";
        expectedResults = ["toolshed.g2.bx.psu.edu/repos/iuc/umi_tools_extract/umi_tools_extract/1.1.2+galaxy2"];
        keys = { description: 1, name: 2, hyphenated: 0 };
        results = searchToolsByKeys(flattenTools(tempToolsList), keys, q);
        expect(results).toEqual(expectedResults);
    });

    it("test tool filtering helpers on toolsList given list of ids", async () => {
        const ids = ["__FILTER_FAILED_DATASETS__", "liftOver1"];
        // check length of first section from imported const toolsList
        expect(toolsList.find((section) => section.id == "collection_operations").elems).toHaveLength(4);
        // check length of same section from filtered toolsList
        expect(
            filterToolSections(toolsList, ids).find((section) => section.id == "collection_operations").elems
        ).toHaveLength(1);
        // check length of filtered tools without sections
        expect(filterTools(toolsList, ids)).toHaveLength(2);
    });
});<|MERGE_RESOLUTION|>--- conflicted
+++ resolved
@@ -1,11 +1,10 @@
 import toolsList from "components/ToolsView/testData/toolsList";
-<<<<<<< HEAD
 import {
     createWhooshQuery,
     determineWidth,
     filterTools,
     filterToolSections,
-    normalizeTools,
+    flattenTools,
     searchToolsByKeys,
 } from "./utilities";
 
@@ -16,9 +15,6 @@
         const widthB = determineWidth({ left: 30, right: 250 }, { left: 60 }, 30, 500, "left", 180);
         expect(widthB).toBe(340);
     });
-=======
-import { createWhooshQuery, filterTools, filterToolSections, flattenTools, searchToolsByKeys } from "./utilities";
->>>>>>> a4266b86
 
     it("test parsing helper that converts settings to whoosh query", async () => {
         const settings = {
