--- conflicted
+++ resolved
@@ -33,10 +33,6 @@
 function copyDataset() {
     emit("copyDataset", props.item);
 }
-
-function showDataset() {
-    emit("showDataset", props.item);
-}
 </script>
 
 <template>
@@ -65,15 +61,6 @@
         </BLink>
 
         <div class="dropdown-menu" aria-labelledby="dataset-dropdown">
-<<<<<<< HEAD
-            <a class="dropdown-item" href="#" @click.prevent="showDataset">
-                <FontAwesomeIcon :icon="faEye" class="mr-1" />
-
-                <span>Show in History containing dataset</span>
-            </a>
-
-=======
->>>>>>> 96fbfce7
             <a class="dropdown-item" href="#" @click.prevent="copyDataset">
                 <FontAwesomeIcon :icon="faCopy" class="mr-1" />
 
@@ -82,37 +69,6 @@
         </div>
     </div>
 </template>
-<<<<<<< HEAD
-=======
-<script>
-import BootstrapVue from "bootstrap-vue";
-import Vue from "vue";
-
-Vue.use(BootstrapVue);
-
-export default {
-    props: {
-        item: Object,
-    },
-    computed: {
-        getName() {
-            return this.item.name || "Unavailable";
-        },
-        isError() {
-            return this.item.state === "error";
-        },
-        isPaused() {
-            return this.item.state === "paused";
-        },
-    },
-    methods: {
-        copyDataset(item) {
-            this.$emit("copyDataset", this.item);
-        },
-    },
-};
-</script>
->>>>>>> 96fbfce7
 
 <style scoped>
 .dataset-icon {
