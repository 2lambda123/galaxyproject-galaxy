--- conflicted
+++ resolved
@@ -15,7 +15,6 @@
     }
 }
 
-<<<<<<< HEAD
 async function jobConsoleOutput({
     jobId,
     stdout_position = 0,
@@ -34,22 +33,8 @@
     }
 }
 
-async function jobProblems({ jobId }) {
-    const url = `${getAppRoot()}api/jobs/${jobId}/common_problems`;
-    try {
-        const { data } = await axios.get(url);
-        return data;
-    } catch (e) {
-        rethrowSimple(e);
-    }
-}
-
 export const JobDetailsProvider = SingleQueryProvider(jobDetails, stateIsTerminal);
 export const JobConsoleOutputProvider = SingleQueryProvider(jobConsoleOutput, stateIsTerminal);
-export const JobProblemProvider = SingleQueryProvider(jobProblems, stateIsTerminal);
-=======
-export const JobDetailsProvider = SingleQueryProvider(jobDetails, stateIsTerminal);
->>>>>>> a5d66888
 
 export function jobsProvider(ctx, callback, extraParams = {}) {
     const { root, ...requestParams } = ctx;
