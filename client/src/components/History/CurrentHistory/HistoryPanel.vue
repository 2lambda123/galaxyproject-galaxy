<script setup lang="ts">
import { BAlert } from "bootstrap-vue";
import { storeToRefs } from "pinia";
import { computed, onMounted, type Ref, ref, set as VueSet, unref, watch } from "vue";

import type { HistoryItemSummary, HistorySummaryExtended } from "@/api";
import { copyDataset } from "@/api/datasets";
import ExpandedItems from "@/components/History/Content/ExpandedItems";
import SelectedItems from "@/components/History/Content/SelectedItems";
import { HistoryFilters } from "@/components/History/HistoryFilters";
import { deleteContent, updateContentFields } from "@/components/History/model/queries";
import { Toast } from "@/composables/toast";
import { useActiveElement } from "@/composables/useActiveElement";
import { startWatchingHistory } from "@/store/historyStore/model/watchHistory";
import { useEventStore } from "@/stores/eventStore";
import { useHistoryItemsStore } from "@/stores/historyItemsStore";
import { useHistoryStore } from "@/stores/historyStore";
import { type Alias, getOperatorForAlias } from "@/utils/filtering";
import { setDrag } from "@/utils/setDrag";

import HistoryCounter from "./HistoryCounter.vue";
import HistoryDetails from "./HistoryDetails.vue";
import HistoryDropZone from "./HistoryDropZone.vue";
import HistoryEmpty from "./HistoryEmpty.vue";
import HistoryMessages from "./HistoryMessages.vue";
import HistoryOperations from "./HistoryOperations/HistoryOperations.vue";
import OperationErrorDialog from "./HistoryOperations/OperationErrorDialog.vue";
import SelectionChangeWarning from "./HistoryOperations/SelectionChangeWarning.vue";
import HistorySelectionOperations from "./HistoryOperations/SelectionOperations.vue";
import HistorySelectionStatus from "./HistoryOperations/SelectionStatus.vue";
import FilterMenu from "@/components/Common/FilterMenu.vue";
import ContentItem from "@/components/History/Content/ContentItem.vue";
import ListingLayout from "@/components/History/Layout/ListingLayout.vue";
import LoadingSpan from "@/components/LoadingSpan.vue";

interface BackendFilterError {
    err_msg: string;
    err_code: number;
    column?: string;
    col?: string;
    operation?: Alias;
    op?: Alias;
    value?: string;
    val?: string;
    ValueError?: string;
}

interface Props {
    listOffset?: number;
    history: HistorySummaryExtended;
    filter?: string;
    canEditHistory?: boolean;
    filterable?: boolean;
    isMultiViewItem?: boolean;
}

type ContentItemRef = Record<string, Ref<InstanceType<typeof ContentItem> | null>>;

const props = withDefaults(defineProps<Props>(), {
    listOffset: 0,
    filter: "",
    canEditHistory: true,
    filterable: false,
    isMultiViewItem: false,
});

const filterClass = HistoryFilters;
const filterText = ref("");
const invisibleHistoryItems = ref<Record<string, any>>({});
const isLoading = ref(false);
const offsetQueryParam = ref(0);
const searchError = ref<BackendFilterError | undefined>(undefined);
const showAdvanced = ref(false);
const showDropZone = ref(false);
const operationRunning = ref<string | null>(null);
const operationError = ref(null);
const querySelectionBreak = ref(false);
const dragTarget = ref<EventTarget | null>(null);
const contentItemRefs = computed(() => {
    return historyItems.value.reduce((acc: ContentItemRef, item) => {
        acc[itemUniqueKey(item)] = ref(null);
        return acc;
    }, {});
});
const currItemFocused = useActiveElement();
const lastItemId = ref<string | null>(null);

const { currentFilterText, currentHistoryId } = storeToRefs(useHistoryStore());
const { lastCheckedTime, totalMatchesCount, isWatching } = storeToRefs(useHistoryItemsStore());

const historyStore = useHistoryStore();
const historyItemsStore = useHistoryItemsStore();

const historyUpdateTime = computed(() => {
    return props.history.update_time;
});

const queryKey = computed(() => {
    return `${props.history.id}-${filterText.value}`;
});

const queryDefault = computed(() => {
    return !filterText.value;
});

const isProcessing = computed(() => {
    if (!operationRunning.value) {
        return false;
    }
    return operationRunning?.value >= props.history.update_time;
});

const historyItems = computed(() => {
    return historyItemsStore.getHistoryItems(props.history.id, filterText.value);
});

const visibleHistoryItems = computed(() => {
    return historyItems.value.filter((item) => !invisibleHistoryItems.value[item.hid]);
});

const formattedSearchError = computed(() => {
    const newError = unref(searchError);
    if (!newError) {
        return null;
    }

    const { column, col, operation, op, value, val, err_msg, ValueError } = newError;
    const alias = operation || op;
    const operator = alias ? getOperatorForAlias(alias) : ":";

    return {
        filter: `${column || col}${operator}`,
        value: value || val,
        msg: err_msg,
        typeError: ValueError,
    };
});

const storeFilterText = computed(() => {
    if (props.history.id !== currentHistoryId.value) {
        return "";
    }
    return currentFilterText.value || "";
});

const lastItemFocused = computed(() => {
    return lastItemId.value ? historyItems.value.find((item) => lastItemId.value === `dataset-${item.id}`) : null;
});

watch(offsetQueryParam, () => loadHistoryItems());

watch(
    () => queryKey.value,
    () => {
        invisibleHistoryItems.value = {};
        offsetQueryParam.value = 0;
        loadHistoryItems();
        lastItemId.value = null;
    }
);

watch(
    () => props.filter,
    (newVal) => (filterText.value = newVal)
);

watch(filterText, (newFilterTextValue) => {
    if (props.filterable) {
        historyStore.setFilterText(props.history.id, newFilterTextValue);
    }
});

watch(storeFilterText, (newFilterTextValue) => {
    if (props.filterable) {
        filterText.value = newFilterTextValue;
    }
});

watch(historyUpdateTime, async () => await loadHistoryItems());

watch(
    () => props.history.id,
    (newValue, currentValue) => {
        if (newValue !== currentValue) {
            operationRunning.value = null;
            lastItemId.value = null;
        }
    }
);

watch(historyItems, (newHistoryItems) => {
    if (!invisibleHistoryItems.value) {
        return;
    }

    // Re-hide invisible history items when `historyItems` changes
    for (const newHistoryItem of newHistoryItems) {
        if (invisibleHistoryItems.value[newHistoryItem.hid]) {
            VueSet(invisibleHistoryItems.value, newHistoryItem.hid, false);
        }
    }
});

watch(
    () => currItemFocused.value,
    (newItem, oldItem) => {
        // if user clicked elsewhere, set lastItemId to the last focused item
        // (if it was indeed a history .content-item)
        if (newItem && oldItem?.classList?.contains("content-item") && oldItem?.getAttribute("data-hid")) {
            lastItemId.value = oldItem?.id || null;
        }
    }
);

function dragSameHistory() {
    return getDragData().sameHistory;
}

function getDragData() {
    const eventStore = useEventStore();
    const multiple = eventStore.multipleDragData;
    let data: HistoryItemSummary[] | undefined;
    let historyId: string | undefined;
    try {
        if (multiple) {
            const dragData = eventStore.getDragData() as Record<string, HistoryItemSummary>;
            // set historyId to the first history_id in the multiple drag data
            const firstItem = Object.values(dragData)[0];
            if (firstItem) {
                historyId = firstItem.history_id;
            }
            data = Object.values(dragData);
        } else {
            data = [eventStore.getDragData() as HistoryItemSummary];
            if (data[0]) {
                historyId = data[0].history_id;
            }
        }
    } catch (error) {
        // this was not a valid object for this dropzone, ignore
    }
    return { data, sameHistory: historyId === props.history.id, multiple };
}

function getHighlight(item: HistoryItemSummary) {
    if (unref(isLoading)) {
        return undefined;
    }

    const highlightsKey = parseInt(filterClass.getFilterValue(unref(filterText), "related"));
    if (!highlightsKey) {
        return undefined;
    }

    if (highlightsKey === item.hid) {
        return "active";
    }

    if (item.hid > highlightsKey) {
        return "output";
    }

    return "input";
}

function hasMatches(items: HistoryItemSummary[]) {
    return !!items && items.length > 0;
}

function isDataset(item: HistoryItemSummary) {
    return item.history_content_type === "dataset";
}

async function loadHistoryItems() {
    isLoading.value = true;
    try {
        await historyItemsStore.fetchHistoryItems(props.history.id, filterText.value, offsetQueryParam.value);
        searchError.value = undefined;
    } catch (error: any) {
        if (error.response && error.response.data && error.response.data.err_msg) {
            console.debug("HistoryPanel - Load items error:", error.response.data.err_msg);
            searchError.value = error.response.data;
        } else {
            console.debug("HistoryPanel - Load items error.", error);
        }
    } finally {
        isLoading.value = false;
    }
}

async function onDelete(item: HistoryItemSummary, recursive = false) {
    isLoading.value = true;
    setInvisible(item);

    try {
        await deleteContent(item, { recursive: recursive });
        updateContentStats();
    } finally {
        isLoading.value = false;
    }
}

function onHideSelection(selectedItems: HistoryItemSummary[]) {
    for (const item of selectedItems) {
        setInvisible(item);
    }
}

function onScroll(newOffset: number) {
    offsetQueryParam.value = newOffset;
}

async function onUndelete(item: HistoryItemSummary) {
    setInvisible(item);
    isLoading.value = true;

    try {
        await updateContentFields(item, { deleted: false });
        updateContentStats();
    } finally {
        isLoading.value = false;
    }
}

async function onUnhide(item: HistoryItemSummary) {
    setInvisible(item);
    isLoading.value = true;

    try {
        await updateContentFields(item, { visible: true });
        updateContentStats();
    } finally {
        isLoading.value = false;
    }
}

function updateContentStats() {
    historyStore.updateContentStats(props.history.id);
}

function reloadContents() {
    startWatchingHistory();
}

function setInvisible(item: HistoryItemSummary) {
    VueSet(unref(invisibleHistoryItems), item.hid, true);
}

function onTagChange(item: HistoryItemSummary, newTags: string[]) {
    item.tags = newTags;
}

function onOperationError(error: any) {
    console.debug("HistoryPanel - Operation error.", error);
    operationError.value = error;
}

function onDragEnter(e: DragEvent) {
    if (dragSameHistory()) {
        return;
    }
    dragTarget.value = e.target;
    showDropZone.value = true;
}

function onDragOver(e: DragEvent) {
    if (dragSameHistory()) {
        return;
    }
    e.preventDefault();
}

function onDragLeave(e: DragEvent) {
    if (dragSameHistory()) {
        return;
    }
    if (dragTarget.value === e.target) {
        showDropZone.value = false;
    }
}

async function onDrop() {
    showDropZone.value = false;
    const { data, sameHistory, multiple } = getDragData();
    if (!data || sameHistory) {
        return;
    }

    let datasetCount = 0;
    let collectionCount = 0;
    try {
        // iterate over the data array and copy each item to the current history
        for (const item of data) {
            const dataSource = item.history_content_type === "dataset" ? "hda" : "hdca";
            await copyDataset(item.id, props.history.id, item.history_content_type, dataSource);

            if (item.history_content_type === "dataset") {
                datasetCount++;
                if (!multiple) {
                    Toast.info("Dataset copied to history");
                }
            } else {
                collectionCount++;
                if (!multiple) {
                    Toast.info("Collection copied to history");
                }
            }
        }

        if (multiple && datasetCount > 0) {
            Toast.info(`${datasetCount} dataset${datasetCount > 1 ? "s" : ""} copied to new history`);
        }
        if (multiple && collectionCount > 0) {
            Toast.info(`${collectionCount} collection${collectionCount > 1 ? "s" : ""} copied to new history`);
        }
        historyStore.loadHistoryById(props.history.id);
    } catch (error) {
        Toast.error(`${error}`);
    }
}

function updateFilterValue(filterKey: string, newValue: any) {
    const currentFilterText = filterText.value;
    filterText.value = filterClass.setFilterValue(currentFilterText, filterKey, newValue);
}

<<<<<<< HEAD
function getItemKey(item: HistoryItemSummary) {
    return item.type_id;
=======
function getItemKey(item: HistoryItem) {
    return itemUniqueKey(item);
>>>>>>> 316eb5bf
}

function itemUniqueKey(item: HistoryItemSummary) {
    return `${item.history_content_type}-${item.id}`;
}

onMounted(async () => {
    // `filterable` here indicates if this is the current history panel
    if (props.filterable && !props.filter) {
        filterText.value = storeFilterText.value;
    }
    await loadHistoryItems();
    // if there is a listOffset, we are coming from a collection view, so focus on item at that offset
    if (props.listOffset) {
        const itemAtOffset = historyItems.value[props.listOffset];
        if (itemAtOffset) {
            const itemElement = contentItemRefs.value[itemUniqueKey(itemAtOffset)]?.value?.$el as HTMLElement;
            itemElement?.focus();
        }
    }
});

function arrowNavigate(item: HistoryItemSummary, eventKey: string) {
    let nextItem = null;
    if (eventKey === "ArrowDown") {
        nextItem = historyItems.value[historyItems.value.indexOf(item) + 1];
    } else if (eventKey === "ArrowUp") {
        nextItem = historyItems.value[historyItems.value.indexOf(item) - 1];
    }
    if (nextItem) {
        const itemElement = contentItemRefs.value[itemUniqueKey(nextItem)]?.value?.$el as HTMLElement;
        itemElement?.focus();
    }
    return nextItem;
}

function setItemDragstart(
    item: HistoryItemSummary,
    itemIsSelected: boolean,
    selectedItems: Map<string, HistoryItemSummary>,
    selectionSize: number,
    event: DragEvent
) {
    if (itemIsSelected && selectionSize > 1) {
        const selectedItemsObj: any = {};
        for (const [key, value] of selectedItems) {
            selectedItemsObj[key] = value;
        }
        setDrag(event, selectedItemsObj, true);
    } else {
        setDrag(event, item as any);
    }
}
</script>

<template>
    <ExpandedItems
        v-slot="{ expandedCount, isExpanded, setExpanded, collapseAll }"
        :scope-key="props.history.id"
        :get-item-key="getItemKey">
        <SelectedItems
            v-slot="{
                selectedItems,
                showSelection,
                isQuerySelection,
                selectionSize,
                setShowSelection,
                selectAllInCurrentQuery,
                isSelected,
                rangeSelect,
                setSelected,
                shiftArrowKeySelect,
                initKeySelection,
                resetSelection,
                initSelectedItem,
            }"
            :scope-key="queryKey"
            :get-item-key="getItemKey"
            :filter-text="filterText"
            :all-items="historyItems"
            :total-items-in-query="totalMatchesCount"
            @query-selection-break="querySelectionBreak = true">
            <!-- eslint-disable-next-line vuejs-accessibility/no-static-element-interactions -->
            <section
                class="history-layout d-flex flex-column w-100 h-100"
                @drop.prevent="onDrop"
                @dragenter.prevent="onDragEnter"
                @dragover="onDragOver"
                @dragleave.prevent="onDragLeave">
                <slot name="navigation" :history="history" />

                <FilterMenu
                    v-if="filterable"
                    class="content-operations-filters mx-3"
                    name="History Items"
                    placeholder="search datasets"
                    :filter-class="filterClass"
                    :filter-text.sync="filterText"
                    :loading="isLoading"
                    :search-error="searchError"
                    :show-advanced.sync="showAdvanced" />

                <section v-if="!showAdvanced">
                    <HistoryDetails
                        :history="history"
                        :writeable="canEditHistory"
                        :summarized="isMultiViewItem"
                        @update:history="historyStore.updateHistory($event)" />

                    <HistoryMessages :history="history" />

                    <HistoryCounter
                        :history="history"
                        :is-watching="isWatching"
                        :last-checked="lastCheckedTime"
                        :show-controls="canEditHistory"
                        :filter-text.sync="filterText"
                        :hide-reload="isMultiViewItem"
                        @reloadContents="reloadContents" />

                    <HistoryOperations
                        v-if="canEditHistory"
                        :history="history"
                        :is-multi-view-item="isMultiViewItem"
                        :show-selection="showSelection"
                        :expanded-count="expandedCount"
                        :has-matches="hasMatches(historyItems)"
                        :operation-running.sync="operationRunning"
                        @update:show-selection="setShowSelection"
                        @collapse-all="collapseAll">
                        <template v-slot:selection-operations>
                            <HistorySelectionOperations
                                :history="history"
                                :is-multi-view-item="isMultiViewItem"
                                :filter-text="filterText"
                                :content-selection="selectedItems"
                                :selection-size="selectionSize"
                                :is-query-selection="isQuerySelection"
                                :total-items-in-query="totalMatchesCount"
                                :operation-running.sync="operationRunning"
                                @update:show-selection="setShowSelection"
                                @operation-error="onOperationError"
                                @hide-selection="onHideSelection"
                                @reset-selection="resetSelection" />

                            <HistorySelectionStatus
                                v-if="showSelection"
                                :selection-size="selectionSize"
                                @select-all="selectAllInCurrentQuery()"
                                @reset-selection="resetSelection" />
                        </template>
                    </HistoryOperations>

                    <SelectionChangeWarning v-if="!isMultiViewItem" :query-selection-break="querySelectionBreak" />

                    <OperationErrorDialog
                        v-if="operationError"
                        :operation-error="operationError"
                        @hide="operationError = null" />
                </section>

                <section v-show="!showAdvanced" class="position-relative flex-grow-1 scroller overflow-hidden">
                    <HistoryDropZone v-if="showDropZone" />
                    <div class="h-100">
                        <div v-if="isLoading && historyItems && historyItems.length === 0">
                            <BAlert class="m-2" variant="info" show>
                                <LoadingSpan message="Loading History" />
                            </BAlert>
                        </div>
                        <BAlert v-else-if="isProcessing" class="m-2" variant="info" show>
                            <LoadingSpan message="Processing operation" />
                        </BAlert>
                        <div v-else-if="historyItems.length === 0">
                            <HistoryEmpty v-if="queryDefault" :writable="canEditHistory" class="m-2" />

                            <BAlert v-else-if="formattedSearchError" class="m-2" variant="danger" show>
                                Error in filter:
                                <a href="javascript:void(0)" @click="showAdvanced = true">
                                    {{ formattedSearchError.filter }}'{{ formattedSearchError.value }}'
                                </a>
                            </BAlert>
                            <BAlert v-else class="m-2" variant="info" show> No data found for selected filter. </BAlert>
                        </div>
                        <ListingLayout
                            v-else
                            :offset="listOffset"
                            :items="visibleHistoryItems"
                            :query-key="queryKey"
                            data-key="hid"
                            @scroll="onScroll">
                            <template v-slot:item="{ item, currentOffset }">
                                <ContentItem
                                    :id="item.hid"
                                    :ref="contentItemRefs[itemUniqueKey(item)]"
                                    is-history-item
                                    :item="item"
                                    :name="item.name"
                                    :writable="canEditHistory"
                                    :expand-dataset="isExpanded(item)"
                                    :is-dataset="isDataset(item)"
                                    :is-range-select-anchor="
                                        initSelectedItem && itemUniqueKey(item) === itemUniqueKey(initSelectedItem)
                                    "
                                    :highlight="getHighlight(item)"
                                    :selected="isSelected(item)"
                                    :selectable="showSelection"
                                    :filterable="filterable"
                                    @arrow-navigate="arrowNavigate(item, $event)"
                                    @drag-start="
                                        setItemDragstart(
                                            item,
                                            showSelection && isSelected(item),
                                            selectedItems,
                                            selectionSize,
                                            $event
                                        )
                                    "
                                    @hide-selection="setShowSelection(false)"
                                    @init-key-selection="initKeySelection"
                                    @shift-arrow-select="
                                        (eventKey) => shiftArrowKeySelect(item, arrowNavigate(item, eventKey), eventKey)
                                    "
                                    @select-all="selectAllInCurrentQuery(false)"
                                    @selected-to="rangeSelect(item, lastItemFocused)"
                                    @tag-click="updateFilterValue('tag', $event)"
                                    @tag-change="onTagChange"
                                    @toggleHighlights="updateFilterValue('related', item.hid)"
                                    @update:expand-dataset="setExpanded(item, $event)"
                                    @update:selected="setSelected(item, $event)"
                                    @view-collection="$emit('view-collection', item, currentOffset)"
                                    @delete="onDelete"
                                    @undelete="onUndelete(item)"
                                    @unhide="onUnhide(item)" />
                            </template>
                        </ListingLayout>
                    </div>
                </section>
            </section>
        </SelectedItems>
    </ExpandedItems>
</template><|MERGE_RESOLUTION|>--- conflicted
+++ resolved
@@ -424,13 +424,8 @@
     filterText.value = filterClass.setFilterValue(currentFilterText, filterKey, newValue);
 }
 
-<<<<<<< HEAD
 function getItemKey(item: HistoryItemSummary) {
-    return item.type_id;
-=======
-function getItemKey(item: HistoryItem) {
     return itemUniqueKey(item);
->>>>>>> 316eb5bf
 }
 
 function itemUniqueKey(item: HistoryItemSummary) {
