<script setup lang="ts">
import axios from "axios";
import {
    BAlert,
    BButton,
    BCard,
    BCardBody,
    BCardFooter,
    BCardHeader,
    BCollapse,
    BForm,
    BFormCheckbox,
    BFormGroup,
    BFormInput,
    BFormText,
} from "bootstrap-vue";
import { computed, ref } from "vue";

import { Toast } from "@/composables/toast";
import localize from "@/utils/localization";
import { withPrefix } from "@/utils/redirect";

import ExternalLogin from "@/components/User/ExternalIdentities/ExternalLogin.vue";

interface Props {
    sessionCsrfToken: string;
    redirect?: string;
    termsUrl?: string;
    enableOidc?: boolean;
    showLoginLink?: boolean;
    mailingJoinAddr?: string;
    preferCustosLogin?: boolean;
    serverMailConfigured?: boolean;
    registrationWarningMessage?: string;
}

const props = defineProps<Props>();

const emit = defineEmits<{
    (e: "toggle-login"): void;
}>();

const email = ref(null);
const confirm = ref(null);
const password = ref(null);
const username = ref(null);
const subscribe = ref(null);
const messageText = ref(null);
const disableCreate = ref(false);
const labelPassword = ref(localize("Password"));
const labelPublicName = ref(localize("Public name"));
const labelEmailAddress = ref(localize("Email address"));
const labelConfirmPassword = ref(localize("Confirm password"));
const labelSubscribe = ref(localize("Stay in the loop and join the galaxy-announce mailing list."));

const custosPreferred = computed(() => {
    return props.enableOidc && props.preferCustosLogin;
});

function toggleLogin() {
    emit("toggle-login");
}

async function submit() {
    disableCreate.value = true;

    try {
        const response = await axios.post(withPrefix("/user/create"), {
            email: email.value,
            username: username.value,
            password: password.value,
            confirm: confirm.value,
            subscribe: subscribe.value,
            session_csrf_token: props.sessionCsrfToken,
        });

        if (response.data.message && response.data.status) {
            Toast.info(response.data.message);
        }

        window.location.href = props.redirect || withPrefix("/");
    } catch (error: any) {
        disableCreate.value = false;
        const errMsg = error.response.data && error.response.data.err_msg;
        messageText.value = errMsg || "Registration failed for an unknown reason.";
    }
}
</script>

<template>
    <div class="container">
        <div class="row justify-content-md-center">
            <div class="col col-lg-6">
                <BAlert :show="!!registrationWarningMessage" variant="info">
                    <!-- eslint-disable-next-line vue/no-v-html -->
                    <span v-html="registrationWarningMessage" />
                </BAlert>

                <BAlert :show="!!messageText" variant="danger">
                    {{ messageText }}
                </BAlert>

                <BForm id="registration" @submit.prevent="submit()">
                    <BCard no-body>
                        <!-- OIDC and Custos enabled and prioritized: encourage users to use it instead of local registration -->
                        <span v-if="custosPreferred">
                            <BCardHeader v-b-toggle.accordion-oidc role="button">
                                Register using institutional account
                            </BCardHeader>

                            <BCollapse id="accordion-oidc" visible role="tabpanel" accordion="registration_acc">
                                <BCardBody>
                                    Create a Galaxy account using an institutional account (e.g.:Google/JHU). This will
                                    redirect you to your institutional login through Custos.
                                    <ExternalLogin />
                                </BCardBody>
                            </BCollapse>
                        </span>

                        <!-- Local Galaxy Registration -->
                        <BCardHeader v-if="!custosPreferred" v-localize>Create a Galaxy account</BCardHeader>
                        <BCardHeader v-else v-localize v-b-toggle.accordion-register role="button">
                            Or, register with email
                        </BCardHeader>

                        <BCollapse
                            id="accordion-register"
                            :visible="!custosPreferred"
                            role="tabpanel"
                            accordion="registration_acc">
                            <BCardBody>
                                <BFormGroup :label="labelEmailAddress" label-for="register-form-email">
                                    <BFormInput
                                        id="register-form-email"
                                        v-model="email"
                                        name="email"
                                        type="text"
                                        required />
                                </BFormGroup>

                                <BFormGroup :label="labelPassword" label-for="register-form-password">
                                    <BFormInput
                                        id="register-form-password"
                                        v-model="password"
                                        name="password"
                                        type="password"
                                        required />
                                </BFormGroup>

                                <BFormGroup :label="labelConfirmPassword" label-for="register-form-confirm">
                                    <BFormInput
                                        id="register-form-confirm"
                                        v-model="confirm"
                                        name="confirm"
                                        type="password"
                                        required />
                                </BFormGroup>

                                <BFormGroup :label="labelPublicName" label-for="register-form-username">
                                    <BFormInput
                                        id="register-form-username"
                                        v-model="username"
                                        name="username"
                                        type="text"
                                        required />

                                    <BFormText v-localize>
                                        Your public name is an identifier that will be used to generate addresses for
                                        information you share publicly. Public names must be at least three characters
                                        in length and contain only lower-case letters, numbers, dots, underscores, and
                                        dashes ('.', '_', '-').
                                    </BFormText>
                                </BFormGroup>

                                <BFormGroup v-if="mailingJoinAddr && serverMailConfigured">
                                    <BFormCheckbox
                                        id="register-form-subscribe"
                                        v-model="subscribe"
                                        name="subscribe"
                                        type="checkbox">
                                        {{ labelSubscribe }}
                                    </BFormCheckbox>
                                    <BFormText v-localize>
                                        This list is used for important Galaxy updates and newsletter access. We keep it
                                        streamlined, you should expect only 2-3 emails per month.
                                    </BFormText>
                                </BFormGroup>

                                <BButton v-localize name="create" type="submit" :disabled="disableCreate">
                                    Create
                                </BButton>
                            </BCardBody>
                        </BCollapse>

                        <BCardFooter v-if="showLoginLink">
                            <span v-localize>Already have an account?</span>

                            <a
                                id="login-toggle"
                                v-localize
                                href="javascript:void(0)"
                                role="button"
                                @click.prevent="toggleLogin">
                                Log in here.
                            </a>
                        </BCardFooter>
                    </BCard>
                </BForm>
            </div>

            <div v-if="termsUrl" class="col position-relative embed-container">
                <iframe title="terms-of-use" :src="termsUrl" frameborder="0" class="terms-iframe"></iframe>
                <div v-localize class="scroll-hint">↓ Scroll to review ↓</div>
            </div>
        </div>
    </div>
</template>
<<<<<<< HEAD

<style scoped lang="scss">
=======
<script>
import axios from "axios";
import BootstrapVue from "bootstrap-vue";
import ExternalLogin from "components/User/ExternalIdentities/ExternalLogin";
import _l from "utils/localization";
import { withPrefix } from "utils/redirect";
import { errorMessageAsString } from "utils/simple-error";
import Vue from "vue";

Vue.use(BootstrapVue);

export default {
    components: {
        ExternalLogin,
    },
    props: {
        enableOidc: {
            type: Boolean,
            default: false,
        },
        showLoginLink: {
            type: Boolean,
            default: false,
        },
        mailingJoinAddr: {
            type: String,
            default: null,
        },
        preferCustosLogin: {
            type: Boolean,
            default: false,
        },
        redirect: {
            type: String,
            default: null,
        },
        registrationWarningMessage: {
            type: String,
            default: null,
        },
        serverMailConfigured: {
            type: Boolean,
            default: false,
        },
        sessionCsrfToken: {
            type: String,
            required: true,
        },
        termsUrl: {
            type: String,
            default: null,
        },
    },
    data() {
        return {
            disableCreate: false,
            email: null,
            password: null,
            username: null,
            confirm: null,
            subscribe: null,
            messageText: null,
            messageVariant: null,
            labelEmailAddress: _l("Email address"),
            labelPassword: _l("Password"),
            labelConfirmPassword: _l("Confirm password"),
            labelPublicName: _l("Public name"),
            labelSubscribe: _l("Subscribe to mailing list"),
        };
    },
    computed: {
        custosPreferred() {
            return this.enableOidc && this.preferCustosLogin;
        },
    },
    methods: {
        toggleLogin() {
            this.$emit("toggle-login");
        },
        submit() {
            this.disableCreate = true;
            axios
                .post(withPrefix("/user/create"), {
                    email: this.email,
                    username: this.username,
                    password: this.password,
                    confirm: this.confirm,
                    subscribe: this.subscribe,
                    session_csrf_token: this.sessionCsrfToken,
                })
                .then((response) => {
                    if (response.data.message && response.data.status) {
                        alert(response.data.message);
                    }
                    window.location = this.redirect || withPrefix("/");
                })
                .catch((error) => {
                    this.disableCreate = false;
                    this.messageVariant = "danger";
                    this.messageText = errorMessageAsString(error, "Registration failed for an unknown reason.");
                });
        },
    },
};
</script>
<style scoped>
>>>>>>> fa3ef460
.embed-container {
    position: relative;

    .terms-iframe {
        width: 100%;
        height: 90vh;
        border: none;
        overflow-y: auto;
    }

    .scroll-hint {
        position: absolute;
        bottom: 10px;
        left: 50%;
        transform: translateX(-50%);
        background-color: rgba(255, 255, 255, 0.9);
        border: 1px solid #ccc;
        padding: 2px 5px;
        border-radius: 4px;
    }
}
</style><|MERGE_RESOLUTION|>--- conflicted
+++ resolved
@@ -19,6 +19,7 @@
 import { Toast } from "@/composables/toast";
 import localize from "@/utils/localization";
 import { withPrefix } from "@/utils/redirect";
+import { errorMessageAsString } from "@/utils/simple-error";
 
 import ExternalLogin from "@/components/User/ExternalIdentities/ExternalLogin.vue";
 
@@ -81,8 +82,7 @@
         window.location.href = props.redirect || withPrefix("/");
     } catch (error: any) {
         disableCreate.value = false;
-        const errMsg = error.response.data && error.response.data.err_msg;
-        messageText.value = errMsg || "Registration failed for an unknown reason.";
+        messageText.value = errorMessageAsString(error, "Registration failed for an unknown reason.");
     }
 }
 </script>
@@ -215,117 +215,7 @@
         </div>
     </div>
 </template>
-<<<<<<< HEAD
-
 <style scoped lang="scss">
-=======
-<script>
-import axios from "axios";
-import BootstrapVue from "bootstrap-vue";
-import ExternalLogin from "components/User/ExternalIdentities/ExternalLogin";
-import _l from "utils/localization";
-import { withPrefix } from "utils/redirect";
-import { errorMessageAsString } from "utils/simple-error";
-import Vue from "vue";
-
-Vue.use(BootstrapVue);
-
-export default {
-    components: {
-        ExternalLogin,
-    },
-    props: {
-        enableOidc: {
-            type: Boolean,
-            default: false,
-        },
-        showLoginLink: {
-            type: Boolean,
-            default: false,
-        },
-        mailingJoinAddr: {
-            type: String,
-            default: null,
-        },
-        preferCustosLogin: {
-            type: Boolean,
-            default: false,
-        },
-        redirect: {
-            type: String,
-            default: null,
-        },
-        registrationWarningMessage: {
-            type: String,
-            default: null,
-        },
-        serverMailConfigured: {
-            type: Boolean,
-            default: false,
-        },
-        sessionCsrfToken: {
-            type: String,
-            required: true,
-        },
-        termsUrl: {
-            type: String,
-            default: null,
-        },
-    },
-    data() {
-        return {
-            disableCreate: false,
-            email: null,
-            password: null,
-            username: null,
-            confirm: null,
-            subscribe: null,
-            messageText: null,
-            messageVariant: null,
-            labelEmailAddress: _l("Email address"),
-            labelPassword: _l("Password"),
-            labelConfirmPassword: _l("Confirm password"),
-            labelPublicName: _l("Public name"),
-            labelSubscribe: _l("Subscribe to mailing list"),
-        };
-    },
-    computed: {
-        custosPreferred() {
-            return this.enableOidc && this.preferCustosLogin;
-        },
-    },
-    methods: {
-        toggleLogin() {
-            this.$emit("toggle-login");
-        },
-        submit() {
-            this.disableCreate = true;
-            axios
-                .post(withPrefix("/user/create"), {
-                    email: this.email,
-                    username: this.username,
-                    password: this.password,
-                    confirm: this.confirm,
-                    subscribe: this.subscribe,
-                    session_csrf_token: this.sessionCsrfToken,
-                })
-                .then((response) => {
-                    if (response.data.message && response.data.status) {
-                        alert(response.data.message);
-                    }
-                    window.location = this.redirect || withPrefix("/");
-                })
-                .catch((error) => {
-                    this.disableCreate = false;
-                    this.messageVariant = "danger";
-                    this.messageText = errorMessageAsString(error, "Registration failed for an unknown reason.");
-                });
-        },
-    },
-};
-</script>
-<style scoped>
->>>>>>> fa3ef460
 .embed-container {
     position: relative;
 
