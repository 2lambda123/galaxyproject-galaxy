<template>
    <div
        :id="idString"
        :name="name"
        :node-label="label"
        :class="{ 'workflow-node': true, 'node-on-scroll-to': scrolledTo, 'node-highlight': highlight }">
        <div class="node-header unselectable clearfix">
            <b-button
                v-b-tooltip.hover
                class="node-destroy py-0 float-right"
                variant="primary"
                size="sm"
                aria-label="destroy node"
                title="Remove"
                @click="onRemove">
                <i class="fa fa-times" />
            </b-button>
            <b-button
                v-if="isEnabled"
                :id="popoverId"
                class="node-recommendations py-0 float-right"
                variant="primary"
                size="sm"
                aria-label="tool recommendations">
                <i class="fa fa-arrow-right" />
            </b-button>
            <b-popover :target="popoverId" triggers="hover" placement="bottom" :show.sync="popoverShow">
                <Recommendations
                    :get-node="getNode"
                    :get-manager="getManager"
                    :datatypes-mapper="datatypesMapper"
                    @onCreate="onCreate" />
            </b-popover>
            <b-button
                v-if="canClone"
                v-b-tooltip.hover
                class="node-clone py-0 float-right"
                variant="primary"
                size="sm"
                aria-label="clone node"
                title="Duplicate"
                @click="onClone">
                <i class="fa fa-files-o" />
            </b-button>
            <i :class="iconClass" />
            <span
                v-b-tooltip.hover
                title="Index of the step in the workflow run form. Steps are ordered by distance to the upper-left corner of the window; inputs are listed first."
                >{{ stepIndex }}:
            </span>
            <span class="node-title">{{ title }}</span>
        </div>
        <b-alert v-if="!!errors" variant="danger" show class="node-error">
            {{ errors }}
        </b-alert>
        <div v-else class="node-body">
            <loading-span v-if="showLoading" message="Loading details" />
            <node-input
                v-for="input in inputs"
                :key="input.name"
                :input="input"
                :get-node="getNode"
                :get-manager="getManager"
                :datatypes-mapper="datatypesMapper"
                @onAdd="onAddInput"
                @onRemove="onRemoveInput"
                @onChange="onChange" />
            <div v-if="showRule" class="rule" />
            <node-output
                v-for="output in outputs"
                :key="output.name"
                :output="output"
                :get-node="getNode"
                :get-manager="getManager"
                @onAdd="onAddOutput"
                @onRemove="onRemoveOutput"
                @onToggle="onToggleOutput"
                @onChange="onChange" />
        </div>
    </div>
</template>

<script>
import Vue from "vue";
import BootstrapVue from "bootstrap-vue";
import WorkflowIcons from "components/Workflow/icons";
import LoadingSpan from "components/LoadingSpan";
import { getGalaxyInstance } from "app";
import Recommendations from "components/Workflow/Editor/Recommendations";
import NodeInput from "./NodeInput";
import NodeOutput from "./NodeOutput";
import { ActiveOutputs } from "./modules/outputs";
import { attachDragging } from "./modules/dragging";
Vue.use(BootstrapVue);

const OFFSET_RANGE = 100;

export default {
    components: {
        LoadingSpan,
        Recommendations,
        NodeInput,
        NodeOutput,
    },
    props: {
        id: {
            type: String,
            default: "",
        },
        contentId: {
            type: String,
            default: "",
        },
        name: {
            type: String,
            default: "name",
        },
        type: {
            type: String,
            default: null,
        },
        step: {
            type: Object,
            default: null,
        },
        getManager: {
            type: Function,
            default: null,
        },
        getCanvasManager: {
            type: Function,
            default: null,
        },
        datatypesMapper: {
            type: Object,
            default: null,
        },
    },
    data() {
        return {
            popoverShow: false,
            node: null,
            inputs: [],
            outputs: [],
            inputTerminals: {},
            outputTerminals: {},
            errors: null,
            label: null,
            annotation: null,
            config_form: {},
            showLoading: true,
            highlight: false,
            scrolledTo: false,
        };
    },
    computed: {
        title() {
            return this.label || this.name;
        },
        idString() {
            return `wf-node-step-${this.id}`;
        },
        showRule() {
            return this.inputs.length > 0 && this.outputs.length > 0;
        },
        iconClass() {
            const iconType = WorkflowIcons[this.type];
            if (iconType) {
                return `icon fa fa-fw ${iconType}`;
            }
            return null;
        },
        popoverId() {
            return `popover-${this.id}`;
        },
        canClone() {
            return this.type != "subworkflow";
        },
        isEnabled() {
            return getGalaxyInstance().config.enable_tool_recommendations;
        },
        isInput() {
            return this.type == "data_input" || this.type == "data_collection_input" || this.type == "parameter_input";
        },
    },
    mounted() {
        this.canvasManager = this.getCanvasManager();
        this.activeOutputs = new ActiveOutputs();
        this.element = this.$el;
        this.content_id = this.contentId;

        // Set initial scroll position
        const step = this.step;
        const el = this.$el;
        if (step.position) {
            el.style.top = step.position.top + "px";
            el.style.left = step.position.left + "px";
        } else {
            const p = document.getElementById("canvas-viewport");
            const o = document.getElementById("canvas-container");
            if (p && o) {
                const left =
                    -o.offsetLeft + (p.offsetWidth - el.offsetWidth) / 2 + this.offsetVaryPosition(OFFSET_RANGE);
                const top =
                    -o.offsetTop + (p.offsetHeight - el.offsetHeight) / 2 + this.offsetVaryPosition(OFFSET_RANGE);
                el.style.top = `${top}px`;
                el.style.left = `${left}px`;
            }
        }

        // Attach node dragging events
        attachDragging(this.$el, {
            dragstart: () => {
                this.$emit("onActivate", this);
            },
            dragend: () => {
                this.$emit("onChange");
                this.canvasManager.drawOverview();
            },
            drag: (e, d) => {
                const o = document.getElementById("canvas-container");
                const el = this.$el;
                const rect = o.getBoundingClientRect();
                const left = (d.offsetX - rect.left) / this.canvasManager.canvasZoom;
                const top = (d.offsetY - rect.top) / this.canvasManager.canvasZoom;
                el.style.left = `${left}px`;
                el.style.top = `${top}px`;
                this.onRedraw();
            },
            dragclickonly: () => {
                this.$emit("onActivate", this);
            },
        });

        // initialize node data
        this.$emit("onAdd", this);
        if (this.step.config_form) {
            this.initData(this.step);
        } else {
            this.$emit("onUpdate", this);
        }
    },
<<<<<<< HEAD
    computed: {
        title() {
            return this.label || this.name;
        },
        idString() {
            return `wf-node-step-${this.id}`;
        },
        showRule() {
            return this.inputs.length > 0 && this.outputs.length > 0;
        },
        iconClass() {
            const iconType = WorkflowIcons[this.type];
            if (iconType) {
                return `icon fa fa-fw ${iconType}`;
            }
            return null;
        },
        popoverId() {
            return `popover-${this.id}`;
        },
        canClone() {
            return this.type != "subworkflow";
        },
        isEnabled() {
            return getGalaxyInstance().config.enable_tool_recommendations;
        },
        isInput() {
            return this.type == "data_input" || this.type == "data_collection_input" || this.type == "parameter_input";
        },
        stepIndex() {
            return parseInt(this.id) + 1;
        },
    },
=======
>>>>>>> d12f7c85
    methods: {
        onChange() {
            this.onRedraw();
            this.$emit("onChange");
        },
        onAddInput(input, terminal) {
            this.inputTerminals[input.name] = terminal;
            this.onRedraw();
        },
        onRemoveInput(input) {
            delete this.inputTerminals[input.name];
            this.onRedraw();
        },
        onAddOutput(output, terminal) {
            this.outputTerminals[output.name] = terminal;
            this.onRedraw();
        },
        onRemoveOutput(output) {
            delete this.outputTerminals[output.name];
            this.onRedraw();
        },
        onToggleOutput(name) {
            this.activeOutputs.toggle(name);
            this.$emit("onChange");
        },
        onCreate(contentId, name) {
            this.$emit("onCreate", contentId, name);
            this.popoverShow = false;
        },
        onClone() {
            this.$emit("onClone", this);
        },
        onRemove() {
            Object.values(this.inputTerminals).forEach((t) => {
                t.destroy();
            });
            Object.values(this.outputTerminals).forEach((t) => {
                t.destroy();
            });
            this.activeOutputs.filterOutputs([]);
            this.$emit("onRemove", this);
        },
        onRedraw() {
            Object.values(this.inputTerminals).forEach((t) => {
                t.redraw();
            });
            Object.values(this.outputTerminals).forEach((t) => {
                t.redraw();
            });
        },
        getNode() {
            return this;
        },
        setNode(data) {
            this.initData(data);
            this.$emit("onChange");
            this.$emit("onActivate", this);
        },
        setAnnotation(annotation) {
            this.annotation = annotation;
            this.$emit("onChange");
        },
        setLabel(label) {
            this.label = label;
            this.$emit("onChange");
        },
        setData(data) {
            this.content_id = data.content_id;
            this.tool_state = data.tool_state;
            this.errors = data.errors;
            this.tooltip = data.tooltip || "";
            this.inputs = data.inputs ? data.inputs.slice() : [];
            this.outputs = data.outputs ? data.outputs.slice() : [];
            const outputNames = this.outputs.map((output) => output.name);
            this.activeOutputs.initialize(this.outputs, data.workflow_outputs);
            this.activeOutputs.filterOutputs(outputNames);
            this.postJobActions = data.post_job_actions || {};
            this.config_form = data.config_form;
        },
        initData(data) {
            this.uuid = data.uuid;
            this.annotation = data.annotation;
            this.label = data.label;
            this.setData(data);
            this.showLoading = false;
        },
        onScrollTo() {
            this.scrolledTo = true;
            setTimeout(() => {
                this.scrolledTo = false;
            }, 2000);
        },
        onHighlight() {
            this.highlight = true;
        },
        onUnhighlight() {
            this.highlight = false;
        },
        makeActive() {
            this.element.classList.add("node-active");
        },
        makeInactive() {
            // Keep inactive nodes stacked from most to least recently active
            // by moving element to the end of parent's node list
            document.activeElement.blur();
            const element = this.element;
            ((p) => {
                p.removeChild(element);
                p.appendChild(element);
            })(element.parentNode);
            // Remove active class
            element.classList.remove("node-active");
        },
        offsetVaryPosition(offsetRange) {
            return Math.floor(Math.random() * offsetRange);
        },
    },
};
</script><|MERGE_RESOLUTION|>--- conflicted
+++ resolved
@@ -182,6 +182,9 @@
         isInput() {
             return this.type == "data_input" || this.type == "data_collection_input" || this.type == "parameter_input";
         },
+        stepIndex() {
+            return parseInt(this.id) + 1;
+        },
     },
     mounted() {
         this.canvasManager = this.getCanvasManager();
@@ -240,42 +243,7 @@
             this.$emit("onUpdate", this);
         }
     },
-<<<<<<< HEAD
-    computed: {
-        title() {
-            return this.label || this.name;
-        },
-        idString() {
-            return `wf-node-step-${this.id}`;
-        },
-        showRule() {
-            return this.inputs.length > 0 && this.outputs.length > 0;
-        },
-        iconClass() {
-            const iconType = WorkflowIcons[this.type];
-            if (iconType) {
-                return `icon fa fa-fw ${iconType}`;
-            }
-            return null;
-        },
-        popoverId() {
-            return `popover-${this.id}`;
-        },
-        canClone() {
-            return this.type != "subworkflow";
-        },
-        isEnabled() {
-            return getGalaxyInstance().config.enable_tool_recommendations;
-        },
-        isInput() {
-            return this.type == "data_input" || this.type == "data_collection_input" || this.type == "parameter_input";
-        },
-        stepIndex() {
-            return parseInt(this.id) + 1;
-        },
-    },
-=======
->>>>>>> d12f7c85
+
     methods: {
         onChange() {
             this.onRedraw();
