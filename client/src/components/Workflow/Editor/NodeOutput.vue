<script setup lang="ts">
import DraggableWrapper from "./DraggablePan.vue";
import { useTerminal } from "./composables/useTerminal";
import { ref, computed, watch, nextTick, toRefs, onBeforeUnmount, type Ref, type UnwrapRef } from "vue";
import type { DatatypesMapperModel } from "@/components/Datatypes/model";
import { useWorkflowStateStore, type XYPosition } from "@/stores/workflowEditorStateStore";
import ConnectionMenu from "@/components/Workflow/Editor/ConnectionMenu.vue";
import {
    useWorkflowStepStore,
    type OutputTerminalSource,
    type Step,
    type PostJobActions,
    type PostJobAction,
} from "@/stores/workflowStepStore";
<<<<<<< HEAD
import { assertDefined, ensureDefined } from "@/utils/assertions";
import type { UseScrollReturn } from "@vueuse/core";
=======

import type { UseElementBoundingReturn, UseScrollReturn } from "@vueuse/core";
import { useRelativePosition } from "./composables/relativePosition";
>>>>>>> a4266b86
import { NULL_COLLECTION_TYPE_DESCRIPTION, type CollectionTypeDescriptor } from "./modules/collectionTypeDescription";

type ElementBounding = UnwrapRef<UseElementBoundingReturn>;

const props = defineProps<{
    output: OutputTerminalSource;
    workflowOutputs: NonNullable<Step["workflow_outputs"]>;
    stepType: Step["type"];
    stepId: number;
    postJobActions: PostJobActions;
    stepPosition: Step["position"];
    rootOffset: ElementBounding;
    scroll: UseScrollReturn;
    scale: number;
    datatypesMapper: DatatypesMapperModel;
    parentNode: HTMLElement | null;
}>();

const emit = defineEmits(["pan-by", "stopDragging", "onDragConnector"]);
const stateStore = useWorkflowStateStore();
const stepStore = useWorkflowStepStore();
const icon: Ref<HTMLElement | null> = ref(null);
const { rootOffset, output, stepId, datatypesMapper } = toRefs(props);

const position = useRelativePosition(
    icon,
    computed(() => props.parentNode)
);

const extensions = computed(() => {
    let changeDatatype: PostJobAction | undefined;
    if ("label" in props.output && props.postJobActions[`ChangeDatatypeAction${props.output.label}`]) {
        changeDatatype = props.postJobActions[`ChangeDatatypeAction${props.output.label}`];
    } else {
        changeDatatype = props.postJobActions[`ChangeDatatypeAction${props.output.name}`];
    }
    let extensions =
        changeDatatype?.action_arguments.newtype ||
        ("extensions" in props.output && props.output.extensions) ||
        ("type" in props.output && props.output.type) ||
        "unspecified";
    if (!Array.isArray(extensions)) {
        extensions = [extensions];
    }
    return extensions;
});
const effectiveOutput = ref({ ...output.value, extensions: extensions.value });
watch(extensions, () => {
    effectiveOutput.value = { ...output.value, extensions: extensions.value };
});
const { terminal, isMappedOver: isMultiple } = useTerminal(stepId, effectiveOutput, datatypesMapper);

const workflowOutput = computed(() =>
    props.workflowOutputs.find((workflowOutput) => workflowOutput.output_name == props.output.name)
);
const activeClass = computed(() => workflowOutput.value && "mark-terminal-active");
const isVisible = computed(() => {
    const isHidden = `HideDatasetAction${props.output.name}` in props.postJobActions;
    return !isHidden;
});
const visibleClass = computed(() => (isVisible.value ? "mark-terminal-visible" : "mark-terminal-hidden"));
const visibleHint = computed(() => {
    if (isVisible.value) {
        return `Output will be visible in history. Click to hide output.`;
    } else {
        return `Output will be hidden in history. Click to make output visible.`;
    }
});
const label = computed(() => {
    const activeLabel = workflowOutput.value?.label || props.output.name;
    return `${activeLabel} (${extensions.value.join(", ")})`;
});
const rowClass = computed(() => {
    const classes = ["form-row", "dataRow", "output-data-row"];
    if ("valid" in props.output && props.output?.valid === false) {
        classes.push("form-row-error");
    }
    return classes;
});

const menu: Ref<InstanceType<typeof ConnectionMenu> | undefined> = ref();
const showChildComponent = ref(false);

function closeMenu() {
    showChildComponent.value = false;
}

async function toggleChildComponent() {
    showChildComponent.value = !showChildComponent.value;
    if (showChildComponent.value) {
        await nextTick();
        if (menu.value?.$el instanceof HTMLElement) {
            menu.value!.$el.focus();
        }
    } else {
        icon.value!.focus();
    }
}

function onToggleActive() {
    const step = stepStore.getStep(stepId.value);
    assertDefined(step);
    let stepWorkflowOutputs = [...(step.workflow_outputs || [])];
    if (workflowOutput.value) {
        stepWorkflowOutputs = stepWorkflowOutputs.filter(
            (workflowOutput) => workflowOutput.output_name !== output.value.name
        );
    } else {
        stepWorkflowOutputs.push({ output_name: output.value.name });
    }
    stepStore.updateStep({ ...step, workflow_outputs: stepWorkflowOutputs });
}

function onToggleVisible() {
    const actionKey = `HideDatasetAction${props.output.name}`;
    const step = { ...ensureDefined(stepStore.getStep(stepId.value)) };
    if (isVisible.value) {
        step.post_job_actions = {
            ...step.post_job_actions,
            [actionKey]: {
                action_type: "HideDatasetAction",
                output_name: props.output.name,
                action_arguments: {},
            },
        };
    } else {
        if (step.post_job_actions) {
            const { [actionKey]: ignoreUnused, ...newPostJobActions } = step.post_job_actions;
            step.post_job_actions = newPostJobActions;
        } else {
            step.post_job_actions = {};
        }
    }
    stepStore.updateStep(step);
}

function onPanBy(panBy: XYPosition) {
    emit("pan-by", panBy);
}

function onStopDragging() {
    isDragging.value = false;
    dragX.value = 0;
    dragY.value = 0;
    emit("stopDragging");
}

const dragX = ref(0);
const dragY = ref(0);
const isDragging = ref(false);

const startX = computed(
    () => position.value.offsetLeft + (props.stepPosition?.left ?? 0) + (icon.value?.offsetWidth ?? 2) / 2
);
const startY = computed(
    () => position.value.offsetTop + (props.stepPosition?.top ?? 0) + (icon.value?.offsetHeight ?? 2) / 2
);
const endX = computed(() => {
    return (dragX.value || startX.value) + props.scroll.x.value / props.scale;
});
const endY = computed(() => {
    return (dragY.value || startY.value) + props.scroll.y.value / props.scale;
});
const dragPosition = computed(() => {
    return {
        startX: startX.value,
        endX: endX.value,
        startY: startY.value,
        endY: endY.value,
    };
});

watch([dragPosition, isDragging], () => {
    if (isDragging.value) {
        emit("onDragConnector", dragPosition.value, terminal.value);
    }
});

watch(
    [startX, startY],
    ([x, y]) => {
        stateStore.setOutputTerminalPosition(props.stepId, props.output.name, { startX: x, startY: y });
    },
    {
        immediate: true,
    }
);

function onMove(dragPosition: XYPosition) {
    dragX.value = dragPosition.x + icon.value!.clientWidth / 2;
    dragY.value = dragPosition.y + icon.value!.clientHeight / 2;
}

const id = computed(() => `node-${props.stepId}-output-${props.output.name}`);
const showCalloutActiveOutput = computed(() => props.stepType === "tool" || props.stepType === "subworkflow");
const showCalloutVisible = computed(() => props.stepType === "tool");
const terminalClass = computed(() => {
    const cls = "terminal output-terminal";
    if (isMultiple.value) {
        return `${cls} multiple`;
    }
    return cls;
});

function collectionTypeToDescription(collectionTypeDescription: CollectionTypeDescriptor) {
    let collectionDescription = collectionTypeDescription.collectionType;
    if (
        collectionTypeDescription &&
        collectionTypeDescription.isCollection &&
        collectionTypeDescription.collectionType
    ) {
        // we'll give a prettier label to the must common nested lists
        switch (collectionTypeDescription.collectionType) {
            case "list:paired": {
                collectionDescription = "list of pairs dataset collection";
                break;
            }
            case "list:list": {
                collectionDescription = "list of lists dataset collection";
                break;
            }
            default: {
                if (collectionTypeDescription.rank > 1) {
                    collectionDescription = `dataset collection with ${collectionTypeDescription.rank} levels of nesting`;
                }
                break;
            }
        }
    }
    return collectionDescription;
}

const outputDetails = computed(() => {
    let collectionType = "collectionType" in terminal.value && terminal.value.collectionType;
    const outputType =
        collectionType && collectionType.isCollection && collectionType.collectionType
            ? `output is ${collectionTypeToDescription(collectionType)}`
            : `output is dataset`;
    if (isMultiple.value) {
        if (!collectionType) {
            collectionType = NULL_COLLECTION_TYPE_DESCRIPTION;
        }
        const effectiveOutputType = terminal.value.mapOver.append(collectionType);
        return `${outputType} and mapped-over to produce a ${collectionTypeToDescription(effectiveOutputType)} `;
    }
    return outputType;
});

onBeforeUnmount(() => {
    stateStore.deleteOutputTerminalPosition(props.stepId, props.output.name);
});
</script>
<template>
    <div :class="rowClass" :data-output-name="output.name">
        <div
            v-if="showCalloutActiveOutput"
            v-b-tooltip
            class="callout-terminal"
            title="Checked outputs will become primary workflow outputs and are available as subworkflow outputs."
            @keyup="onToggleActive"
            @click="onToggleActive">
            <i :class="['mark-terminal', activeClass]" />
        </div>
        <div
            v-if="showCalloutVisible"
            v-b-tooltip
            class="callout-terminal"
            :title="visibleHint"
            @keyup="onToggleVisible"
            @click="onToggleVisible">
            <i :class="['mark-terminal', visibleClass]" />
        </div>
        {{ label }}
        <draggable-wrapper
            :id="id"
            ref="el"
            :class="terminalClass"
            :output-name="output.name"
            :root-offset="rootOffset"
            :prevent-default="false"
            :stop-propagation="true"
            :drag-data="{ stepId: stepId, output: effectiveOutput }"
            draggable="true"
            @pan-by="onPanBy"
            @start="isDragging = true"
            @stop="onStopDragging"
            @move="onMove">
            <div
                ref="icon"
                v-b-tooltip.hover="outputDetails"
                class="icon prevent-zoom"
                tabindex="0"
                :aria-label="`Connect output ${output.name} to input. Press space to see a list of available inputs`"
                @keyup.space="toggleChildComponent"
                @keyup.enter="toggleChildComponent"
                @keyup.esc="toggleChildComponent">
                <connection-menu
                    v-if="showChildComponent"
                    ref="menu"
                    :terminal="terminal"
                    @closeMenu="closeMenu"></connection-menu>
            </div>
        </draggable-wrapper>
    </div>
</template><|MERGE_RESOLUTION|>--- conflicted
+++ resolved
@@ -12,14 +12,9 @@
     type PostJobActions,
     type PostJobAction,
 } from "@/stores/workflowStepStore";
-<<<<<<< HEAD
 import { assertDefined, ensureDefined } from "@/utils/assertions";
-import type { UseScrollReturn } from "@vueuse/core";
-=======
-
 import type { UseElementBoundingReturn, UseScrollReturn } from "@vueuse/core";
 import { useRelativePosition } from "./composables/relativePosition";
->>>>>>> a4266b86
 import { NULL_COLLECTION_TYPE_DESCRIPTION, type CollectionTypeDescriptor } from "./modules/collectionTypeDescription";
 
 type ElementBounding = UnwrapRef<UseElementBoundingReturn>;
