import Backbone from "backbone";
<<<<<<< HEAD
import $ from "jquery";
import Tools from "mvc/tool/tools";
import UploadModal from "components/Upload/UploadModal";
import _l from "utils/localization";
import _ from "libs/underscore";
=======
import Upload from "mvc/upload/upload-view";
import _l from "utils/localization";
>>>>>>> f05d0788
import { getGalaxyInstance } from "app";
import { getAppRoot } from "onload";
import Vue from "vue";
import ToolBox from "../../components/Panels/ToolBox.vue";
import SidePanel from "../../components/Panels/SidePanel.vue";
import { mountVueComponent } from "../../utils/mountVueComponent";

const ToolPanel = Backbone.View.extend({
    initialize: function() {
        const Galaxy = getGalaxyInstance();
        const appRoot = getAppRoot();

<<<<<<< HEAD
        // access configuration options
        const config = options.config;
        this.root = options.root;

        /** @type {Object[]} descriptions of user's workflows to be shown in the tool menu */
        this.stored_workflow_menu_entries = config.stored_workflow_menu_entries || [];

        // create tool search, tool panel, and tool panel view.
        const tool_search = new Tools.ToolSearch({
            hidden: false
        });
        const tools = new Tools.ToolCollection(config.toolbox);
        this.tool_panel = new Tools.ToolPanel({
            tool_search: tool_search,
            tools: tools,
            layout: config.toolbox_in_panel
        });

        // add upload modal
        const modalInstance = Vue.extend(UploadModal);
        const propsData = {
            uploadPath: config.nginx_upload_path || `${appRoot}api/tools`,
            chunkUploadSize: config.chunk_upload_size,
            ftpUploadSite: config.ftp_upload_site,
            defaultGenome: config.default_genome,
            defaultExtension: config.default_extension
        };
        const vm = document.createElement("div");
        $("body").append(vm);
        const upload = new modalInstance({
            propsData: propsData
        }).$mount(vm);

        // add favorite filter button
        if (Galaxy.user && Galaxy.user.id) {
            this.favorite_button = new Buttons.ButtonLink({
                cls: "panel-header-button",
                title: _l("Show favorites"),
                icon: "fa fa-star-o",
                onclick: e => {
                    const $search_query = $("#tool-search-query");
                    const $header_btn = $(".panel-header-button");
                    $header_btn.find(".fa").toggleClass("fa-star-o fa-star");
                    $header_btn.tooltip("hide");
                    if ($search_query.val().indexOf("#favorites") != -1) {
                        $search_query.val("");
                        $search_query.keyup();
                        $header_btn.attr("title", "");
                    } else {
                        $search_query.val("#favorites").trigger("change");
                    }
                }
            });
        }
        // attach upload entrypoint to Galaxy object
        Galaxy.upload = upload;
=======
        // add uploader button to Galaxy object
        Galaxy.upload = new Upload({
            upload_path: Galaxy.config.nginx_upload_path || `${appRoot}api/tools`,
            chunk_upload_size: Galaxy.config.chunk_upload_size,
            ftp_upload_site: Galaxy.config.ftp_upload_site,
            default_genome: Galaxy.config.default_genome,
            default_extension: Galaxy.config.default_extension
        });
>>>>>>> f05d0788

        // components for panel definition
        this.model = new Backbone.Model({
            title: _l("Tools")
        });
    },

    isVueWrapper: true,

    mountVueComponent: function(el) {
        const Galaxy = getGalaxyInstance();
        return mountVueComponent(SidePanel)(
            {
                side: "left",
                currentPanel: ToolBox,
                currentPanelProperties: Galaxy.config
            },
            el
        );
    },

    getVueComponent: function() {
        const Galaxy = getGalaxyInstance();
        const SidePanelClass = Vue.extend(SidePanel);
        return new SidePanelClass({
            propsData: {
                side: "left",
                currentPanel: ToolBox,
                currentPanelProperties: Galaxy.config
            }
        });
    },

    toString: function() {
        return "toolPanel";
    }
});

export default ToolPanel;<|MERGE_RESOLUTION|>--- conflicted
+++ resolved
@@ -1,19 +1,12 @@
+import $ from "jquery";
 import Backbone from "backbone";
-<<<<<<< HEAD
-import $ from "jquery";
-import Tools from "mvc/tool/tools";
 import UploadModal from "components/Upload/UploadModal";
 import _l from "utils/localization";
-import _ from "libs/underscore";
-=======
-import Upload from "mvc/upload/upload-view";
-import _l from "utils/localization";
->>>>>>> f05d0788
 import { getGalaxyInstance } from "app";
 import { getAppRoot } from "onload";
 import Vue from "vue";
-import ToolBox from "../../components/Panels/ToolBox.vue";
-import SidePanel from "../../components/Panels/SidePanel.vue";
+import ToolBox from "../../components/Panels/ToolBox";
+import SidePanel from "../../components/Panels/SidePanel";
 import { mountVueComponent } from "../../utils/mountVueComponent";
 
 const ToolPanel = Backbone.View.extend({
@@ -21,33 +14,14 @@
         const Galaxy = getGalaxyInstance();
         const appRoot = getAppRoot();
 
-<<<<<<< HEAD
-        // access configuration options
-        const config = options.config;
-        this.root = options.root;
-
-        /** @type {Object[]} descriptions of user's workflows to be shown in the tool menu */
-        this.stored_workflow_menu_entries = config.stored_workflow_menu_entries || [];
-
-        // create tool search, tool panel, and tool panel view.
-        const tool_search = new Tools.ToolSearch({
-            hidden: false
-        });
-        const tools = new Tools.ToolCollection(config.toolbox);
-        this.tool_panel = new Tools.ToolPanel({
-            tool_search: tool_search,
-            tools: tools,
-            layout: config.toolbox_in_panel
-        });
-
         // add upload modal
         const modalInstance = Vue.extend(UploadModal);
         const propsData = {
-            uploadPath: config.nginx_upload_path || `${appRoot}api/tools`,
-            chunkUploadSize: config.chunk_upload_size,
-            ftpUploadSite: config.ftp_upload_site,
-            defaultGenome: config.default_genome,
-            defaultExtension: config.default_extension
+            uploadPath: Galaxy.config.nginx_upload_path || `${appRoot}api/tools`,
+            chunkUploadSize: Galaxy.config.chunk_upload_size,
+            ftpUploadSite: Galaxy.config.ftp_upload_site,
+            defaultGenome: Galaxy.config.default_genome,
+            defaultExtension: Galaxy.config.default_extension
         };
         const vm = document.createElement("div");
         $("body").append(vm);
@@ -55,39 +29,8 @@
             propsData: propsData
         }).$mount(vm);
 
-        // add favorite filter button
-        if (Galaxy.user && Galaxy.user.id) {
-            this.favorite_button = new Buttons.ButtonLink({
-                cls: "panel-header-button",
-                title: _l("Show favorites"),
-                icon: "fa fa-star-o",
-                onclick: e => {
-                    const $search_query = $("#tool-search-query");
-                    const $header_btn = $(".panel-header-button");
-                    $header_btn.find(".fa").toggleClass("fa-star-o fa-star");
-                    $header_btn.tooltip("hide");
-                    if ($search_query.val().indexOf("#favorites") != -1) {
-                        $search_query.val("");
-                        $search_query.keyup();
-                        $header_btn.attr("title", "");
-                    } else {
-                        $search_query.val("#favorites").trigger("change");
-                    }
-                }
-            });
-        }
         // attach upload entrypoint to Galaxy object
         Galaxy.upload = upload;
-=======
-        // add uploader button to Galaxy object
-        Galaxy.upload = new Upload({
-            upload_path: Galaxy.config.nginx_upload_path || `${appRoot}api/tools`,
-            chunk_upload_size: Galaxy.config.chunk_upload_size,
-            ftp_upload_site: Galaxy.config.ftp_upload_site,
-            default_genome: Galaxy.config.default_genome,
-            default_extension: Galaxy.config.default_extension
-        });
->>>>>>> f05d0788
 
         // components for panel definition
         this.model = new Backbone.Model({
