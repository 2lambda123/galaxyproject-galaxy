--- conflicted
+++ resolved
@@ -130,13 +130,12 @@
             this.page.display( new DatasetEditAttributes.View() );
         },
 
-<<<<<<< HEAD
+        show_dataset_error : function() {
+            this.page.display( new DatasetError.View() );
+        },
+
         update_window_title: function( title_text ) {
             window.document.title = title_text;
-=======
-        show_dataset_error : function() {
-            this.page.display( new DatasetError.View() );
->>>>>>> 4bddd617
         },
 
         /**  */
