--- conflicted
+++ resolved
@@ -84,11 +84,8 @@
             '(/)user(/)(:form_id)' : 'show_user_form',
             '(/)workflow(/)' : 'show_workflows',
             '(/)pages(/)(:action_id)' : 'show_pages',
-<<<<<<< HEAD
             '(/)histories(/)(:action_id)' : 'show_histories',
-=======
             '(/)datasets(/)(:action_id)' : 'show_datasets',
->>>>>>> 3e36af05
             '(/)workflow/configure_menu(/)' : 'show_configure_menu',
             '(/)custom_builds' : 'show_custom_builds'
         },
@@ -124,13 +121,12 @@
             this.page.display( new UserPreferences.Forms( { form_id: form_id, user_id: Galaxy.params.id } ) );
         },
 
-<<<<<<< HEAD
         show_histories : function( action_id ) {
             this.page.display( new HistoryList.View() );
-=======
+        },
+
         show_datasets : function() {
             this.page.display( new GridView( { url_base: Galaxy.root + 'dataset/list', dict_format: true } ) );
->>>>>>> 3e36af05
         },
 
         show_pages : function( action_id ) {
