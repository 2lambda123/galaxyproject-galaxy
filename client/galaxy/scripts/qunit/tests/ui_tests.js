--- conflicted
+++ resolved
@@ -734,17 +734,10 @@
             select.$(".ui-select:last").css("display") == (options.selectfields == 1 ? "block" : "none"),
             "Last select visibility"
         );
-<<<<<<< HEAD
-        assert.ok(
-            (select.button_dialog.$el.css("display") != "none") === options.showdialog,
-            "Data dialog button visible"
-        );
-=======
         /*assert.ok(
             (select.button_dialog.$el.css("display") != "none") === options.showdialog,
             "Data dialog button visible"
         );*/
->>>>>>> 51d5174a
         _testSelect("first", options);
         _testSelect("last", options);
     };
