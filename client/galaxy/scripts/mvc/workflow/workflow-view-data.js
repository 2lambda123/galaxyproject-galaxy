--- conflicted
+++ resolved
@@ -1,6 +1,6 @@
 import $ from "jquery";
 import Backbone from "backbone";
-import { getAppRoot } from "onload/loadConfig";
+// import { getAppRoot } from "onload/loadConfig";
 
 // TODO; tie into Galaxy state?
 window.workflow_globals = window.workflow_globals || {};
@@ -99,27 +99,6 @@
             .attr("class", `callout-terminal ${this.label}`)
             .css({ display: "none" })
             .append(
-<<<<<<< HEAD
-                $("<div class='buttons'></div>").append(
-                    $("<img/>")
-                        .attr("src", `${getAppRoot()}static/images/fugue/asterisk-small-outline.png`)
-                        .click(() => {
-                            var outputName = view.output.name;
-                            if (node.isWorkflowOutput(outputName)) {
-                                node.removeWorkflowOutput(outputName);
-                                view.$("img").attr(
-                                    "src",
-                                    `${getAppRoot()}static/images/fugue/asterisk-small-outline.png`
-                                );
-                            } else {
-                                node.addWorkflowOutput(outputName);
-                                view.$("img").attr("src", `${getAppRoot()}static/images/fugue/asterisk-small.png`);
-                            }
-                            window.workflow_globals.workflow.has_changes = true;
-                            window.workflow_globals.canvas_manager.draw_overview();
-                        })
-                )
-=======
                 $("<icon class='mark-terminal fa fa-asterisk'/>").click(() => {
                     var outputName = view.output.name;
                     if (node.isWorkflowOutput(outputName)) {
@@ -132,7 +111,6 @@
                     window.workflow_globals.workflow.has_changes = true;
                     window.workflow_globals.canvas_manager.draw_overview();
                 })
->>>>>>> 5f2c785d
             )
             .tooltip({
                 delay: 500,
@@ -150,21 +128,10 @@
 
     resetImage: function() {
         if (!this.node.isWorkflowOutput(this.output.name)) {
-<<<<<<< HEAD
-            this.$("img").attr("src", `${getAppRoot()}static/images/fugue/asterisk-small-outline.png`);
-        } else {
-            this.$("img").attr("src", `${getAppRoot()}static/images/fugue/asterisk-small.png`);
-        }
-    },
-
-    hoverImage: function() {
-        this.$("img").attr("src", `${getAppRoot()}static/images/fugue/asterisk-small-yellow.png`);
-=======
             this.$("icon").removeClass("mark-terminal-active");
         } else {
             this.$("icon").addClass("mark-terminal-active");
         }
->>>>>>> 5f2c785d
     }
 });
 
