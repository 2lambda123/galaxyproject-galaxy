--- conflicted
+++ resolved
@@ -205,34 +205,17 @@
      * Sort the underlying collection according to the parameters received.
      * Currently supports only sorting by name.
      */
-<<<<<<< HEAD
     sortLibraries: function() {
         if (Galaxy.libraries.preferences.get("sort_by") === "name") {
             if (Galaxy.libraries.preferences.get("sort_order") === "asc") {
-                this.collection.sortByNameAsc();
+                this.collection.sortLibraries("name", "asc");
             } else if (
                 Galaxy.libraries.preferences.get("sort_order") === "desc"
             ) {
-                this.collection.sortByNameDesc();
-            }
-        }
-    },
-=======
-            sortLibraries: function() {
-                if (Galaxy.libraries.preferences.get("sort_by") === "name") {
-                    if (
-                        Galaxy.libraries.preferences.get("sort_order") === "asc"
-                    ) {
-                        this.collection.sortLibraries("name", "asc");
-                    } else if (
-                        Galaxy.libraries.preferences.get("sort_order") ===
-                        "desc"
-                    ) {
-                        this.collection.sortLibraries("name", "desc");
-                    }
-                }
-            },
->>>>>>> aacdf8d9
+                this.collection.sortLibraries("name", "desc");
+            }
+        }
+    },
 
     /**
      * In case the search_term is not empty perform the search and render
