// dependencies
define([], function() {

// model for upload/progress bar button
var Model = Backbone.Model.extend({
    defaults: {
        icon        : 'fa-upload',
        tooltip     : 'Download from URL or upload files from disk',
        label       : 'Load Data',
        percentage  : 0,
        status      : ''
    }
});

// view for upload/progress bar button
var View = Backbone.View.extend({
    // model
    model : null,

    // initialize
    initialize : function( options ) {
        // link this
        var self = this;

        // create model
        var model = options.model;

        // create new element
        this.setElement( this._template() );

        // add event
        this.$el.on( 'click', function( e ) { options.onclick( e ); });

        // add tooltip
        this.$el.tooltip( { title: model.get('tooltip'), placement: 'bottom' } );

        // events
        model.on( 'change:percentage', function() {
            self._percentage( model.get( 'percentage' ) );
        });
        model.on( 'change:status', function() {
            self._status( model.get( 'status' ) );
        });

        // unload event
        var self = this;
        $( window ).on( 'beforeunload', function() {
            var text = "";
            if ( options.onunload ) {
                text = options.onunload();
            }
            if ( text != "" ) {
                return text;
            }
        });
    },

    // set status
    _status: function( value ) {
        var $el = this.$el.find( '.progress-bar' );
        $el.removeClass();
        $el.addClass( 'progress-bar' );
        $el.addClass( 'progress-bar-notransition' );
        if ( value != '' ) {
            $el.addClass( 'progress-bar-' + value );
        }
    },

    // set percentage
    _percentage: function( value ) {
        var $el = this.$el.find( '.progress-bar' );
        $el.css( { width : value + '%' } );
    },

    // template
    _template: function() {
        return  '<div class="upload-button">' +
                    '<div class="progress">' +
<<<<<<< HEAD
                        '<div class="progress-bar"></div>' +
                    '</div>' +
                    '<div id="label" class="label">' +
                        '<a class="panel-header-button" href="javascript:void(0)" id="tool-panel-upload-button">' +
                            '<span class="fa fa-upload"></span>' +
=======
                        '<div class="progress-bar"/>' +
                        '<a class="panel-header-button" href="javascript:void(0)">' +
                            '<span class="fa fa-upload"/>' +
>>>>>>> 75d64893
                        '</a>' +
                    '</div>' +
                '</div>';
    }
});

return {
    Model   : Model,
    View    : View
};

});<|MERGE_RESOLUTION|>--- conflicted
+++ resolved
@@ -76,17 +76,9 @@
     _template: function() {
         return  '<div class="upload-button">' +
                     '<div class="progress">' +
-<<<<<<< HEAD
-                        '<div class="progress-bar"></div>' +
-                    '</div>' +
-                    '<div id="label" class="label">' +
+                        '<div class="progress-bar"/>' +
                         '<a class="panel-header-button" href="javascript:void(0)" id="tool-panel-upload-button">' +
-                            '<span class="fa fa-upload"></span>' +
-=======
-                        '<div class="progress-bar"/>' +
-                        '<a class="panel-header-button" href="javascript:void(0)">' +
                             '<span class="fa fa-upload"/>' +
->>>>>>> 75d64893
                         '</a>' +
                     '</div>' +
                 '</div>';
