<template>
    <div>
        <Alert :message="message" :variant="status" />
        <Alert v-if="viewOnly" message="Not implemented" variant="dark" />
        <Alert v-else-if="loading" message="Waiting for data" variant="info" />
        <div v-else-if="dataManagers && !dataManagers.length">
            <Alert variant="primary">
                <h4 class="alert-heading">None installed</h4>
                You do not currently have any Data Managers installed.
            </Alert>
        </div>
        <div v-else-if="dataManagers && dataTables">
            <b-container fluid>
                <b-row>
                    <b-col md="6">
                        <b-form-group description="Search for strings or regular expressions">
                            <b-input-group>
                                <b-form-input
                                    v-model="filter"
                                    placeholder="Type to Search"
                                    @keyup.esc.native="filter = ''"
                                />
                                <b-input-group-append>
                                    <b-btn :disabled="!filter" @click="filter = ''">Clear (esc)</b-btn>
                                </b-input-group-append>
                            </b-input-group>
                        </b-form-group>
                    </b-col>
                </b-row>
            </b-container>
            <b-card-group columns>
<<<<<<< HEAD
                <b-card no-body header="Data Managers" id="data-managers-card">
=======
                <b-card no-body header="Installed Data Managers" id="data-managers-card">
>>>>>>> 881f4a1b
                    <b-list-group flush>
                        <b-list-group-item v-for="(dataManagerGroup, index) in dataManagersFiltered" :key="index">
                            <div>
                                <h5>
                                    {{ dataManagerGroup[0]["name"] }}
                                    <span class="text-info">{{ "v" + dataManagerGroup[0]["version"] }}</span>
                                    <b-badge v-if="dataManagerGroup.length > 1" variant="primary" pill
                                        >{{ dataManagerGroup.length }} versions installed</b-badge
                                    >
                                </h5>
                            </div>
                            <h5 v-if="dataManagerGroup[0]['description']">
                                <i>{{ dataManagerGroup[0]["description"] }}</i>
                            </h5>
                            <b-button-group v-if="dataManagerGroup.length == 1">
                                <b-button
                                    variant="primary"
                                    :id="kebabCase(dataManagerGroup[0]['name'])"
                                    :href="dataManagerGroup[0]['toolUrl']"
                                    target="_blank"
                                >
                                    Tool v{{ dataManagerGroup[0]["toolVersion"] }}
                                </b-button>
                                <b-button
                                    :id="kebabCase(dataManagerGroup[0]['name']) + '-jobs'"
                                    :to="{
                                        name: 'DataManagerJobs',
                                        params: { id: encodeURIComponent(dataManagerGroup[0]['id']) }
                                    }"
                                >
                                    Jobs
                                </b-button>
                            </b-button-group>
                            <b-button-group v-else-if="dataManagerGroup.length > 1">
                                <b-dropdown variant="primary" :id="kebabCase(dataManagerGroup[0]['name'])" text="Tool">
                                    <b-dropdown-item
                                        v-for="(dataManager, dindex) in dataManagerGroup"
                                        :key="dindex"
                                        :href="dataManager['toolUrl']"
                                        target="_blank"
                                    >
                                        {{ "v" + dataManager["version"] + ": Tool v" + dataManager["toolVersion"] }}
                                    </b-dropdown-item>
                                </b-dropdown>
                                <b-dropdown :id="kebabCase(dataManagerGroup[0]['name']) + '-jobs'" text="Jobs">
                                    <b-dropdown-item
                                        v-for="(dataManager, dindex) in dataManagerGroup"
                                        :key="dindex"
                                        :to="{
                                            name: 'DataManagerJobs',
                                            params: { id: encodeURIComponent(dataManager['id']) }
                                        }"
                                    >
                                        {{ "v" + dataManager["version"] + ": Tool v" + dataManager["toolVersion"] }}
                                    </b-dropdown-item>
                                </b-dropdown>
                            </b-button-group>
                        </b-list-group-item>
                    </b-list-group>
                </b-card>
                <b-card no-body header="Tool Data Tables">
                    <b-list-group flush>
                        <b-list-group-item
                            v-for="(dataTable, index) in dataTablesFiltered"
                            :key="index"
                            :to="{ name: 'DataManagerTable', params: { name: dataTable['name'] } }"
                            :id="kebabCase(dataTable['name']) + '-table'"
                            :variant="dataTable['managed'] === true ? 'primary' : 'link'"
                        >
                            {{ dataTable["name"] }}
                            <b-badge v-if="dataTable['managed'] === true" variant="primary" pill
                                ><span class="fa fa-exchange"
                            /></b-badge>
                        </b-list-group-item>
                    </b-list-group>
                </b-card>
            </b-card-group>
        </div>
    </div>
</template>

<script>
import { getAppRoot } from "onload/loadConfig";
import axios from "axios";
import Alert from "components/Alert.vue";

export default {
    components: {
        Alert
    },
    data() {
        return {
            dataManagers: [],
            dataTables: [],
            filter: "",
            viewOnly: false,
            message: "",
            status: "",
            loading: true
        };
    },
    computed: {
        dataManagersFiltered() {
            return this.dataManagers.filter(group =>
                group.reduce((flag, d) => flag || d["name"].match(new RegExp(this.filter, "i")), false)
            );
        },
        dataTablesFiltered() {
            return this.dataTables.filter(d => d["name"].match(new RegExp(this.filter, "i")));
        }
    },
    methods: {
        kebabCase(s) {
            return s.toLowerCase().replace(/ /g, "-");
        }
    },
    created() {
        axios
            .get(`${getAppRoot()}data_manager/data_managers_list`)
            .then(response => {
                this.dataManagers = response.data.dataManagers;
                this.dataTables = response.data.dataTables;
                this.viewOnly = response.data.viewOnly;
                this.message = response.data.message;
                this.status = response.data.status;
                this.loading = false;
            })
            .catch(error => {
                console.error(error);
            });
    }
};
</script><|MERGE_RESOLUTION|>--- conflicted
+++ resolved
@@ -29,11 +29,7 @@
                 </b-row>
             </b-container>
             <b-card-group columns>
-<<<<<<< HEAD
-                <b-card no-body header="Data Managers" id="data-managers-card">
-=======
                 <b-card no-body header="Installed Data Managers" id="data-managers-card">
->>>>>>> 881f4a1b
                     <b-list-group flush>
                         <b-list-group-item v-for="(dataManagerGroup, index) in dataManagersFiltered" :key="index">
                             <div>
