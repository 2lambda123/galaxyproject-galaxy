<template>
<<<<<<< HEAD
    <div>
        <span v-if="provideContext">
            <b>Workflow Invocation State</b>
            <span v-if="createdTime"> (invoked at {{ createdTime }})</span>
        </span>
        <div :class="{ 'context-wrapped': provideContext }">
            <div>
                Step Scheduling
                <span
                    v-if="stepCount && !invocationSchedulingTerminal"
                    v-b-tooltip.hover
                    title="Cancel scheduling of workflow invocation"
                    class="fa fa-times"
                    @click="cancelWorkflowScheduling"
                ></span>
                <div v-if="!stepCount">
                    <progress-bar note="Loading step state summary" :loading="true" :info-progress="1" />
                </div>
                <div v-else-if="invocationState == 'cancelled'">
                    <progress-bar
                        note="Invocation scheduling cancelled - expected jobs and outputs may not be generated"
                        :error-progress="1"
                    />
                </div>
                <div v-else-if="invocationState == 'failed'">
                    <progress-bar
                        note="Invocation scheduling failed - Galaxy administrator may have additional details in logs"
                        :error-progress="1"
                    />
                </div>
                <div v-else>
                    <progress-bar
                        :note="stepStatesStr"
                        :ok-progress="stepScheduledPercent"
                        :new-progress="stepOtherPercent"
                    />
                </div>
            </div>
            <div>
                Job Execution
                <div v-if="jobCount">
                    <progress-bar
                        :note="jobStatesStr"
                        :ok-progress="okPercent"
                        :running-progress="runningPercent"
                        :new-progress="otherPercent"
                        :error-progress="errorPercent"
                        :ok-message="okMessage"
                        :running-message="runningMessage"
                        :error-message="errorMessage"
                    />
                </div>
                <div v-else>
                    <progress-bar note="Loading job summary" :loading="true" :info-progress="1" />
                </div>
            </div>
            <span v-if="invocationSchedulingTerminal && jobStatesTerminal">
                <div>
                    <a :href="invocationLink">View Invocation Report</a>
                    <a class="fa fa-print" :href="invocationPdfLink"></a>
                </div>
                <div>
                    <a :href="bcoLink" class="btn btn-secondary">Edit BioCompute Object</a>
                </div>
                <div>
                    <a :href="bcoJSON" class="btn btn-secondary">Download BioCompute Object</a>
                </div>
=======
    <div class="mb-3">
        <div v-if="invocationSchedulingTerminal && jobStatesTerminal">
            <span>
                <a :href="invocationLink"
                    ><b>View Report {{ index + 1 }}</b></a
                >
                <a class="fa fa-print ml-1" :href="invocationPdfLink" v-b-tooltip title="Download PDF" />
>>>>>>> bcc5c5a3
            </span>
        </div>
        <div v-else>
            <span class="fa fa-spinner fa-spin" />
            <span>Invocation {{ index + 1 }}...</span>
            <span
                v-if="stepCount && !invocationSchedulingTerminal"
                v-b-tooltip.hover
                title="Cancel scheduling of workflow invocation"
                class="fa fa-times"
                @click="cancelWorkflowScheduling"
            ></span>
        </div>
        <progress-bar v-if="!stepCount" note="Loading step state summary..." :loading="true" />
        <progress-bar
            v-else-if="invocationState == 'cancelled'"
            note="Invocation scheduling cancelled - expected jobs and outputs may not be generated."
            :error-count="1"
        />
        <progress-bar
            v-else-if="invocationState == 'failed'"
            note="Invocation scheduling failed - Galaxy administrator may have additional details in logs."
            :error-count="1"
        />
        <progress-bar v-else :note="stepStatesStr" :total="stepCount" :ok-count="stepStates.scheduled" />
        <progress-bar
            v-if="jobCount"
            :note="jobStatesStr"
            :total="jobCount"
            :ok-count="okCount"
            :running-count="runningCount"
            :new-count="newCount"
            :error-count="errorCount"
        />
        <progress-bar v-else note="Loading job summary..." :loading="true" />
    </div>
</template>
<script>
import BootstrapVue from "bootstrap-vue";
import Vue from "vue";

import { cancelWorkflowScheduling } from "./services";
import { getRootFromIndexLink } from "onload";
import JOB_STATES_MODEL from "mvc/history/job-states-model";
import mixin from "components/JobStates/mixin";
import ProgressBar from "components/ProgressBar";

import { mapGetters, mapActions } from "vuex";

const getUrl = (path) => getRootFromIndexLink() + path;

Vue.use(BootstrapVue);

export default {
    components: {
        ProgressBar,
    },
    mixins: [mixin],
    props: {
        invocationId: {
            type: String,
            required: true,
        },
        index: {
            type: Number,
            default: 0,
        },
    },
    data() {
        return {
            stepStatesInterval: null,
            jobStatesInterval: null,
        };
    },
    created: function () {
        this.pollStepStatesUntilTerminal();
        this.pollJobStatesUntilTerminal();
    },
    computed: {
        ...mapGetters(["getInvocationById", "getInvocationJobsSummaryById"]),
        invocationState: function () {
            const invocation = this.getInvocationById(this.invocationId);
            const state = invocation ? invocation.state : "new";
            return state;
        },
        createdTime: function () {
            const invocation = this.getInvocationById(this.invocationId);
            return invocation ? this.getInvocationById(this.invocationId).create_time : null;
        },
        stepCount: function () {
            const invocation = this.getInvocationById(this.invocationId);
            if (invocation) {
                return invocation.steps.length;
            } else {
                return null;
            }
        },
        stepStates: function () {
            const stepStates = {};
            const invocation = this.getInvocationById(this.invocationId);
            if (!invocation) {
                return {};
            }
            for (const step of invocation.steps) {
                if (!stepStates[step.state]) {
                    stepStates[step.state] = 1;
                } else {
                    stepStates[step.state] += 1;
                }
            }
            return stepStates;
        },
        invocationLink: function () {
            return getUrl(`workflows/invocations/report?id=${this.invocationId}`);
        },
        bcoJSON: function () {
            return getUrl(`api/invocations/${this.invocationId}/get_bco`);
        },
        bcoLink: function () {
            return getUrl(`workflows/invocations/view_bco?id=${(this.invocationId)}`);
        },
        invocationPdfLink: function () {
            return getUrl(`api/invocations/${this.invocationId}/report.pdf`);
        },
        invocationSchedulingTerminal: function () {
            return (
                this.invocationState == "scheduled" ||
                this.invocationState == "cancelled" ||
                this.invocationState == "failed"
            );
        },
        jobStatesTerminal: function () {
            return this.jobStatesSummary && this.jobStatesSummary.terminal();
        },
        stepStatesStr: function () {
            return `${this.stepStates.scheduled || 0} of ${this.stepCount} steps successfully scheduled.`;
        },
        jobStatesStr: function () {
            let jobStr = `${this.jobStatesSummary.states()["ok"] || 0} of ${this.jobCount} jobs complete`;
            if (!this.invocationSchedulingTerminal) {
                jobStr += " (total number of jobs will change until all steps fully scheduled)";
            }
            return `${jobStr}.`;
        },
        jobStatesSummary() {
            const jobsSummary = this.getInvocationJobsSummaryById(this.invocationId);
            return !jobsSummary ? null : new JOB_STATES_MODEL.JobStatesSummary(jobsSummary);
        },
    },
    methods: {
        ...mapActions(["fetchInvocationForId", "fetchInvocationJobsSummaryForId"]),
        pollStepStatesUntilTerminal: function () {
            clearInterval(this.stepStatesInterval);
            if (!this.invocationSchedulingTerminal) {
                this.fetchInvocationForId(this.invocationId);
                this.stepStatesInterval = setInterval(this.pollStepStatesUntilTerminal, 3000);
            }
        },
        pollJobStatesUntilTerminal: function () {
            clearInterval(this.jobStatesInterval);
            if (!this.jobStatesTerminal) {
                this.fetchInvocationJobsSummaryForId(this.invocationId);
                this.jobStatesInterval = setInterval(this.pollJobStatesUntilTerminal, 3000);
            }
        },
        onError: function (e) {
            console.error(e);
        },
        cancelWorkflowScheduling: function () {
            cancelWorkflowScheduling(this.invocationId).catch(this.onError);
        },
    },
    beforeDestroy: function () {
        clearInterval(this.jobStatesInterval);
        clearInterval(this.stepStatesInterval);
    },
};
</script><|MERGE_RESOLUTION|>--- conflicted
+++ resolved
@@ -1,73 +1,4 @@
 <template>
-<<<<<<< HEAD
-    <div>
-        <span v-if="provideContext">
-            <b>Workflow Invocation State</b>
-            <span v-if="createdTime"> (invoked at {{ createdTime }})</span>
-        </span>
-        <div :class="{ 'context-wrapped': provideContext }">
-            <div>
-                Step Scheduling
-                <span
-                    v-if="stepCount && !invocationSchedulingTerminal"
-                    v-b-tooltip.hover
-                    title="Cancel scheduling of workflow invocation"
-                    class="fa fa-times"
-                    @click="cancelWorkflowScheduling"
-                ></span>
-                <div v-if="!stepCount">
-                    <progress-bar note="Loading step state summary" :loading="true" :info-progress="1" />
-                </div>
-                <div v-else-if="invocationState == 'cancelled'">
-                    <progress-bar
-                        note="Invocation scheduling cancelled - expected jobs and outputs may not be generated"
-                        :error-progress="1"
-                    />
-                </div>
-                <div v-else-if="invocationState == 'failed'">
-                    <progress-bar
-                        note="Invocation scheduling failed - Galaxy administrator may have additional details in logs"
-                        :error-progress="1"
-                    />
-                </div>
-                <div v-else>
-                    <progress-bar
-                        :note="stepStatesStr"
-                        :ok-progress="stepScheduledPercent"
-                        :new-progress="stepOtherPercent"
-                    />
-                </div>
-            </div>
-            <div>
-                Job Execution
-                <div v-if="jobCount">
-                    <progress-bar
-                        :note="jobStatesStr"
-                        :ok-progress="okPercent"
-                        :running-progress="runningPercent"
-                        :new-progress="otherPercent"
-                        :error-progress="errorPercent"
-                        :ok-message="okMessage"
-                        :running-message="runningMessage"
-                        :error-message="errorMessage"
-                    />
-                </div>
-                <div v-else>
-                    <progress-bar note="Loading job summary" :loading="true" :info-progress="1" />
-                </div>
-            </div>
-            <span v-if="invocationSchedulingTerminal && jobStatesTerminal">
-                <div>
-                    <a :href="invocationLink">View Invocation Report</a>
-                    <a class="fa fa-print" :href="invocationPdfLink"></a>
-                </div>
-                <div>
-                    <a :href="bcoLink" class="btn btn-secondary">Edit BioCompute Object</a>
-                </div>
-                <div>
-                    <a :href="bcoJSON" class="btn btn-secondary">Download BioCompute Object</a>
-                </div>
-=======
     <div class="mb-3">
         <div v-if="invocationSchedulingTerminal && jobStatesTerminal">
             <span>
@@ -75,8 +6,13 @@
                     ><b>View Report {{ index + 1 }}</b></a
                 >
                 <a class="fa fa-print ml-1" :href="invocationPdfLink" v-b-tooltip title="Download PDF" />
->>>>>>> bcc5c5a3
             </span>
+	        <span>
+	            <a :href="bcoLink" class="btn btn-secondary">Edit BioCompute Object</a>
+	        </span>
+	        <span>
+	            <a :href="bcoJSON" class="btn btn-secondary">Download BioCompute Object</a>
+	        </span>
         </div>
         <div v-else>
             <span class="fa fa-spinner fa-spin" />
