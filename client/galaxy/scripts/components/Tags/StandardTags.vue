<!--
Wraps up existing functionality for community/indvidual tags. The component
wraps the more general "GalaxyTags".

I expect that "StandardTags" will go away one day as we move more of the site
into nested components/views which will implement "GalaxyTags"  with appropriate
context-specific parameters. Until we can do that, we have to wrangle the python
parameters here.
-->

<template>
<<<<<<< HEAD
    <galaxy-tags v-model="observedTags" 
=======
    <galaxy-tags
        v-model="tags"
>>>>>>> 4e2de8fa
        :disabled="disabled"
        :autocomplete-items="autocompleteItems"
        @tag-click="clickHandler"
        @tag-input-changed="updateTagSearch"
        @before-adding-tag="beforeAddingTag"
        @before-deleting-tag="beforeDeletingTag"
    />
</template>

<script>
import Vue from "vue";
import VueRx from "vue-rx";
import { mapActions } from "vuex";
import { map } from "rxjs/operators";
import GalaxyTags from "./GalaxyTags";
import { redirectToUrl } from "utils/redirect";
import { buildTagService } from "./tagService";
import { diffTags } from "./model";

Vue.use(VueRx);

export default {
    components: {
        GalaxyTags
    },
    props: {
        tags: { type: Array, required: false, default: () => [] },

        // currently we're passing in the click handler name as a property, and
        // that property is still defined by python, so this will have to stay
        // for a little bit.
        tagClickFn: { type: String, required: false, default: "" },

        // used with community_tag_click option
        clickUrl: { type: String, required: false, default: "" },

        // tag service params (TODO: should inject the service in as a property
        // instead of constructing it in here from the props)
        id: { type: String, required: true },
        itemClass: { type: String, required: true },
        context: { type: String, required: false, default: "" },
        debounceInterval: { type: Number, required: false, default: 150 },

        // allows user to add tags
        disabled: { type: Boolean, required: false, default: false }
    },
    computed: {
        observedTags: {
            get() {
                return this.$store.getters.getTagsById(this.id);
            },
            set(newTags) {
                this.updateTags({ 
                    key: this.id, 
                    tags: newTags 
                });
            },
        },
        tagService() {
            return buildTagService(this.$props);
        }
    },
    subscriptions() {
        return {
            // return search result tags without the ones we've already selected
            autocompleteItems: this.tagService.autocompleteOptions.pipe(
                map(resultTags => diffTags(resultTags, this.tags))
            )
        };
    },
    methods: {
        clickHandler(tag) {
            if (undefined !== this[this.tagClickFn]) {
                this[this.tagClickFn](tag);
            }
        },
<<<<<<< HEAD
        
=======

>>>>>>> 4e2de8fa
        add_tag_to_grid_filter(tag) {
            this.$store.dispatch("toggleSearchTag", tag);
        },

        community_tag_click(tag) {
            // I made this match the existing behavior, but I am not clear on
            // the reason why this link redirects to a raw json page
            let suffix = tag.value ? `:${tag.value}` : "";
            let href = `${this.clickUrl}?f-tags=${tag.text}${suffix}`;
            redirectToUrl(href);
        },

        // Hooks to save/delete tag to server before updating UI

        beforeAddingTag({ tag, addTag }) {
            this.tagService
                .save(tag)
                .then(() => addTag(tag))
                .catch(err => console.warn("unable to save tag", err));
        },

        beforeDeletingTag({ tag, deleteTag }) {
            this.tagService
                .delete(tag)
                .then(result => deleteTag(tag))
                .catch(err => console.warn("Unable to delete tag", err));
        },

        // Set search value on tag service input proprety and eventually search
        // results will appear on the tagService.autocompleteOptions observable
        // object which is subscribed to above

        updateTagSearch(searchTxt) {
            this.tagService.autocompleteSearchText = searchTxt;
<<<<<<< HEAD
        },

        ...mapActions(["updateTags"])
    },
    created() {
        // initialize store with loaded values
        this.updateTags({ 
            key: this.id, 
            tags: this.tags 
        });
=======
        }
>>>>>>> 4e2de8fa
    }
};
</script><|MERGE_RESOLUTION|>--- conflicted
+++ resolved
@@ -9,12 +9,7 @@
 -->
 
 <template>
-<<<<<<< HEAD
     <galaxy-tags v-model="observedTags" 
-=======
-    <galaxy-tags
-        v-model="tags"
->>>>>>> 4e2de8fa
         :disabled="disabled"
         :autocomplete-items="autocompleteItems"
         @tag-click="clickHandler"
@@ -91,11 +86,7 @@
                 this[this.tagClickFn](tag);
             }
         },
-<<<<<<< HEAD
         
-=======
-
->>>>>>> 4e2de8fa
         add_tag_to_grid_filter(tag) {
             this.$store.dispatch("toggleSearchTag", tag);
         },
@@ -130,7 +121,6 @@
 
         updateTagSearch(searchTxt) {
             this.tagService.autocompleteSearchText = searchTxt;
-<<<<<<< HEAD
         },
 
         ...mapActions(["updateTags"])
@@ -141,9 +131,6 @@
             key: this.id, 
             tags: this.tags 
         });
-=======
-        }
->>>>>>> 4e2de8fa
     }
 };
 </script>