--- conflicted
+++ resolved
@@ -9,11 +9,7 @@
 
 from galaxy.tools.util import maf_utilities
 
-<<<<<<< HEAD
-assert sys.version_info[:2] >= (2, 4)
-=======
 assert sys.version_info[:2] >= (2, 6)
->>>>>>> 2f2acb98
 
 
 def __main__():
@@ -45,21 +41,6 @@
             # indexed species
             for spec in indexed_for_species:
                 if spec not in species_indexed_in_maf:
-<<<<<<< HEAD
-                    print "Line %i, %s claims to be indexed for %s, but indexes do not exist." % (i, uid, spec)
-            for spec in species_indexed_in_maf:
-                if spec not in indexed_for_species:
-                    print "Line %i, %s is indexed for %s, but is not listed in loc file." % (i, uid, spec)
-            # existing species
-            for spec in species_exist:
-                if spec not in species_found_in_maf:
-                    print "Line %i, %s claims to have blocks for %s, but was not found in MAF files." % (i, uid, spec)
-            for spec in species_found_in_maf:
-                if spec not in species_exist:
-                    print "Line %i, %s contains %s, but is not listed in loc file." % (i, uid, spec)
-        except Exception as e:
-            print "Line %i is invalid: %s" % (i, e)
-=======
                     print("Line %i, %s claims to be indexed for %s, but indexes do not exist." % (i, uid, spec))
             for spec in species_indexed_in_maf:
                 if spec not in indexed_for_species:
@@ -73,7 +54,6 @@
                     print("Line %i, %s contains %s, but is not listed in loc file." % (i, uid, spec))
         except Exception as e:
             print("Line %i is invalid: %s" % (i, e))
->>>>>>> 2f2acb98
 
 
 if __name__ == "__main__":
