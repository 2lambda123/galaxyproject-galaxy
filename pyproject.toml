[tool.black]
line-length = 120
target-version = ['py37']
include = '\.pyi?$'
extend-exclude = '''
^/(
  | packages
)/
'''

[tool.darker]
isort = true

[tool.poetry]
name = "galaxy"
version = "22.01.dev0"
description = "Galaxy is an open, web-based platform for accessible, reproducible, and transparent computational research."
authors = ["Galaxy Contributors"]
license = "AFL-3.0"
readme = "README.rst"
homepage = "https://galaxyproject.org/"
repository = "https://github.com/galaxyproject/galaxy/"
documentation = "https://docs.galaxyproject.org/"

[[tool.poetry.source]]
name = "galaxyproject"
url = "https://wheels.galaxyproject.org/simple"

[tool.poetry.dependencies]
a2wsgi = "*"
aiofiles = "*"
alembic = "*"
apispec = "*"
Babel = "*"
bdbag = ">=1.6.3"
Beaker = "*"
bioblend = "*"
bleach = "*"
boltons = "*"
boto = "*"
bx-python = "*"
celery = "*"
Cheetah3 = "!=3.2.6.post2"  # yanked release, https://github.com/python-poetry/poetry/issues/2453
cloudauthz = "==0.6.0"
cloudbridge = "*"
circus = "*"
cwltool = "==3.1.20221109155812"
conda-package-streaming = "*"
dictobj = "*"
dnspython = "*"
docutils = "!=0.17, !=0.17.1"
edam-ontology = "*"
fastapi = ">=0.71.0, !=0.89.0"  # https://github.com/tiangolo/fastapi/issues/4041 https://github.com/tiangolo/fastapi/issues/5861
fastapi-utils = "*"
fs = "*"
future = "*"
galaxy_sequence_utils = "*"
gravity = ">=1.0"
gunicorn = "*"
gxformat2 = "*"
h5grove = ">=1.2.1"
h5py = "*"
importlib-metadata = "<5"  # Work around https://github.com/celery/kombu/issues/1600
importlib-resources = "*"
isa-rwval = "*"
kombu = "*"
lagom = "*"
Mako = "*"
Markdown = "*"
MarkupSafe = "*"
Mercurial = "*"
mrcfile = "*"
nodeenv = "*"
numpy = "*"
packaging = "*"
paramiko = "!=2.9.0, !=2.9.1"  # https://github.com/paramiko/paramiko/issues/1961
Parsley = "*"
Paste = "*"
pebble = "*"
psutil = "*"
pulsar-galaxy-lib = ">=0.15.0.dev0"
pycryptodome = "*"
pydantic = {version = "*", extras = ["email"]}
PyJWT = "*"
pykwalify = "*"
pylibmagic = "*"
pyparsing = "*"
pysam = ">=0.21"  # for Python 3.11 support on macOS
python = ">=3.7,<3.12"  # Keep maximum version strict to appease numpy and scipy
python-dateutil = "*"
python-magic = "*"
python-multipart = "*"  # required to support form parsing in FastAPI/Starlette
PyYAML = "*"
refgenconf = ">=0.12.0"
requests = "*"
rocrate = "*"
Routes = "*"
schema-salad = "!=8.3.20220721194857"  # https://github.com/common-workflow-language/schema_salad/issues/575
social-auth-core = {version = "==4.0.3", extras = ["openidconnect"]}
sortedcontainers = "*"
SQLAlchemy = ">=1.4.25,<2"
sqlitedict = "*"
sqlparse = "*"
starlette = "*"
starlette-context = "*"
svgwrite = "*"
tifffile = "*"
tuswsgi = "*"
typing-extensions = "*"
uvicorn = "*"
uvloop = "*"
WebOb = "*"
Whoosh = "*"
zipstream-new = "*"
s3fs = "^2023.1.0"

[tool.poetry.group.dev.dependencies]
ase = ">=3.18.1"
<<<<<<< HEAD
axe-selenium-python = "*"
black = "*"
=======
black = "^22.1.0"
build = "*"
>>>>>>> 9fcfedac
codespell = "*"
cwltest = "*"
darker = "*"
fluent-logger = "*"
httpx = "*"
isort = "*"
lxml = "!=4.2.2"
markdown-it-reporter = "*"
myst-parser = "*"
pkce = "*"
PyGithub = "*"
pytest = "*"
pytest-asyncio = "*"
pytest-celery = "*"
pytest-cov = "*"
pytest-html = "*"
pytest-httpserver = "*"
python-irodsclient = "!=1.1.2"  # https://github.com/irods/python-irodsclient/issues/356
pytest-json-report = "*"
pytest-mock = "*"
pytest-postgresql = "!=3.0.0"  # https://github.com/ClearcodeHQ/pytest-postgresql/issues/426
pytest-shard = "*"
responses = "*"
selenium = "*"
seletools = "*"
Sphinx = ">=4.0"  # support docutils 0.17
sphinx_rtd_theme = ">=1.0.0"
statsd = "*"
testfixtures = "*"
tuspy = "*"
twill = "*"
twine = "*"
watchdog = "*"

[tool.ruff]
select = ["E", "F", "B", "UP"]
target-version = "py37"
# Exceptions:
# B008 Do not perform function calls in argument defaults (for FastAPI Depends and Body)
# B9 flake8-bugbear opinionated warnings
# E402 module level import not at top of file # TODO, we would like to improve this.
# E501 is line length (delegated to black)
ignore = ["B008", "B9", "E402", "E501"]
exclude = [
  "lib/tool_shed/test/test_data/repos"
]

[tool.ruff.isort]
# We are not selecting "I" rules in ruff yet because support for all the isort
# options we need is not complete, but these are the one currently implemented.
combine-as-imports = true
relative-imports-order = "closest-to-furthest"

[tool.ruff.per-file-ignores]
# Don't check pyupgrade rules on tool scripts, which may use different Python versions
"test/functional/tools/*" = ["UP"]
"tools/*" = ["UP"]
# Don't check some pyupgrade rules on generated files
"lib/galaxy/schema/bco/*" = ["UP006", "UP007"]
"lib/galaxy/schema/drs/*" = ["UP006", "UP007"]<|MERGE_RESOLUTION|>--- conflicted
+++ resolved
@@ -116,13 +116,9 @@
 
 [tool.poetry.group.dev.dependencies]
 ase = ">=3.18.1"
-<<<<<<< HEAD
 axe-selenium-python = "*"
 black = "*"
-=======
-black = "^22.1.0"
 build = "*"
->>>>>>> 9fcfedac
 codespell = "*"
 cwltest = "*"
 darker = "*"
