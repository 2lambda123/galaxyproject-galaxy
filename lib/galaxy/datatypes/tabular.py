--- conflicted
+++ resolved
@@ -58,30 +58,6 @@
         except:
             return False
 
-<<<<<<< HEAD
-    def get_chunk(self, trans, dataset, chunk):
-        ck_index = int(chunk)
-        f = open(dataset.file_name)
-        initial_offset = (ck_index * trans.app.config.display_chunk_size)
-        f.seek(initial_offset)
-        # If we aren't at the start of the file, seek to next newline.  Do this better eventually.
-        if f.tell() != 0:
-            cursor = f.read(1)
-            while cursor and cursor != '\n':
-                cursor = f.read(1)
-        read_start_offset = f.tell()
-        prechunk_skip = read_start_offset - initial_offset
-        # We subtract the prechunk skip out of the primary chunk read to avoid
-        # shifting the chunk tail onto a line it shouldn't have.
-        ck_data = f.read(trans.app.config.display_chunk_size - prechunk_skip)
-        cursor = f.read(1)
-        while cursor and ck_data[-1] != '\n':
-            ck_data += cursor
-            cursor = f.read(1)
-        return dumps( { 'ck_data': util.unicodify( ck_data ), 'ck_index': ck_index + 1 } )
-
-    def display_data(self, trans, dataset, preview=False, filename=None, to_ext=None, chunk=None, **kwd):
-=======
     def get_chunk(self, trans, dataset, offset=0, ck_size=None):
         with open(dataset.file_name) as f:
             f.seek(offset)
@@ -96,7 +72,6 @@
                         'offset': last_read } )
 
     def display_data(self, trans, dataset, preview=False, filename=None, to_ext=None, offset=None, ck_size=None, **kwd):
->>>>>>> 05c063b1
         preview = util.string_as_bool( preview )
         if offset is not None:
             return self.get_chunk(trans, dataset, offset, ck_size)
