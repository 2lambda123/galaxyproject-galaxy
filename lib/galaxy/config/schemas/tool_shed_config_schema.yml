--- conflicted
+++ resolved
@@ -566,8 +566,6 @@
           will have that percentage chance of being sent to Sentry. A value higher than 0
           is required to analyze performance.
 
-<<<<<<< HEAD
-=======
       sentry_ca_certs:
         type: str
         required: False
@@ -575,7 +573,6 @@
           Use this option to provide the path to location of the CA (Certificate Authority)
           certificate file if the sentry server uses a self-signed certificate.
 
->>>>>>> 19a4426a
       session_duration:
         type: int
         default: 0
