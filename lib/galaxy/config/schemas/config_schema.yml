# When committing this file, make sure to run make config-rebuild to rebuild
# all sample YAML and RST files, and add those to your commit.
type: map
desc: |
  Galaxy is configured by default to be usable in a single-user development
  environment.  To tune the application for a multi-user production
  environment, see the documentation at:

   https://docs.galaxyproject.org/en/master/admin/production.html

  Throughout this sample configuration file, except where stated otherwise,
  uncommented values override the default if left unset, whereas commented
  values are set to the default value.  Relative paths are relative to the root
  Galaxy directory.

  Examples of many of these options are explained in more detail in the Galaxy
  Community Hub.

    https://galaxyproject.org/admin/config

  Config hackers are encouraged to check there before asking for help.
mapping:
  galaxy:
    type: map
    required: true
    mapping:

      config_dir:
        type: str
        required: false
        desc: |
          The directory that will be prepended to relative paths in options specifying
          other Galaxy config files (e.g. datatypes_config_file). Defaults to the
          directory in which galaxy.yml is located.

      managed_config_dir:
        type: str
        required: false
        desc: |
          The directory that will be prepended to relative paths in options specifying
          config files controlled by Galaxy (such as shed_tool_config_file, etc.). Must be
          writable by the user running Galaxy.  Defaults to `<config_dir>/` if running
          Galaxy from source or `<data_dir>/config` otherwise.

      data_dir:
        type: str
        required: false
        desc: |
          The directory that will be prepended to relative paths in options specifying
          Galaxy data/cache directories and files (such as the default SQLite database,
          file_path, etc.). Defaults to `database/` if running Galaxy from source or
          `<config_dir>/data` otherwise.

      templates_dir:
        type: str
        path_resolves_to: config_dir
        required: false
        default: templates
        desc: |
          The directory containing custom templates for Galaxy, such as HTML/text email templates. Defaults to 'templates'. Default templates can be found in the Galaxy root under config/templates. These can be copied to <templates_dir> if you wish to customize them.

      cache_dir:
        type: str
        default: cache
        path_resolves_to: data_dir
        required: false
        desc: |
          Top level cache directory. Any other cache directories (tool_cache_data_dir,
          template_cache_path, etc.) should be subdirectories.

      database_connection:
        type: str
        required: false
        desc: |
          By default, Galaxy uses a SQLite database at '<data_dir>/universe.sqlite'. You
          may use a SQLAlchemy connection string to specify an external database instead.

          Sample default 'sqlite:///<data_dir>/universe.sqlite?isolation_level=IMMEDIATE'

          You may specify additional options that will be passed to the SQLAlchemy
          database engine by using the prefix "database_engine_option_". For some of these
          options, default values are provided (e.g. see database_engine_option_pool_size,
          etc.).

          The same applies to `install_database_connection`, for which you should use the
          "install_database_engine_option_" prefix.

          For more options, please check SQLAlchemy's documentation at
          https://docs.sqlalchemy.org/en/14/core/engines.html?highlight=create_engine#sqlalchemy.create_engine

      database_engine_option_pool_size:
        type: int
        default: 5
        required: false
        desc: |
          If the server logs errors about not having enough database pool connections,
          you will want to increase these values, or consider running more Galaxy
          processes.

      database_engine_option_max_overflow:
        type: int
        default: 10
        required: false
        desc: |
          If the server logs errors about not having enough database pool connections,
          you will want to increase these values, or consider running more Galaxy
          processes.

      database_engine_option_pool_recycle:
        type: int
        default: -1
        required: false
        desc: |
          If using MySQL and the server logs the error "MySQL server has gone away",
          you will want to set this to some positive value (7200 should work).

      database_engine_option_server_side_cursors:
        type: bool
        default: false
        required: false
        desc: |
          If large database query results are causing memory or response time issues in
          the Galaxy process, leave the result on the server instead.  This option is
          only available for PostgreSQL and is highly recommended.

      database_query_profiling_proxy:
        type: bool
        default: false
        required: false
        desc: |
          Log all database transactions, can be useful for debugging and performance
          profiling.  Logging is done via Python's 'logging' module under the qualname
          'galaxy.model.orm.logging_connection_proxy'

      database_template:
        type: str
        required: false
        desc: |
          If auto-creating a postgres database on startup - it can be based on an existing
          template database. This will set that. This is probably only useful for testing but
          documentation is included here for completeness.

      database_log_query_counts:
        type: bool
        default: false
        required: false
        desc: |
          Log number of SQL queries executed and total time spent dispatching SQL statements for
          each web request. If statsd is also enabled this information will be logged there as well.
          This should be considered somewhat experimental, we are unsure of the performance costs of
          running this in production. This is useful information for optimizing database interaction
          performance. Similar information can be obtained on a per-request basis by enabling the
          sql_debug middleware and adding sql_debug=1 to a request string.

      slow_query_log_threshold:
        type: float
        default: 0.0
        required: false
        desc: |
          Slow query logging.  Queries slower than the threshold indicated below will
          be logged to debug.  A value of '0' is disabled.  For example, you would set
          this to .005 to log all queries taking longer than 5 milliseconds.

      enable_per_request_sql_debugging:
        type: bool
        default: false
        required: false
        desc: |
          Enables a per request sql debugging option. If this is set to true,
          append ?sql_debug=1 to web request URLs to enable detailed logging on
          the backend of SQL queries generated during that request. This is
          useful for debugging slow endpoints during development.

      install_database_connection:
        type: str
        required: false
        desc: |
          By default, Galaxy will use the same database to track user data and
          tool shed install data.  There are many situations in which it is
          valuable to separate these - for instance bootstrapping fresh Galaxy
          instances with pretested installs.  The following option can be used to
          separate the tool shed install database (all other options listed above
          but prefixed with ``install_`` are also available).

          Defaults to the value of the 'database_connection' option.

      database_auto_migrate:
        type: bool
        default: false
        required: false
        desc: |
          Setting the following option to true will cause Galaxy to automatically
          migrate the database forward after updates. This is not recommended for production
          use.

      database_wait:
        type: bool
        default: false
        required: false
        desc: |
          Wait for database to become available instead of failing immediately.

      database_wait_attempts:
        type: int
        default: 60
        required: false
        desc: |
          Number of attempts before failing if database_wait is enabled.

      database_wait_sleep:
        type: float
        default: 1.
        required: false
        desc: |
          Time to sleep between attempts if database_wait is enabled (in seconds).

      history_audit_table_prune_interval:
        type: int
        default: 3600
        required: false
        desc: |
          Time (in seconds) between attempts to remove old rows from the history_audit database table.
          Set to 0 to disable pruning.

      file_path:
        type: str
        default: objects
        path_resolves_to: data_dir
        required: false
        desc: |
          Where dataset files are stored. It must be accessible at the same path on any cluster
          nodes that will run Galaxy jobs, unless using Pulsar. The default value has been changed
          from 'files' to 'objects' as of 20.05; however, Galaxy will first check if the 'files'
          directory exists before using 'objects' as the default.

      new_file_path:
        type: str
        default: tmp
        path_resolves_to: data_dir
        required: false
        desc: |
          Where temporary files are stored. It must be accessible at the same path on any cluster
          nodes that will run Galaxy jobs, unless using Pulsar.

      maximum_upload_file_size:
        type: int
        default: 107374182400
        required: false
        desc: |
          Maximum size of uploadable files, specified in bytes (default: 100GB).
          This value is ignored if an external upload server is configured.

      tool_config_file:
        type: any
        default: tool_conf.xml
        path_resolves_to: config_dir
        required: false
        desc: |
          Tool config files, defines what tools are available in Galaxy.
          Tools can be locally developed or installed from Galaxy tool sheds.
          (config/tool_conf.xml.sample will be used if left unset and
          config/tool_conf.xml does not exist). Can be a single file, a list of
          files, or (for backwards compatibility) a comma-separated list of files.

      shed_tool_config_file:
        type: str
        default: shed_tool_conf.xml
        path_resolves_to: managed_config_dir
        required: false
        desc: |
          Tool config file for tools installed from the Galaxy Tool Shed. Must
          be writable by Galaxy and generally should not be edited by hand. In
          older Galaxy releases, this file was part of the tool_config_file
          option. It is still possible to specify this file (and other
          shed-enabled tool config files) in tool_config_file, but in the
          standard case of a single shed-enabled tool config, this option is
          preferable. This file will be created automatically upon tool
          installation, whereas Galaxy will fail to start if any files in
          tool_config_file cannot be read.

      migrated_tools_config:
        type: str
        default: migrated_tools_conf.xml
        path_resolves_to: managed_config_dir
        required: false
        desc: |
          This option is deprecated.
          In previous releases this file was maintained by tool migration scripts that are no
          longer part of the code base. The option remains as a placeholder for deployments where
          these scripts were previously run and such a file exists.

      integrated_tool_panel_config:
        type: str
        default: integrated_tool_panel.xml
        required: false
        desc: |
          File that contains the XML section and tool tags from all tool panel config
          files integrated into a single file that defines the tool panel layout.  This
          file can be changed by the Galaxy administrator to alter the layout of the
          tool panel.  If not present, Galaxy will create it.

          The value of this option will be resolved with respect to <managed_config_dir>.

      tool_path:
        type: str
        default: tools
        required: false
        desc: |
          Default path to the directory containing the tools defined in tool_conf.xml.
          Other tool config files must include the tool_path as an attribute in the
          <toolbox> tag.

      tool_dependency_dir:
        type: str
        default: dependencies
        path_resolves_to: data_dir
        required: false
        desc: |
          Various dependency resolver configuration parameters will have defaults set relative
          to this path, such as the default conda prefix, default Galaxy packages path, legacy
          tool shed dependencies path, and the dependency cache directory.

          Set the string to null to explicitly disable tool dependency handling.
          If this option is set to none or an invalid path, installing tools with dependencies
          from the Tool Shed or in Conda will fail.

      dependency_resolvers_config_file:
        type: str
        default: dependency_resolvers_conf.xml
        path_resolves_to: config_dir
        required: false
        desc: |
          Specifies the path to the standalone dependency resolvers configuration file. This
          configuration can now be specified directly in the Galaxy configuration, see the
          description of the 'dependency_resolvers' option for details.

      conda_prefix:
        type: str
        required: false
        desc: |
          conda_prefix is the location on the filesystem where Conda packages and environments are
          installed.

          Sample default '<tool_dependency_dir>/_conda'

      conda_exec:
        type: str
        required: false
        desc: |
          Override the Conda executable to use, it will default to the one on the
          PATH (if available) and then to <conda_prefix>/bin/conda

      conda_debug:
        type: bool
        default: false
        required: false
        desc: |
          Pass debug flag to conda commands.

      conda_ensure_channels:
        type: str
        default: conda-forge,bioconda,defaults
        required: false
        desc: |
          conda channels to enable by default
          (https://conda.io/docs/user-guide/tasks/manage-channels.html)

      conda_use_local:
        type: bool
        default: false
        required: false
        desc: |
          Use locally-built conda packages.

      conda_auto_install:
        type: bool
        default: false
        required: false
        desc: |
          Set to true to instruct Galaxy to look for and install missing tool
          dependencies before each job runs.

      conda_auto_init:
        type: bool
        default: true
        required: false
        desc: |
          Set to true to instruct Galaxy to install Conda from the web automatically
          if it cannot find a local copy and conda_exec is not configured.

      conda_copy_dependencies:
        type: bool
        default: false
        required: false
        desc: |
          You must set this to true if conda_prefix and job_working_directory are not on the same
          volume, or some conda dependencies will fail to execute at job runtime.
          Conda will copy packages content instead of creating hardlinks or symlinks.
          This will prevent problems with some specific packages (perl, R), at the cost
          of extra disk space usage and extra time spent copying packages.

      local_conda_mapping_file:
        type: str
        default: 'local_conda_mapping.yml'
        path_resolves_to: config_dir
        required: false
        desc: |
          Path to a file that provides a mapping from abstract packages to concrete conda packages.
          See `config/local_conda_mapping.yml.sample` for examples.

      modules_mapping_files:
        type: str
        default: 'environment_modules_mapping.yml'
        path_resolves_to: config_dir
        required: false
        desc: |
          Path to a file that provides a mapping from abstract packages to locally installed modules.
          See `config/environment_modules_mapping.yml.sample` for examples.

      use_cached_dependency_manager:
        type: bool
        default: false
        required: false
        desc: |
          Certain dependency resolvers (namely Conda) take a considerable amount of
          time to build an isolated job environment in the job_working_directory if the
          job working directory is on a network share.  Set this option to true
          to cache the dependencies in a folder. This option is beta and should only be
          used if you experience long waiting times before a job is actually submitted
          to your cluster.

          This only affects tools where some requirements can be resolved but not others,
          most modern best practice tools can use prebuilt environments in the Conda
          directory.

      tool_dependency_cache_dir:
        type: str
        required: false
        desc: |
          By default the tool_dependency_cache_dir is the _cache directory
          of the tool dependency directory.

          Sample default '<tool_dependency_dir>/_cache'

      precache_dependencies:
        type: bool
        default: true
        required: false
        desc: |
          By default, when using a cached dependency manager, the dependencies are cached
          when installing new tools and when using tools for the first time.
          Set this to false if you prefer dependencies to be cached only when installing new tools.

      tool_sheds_config_file:
        type: str
        default: tool_sheds_conf.xml
        path_resolves_to: config_dir
        required: false
        desc: |
          File containing the Galaxy Tool Sheds that should be made available to
          install from in the admin interface (.sample used if default does not exist).

      watch_tools:
        type: str
        default: 'false'
        required: false
        desc: |
          Monitor the tools and tool directories listed in any tool config file specified in
          tool_config_file option.  If changes are found, tools are automatically reloaded.
          Watchdog ( https://pypi.org/project/watchdog/ ) must be installed and available to Galaxy
          to use this option. Other options include 'auto' which will attempt to watch tools if the
          watchdog library is available but won't fail to load Galaxy if it is not and 'polling'
          which will use a less efficient monitoring scheme that may work in wider range of
          scenarios than the watchdog default.

      watch_job_rules:
        type: str
        default: 'false'
        required: false
        desc: |
          Monitor dynamic job rules. If changes are found, rules are automatically reloaded. Takes
          the same values as the 'watch_tools' option.

      watch_core_config:
        type: str
        default: 'false'
        required: false
        desc: |
          Monitor a subset of options in the core configuration file (See RELOADABLE_CONFIG_OPTIONS
          in lib/galaxy/config/__init__.py).  If changes are found, modified options are
          automatically reloaded. Takes the same values as the 'watch_tools' option.

      watch_tours:
        type: str
        default: 'false'
        required: false
        desc: |
          Monitor the interactive tours directory specified in the 'tour_config_dir' option. If
          changes are found, modified tours are automatically reloaded. Takes the same values as the
          'watch_tools' option.

      short_term_storage_dir:
        type: str
        default: short_term_web_storage
        path_resolves_to: cache_dir
        required: false
        desc: |
          Location of files available for a short time as downloads (short term storage).
          This directory is exclusively used for serving dynamically generated downloadable
          content. Galaxy may uses the new_file_path parameter as a general temporary directory
          and that directory should be monitored by a tool such as tmpwatch in production
          environments. short_term_storage_dir on the other hand is monitored by Galaxy's task
          framework and should not require such external tooling.

      short_term_storage_default_duration:
        type: int
        required: false
        default: 86400
        desc: |
          Default duration before short term web storage files will be cleaned up by Galaxy
          tasks (in seconds). The default duration is 1 day.

      short_term_storage_maximum_duration:
        type: int
        required: false
        default: 0
        desc: |
          The maximum duration short term storage files can hosted before they will be marked for
          clean up.  The default setting of 0 indicates no limit here.

      short_term_storage_cleanup_interval:
        type: int
        required: false
        default: 3600
        desc: |
          How many seconds between instances of short term storage being cleaned up in default
          Celery task configuration.

      file_sources_config_file:
        type: str
        default: file_sources_conf.yml
        path_resolves_to: config_dir
        required: false
        desc: |
          Configured FileSource plugins.

      file_sources:
        type: seq
        sequence:
          - type: any
        desc: |
          FileSource plugins described embedded into Galaxy's config.

      enable_mulled_containers:
        type: bool
        default: true
        required: false
        desc: |
          Enable Galaxy to fetch containers registered with quay.io generated
          from tool requirements resolved through Conda. These containers (when
          available) have been generated using mulled - https://github.com/mulled.
          Container availability will vary by tool, this option will only be used
          for job destinations with Docker or Singularity enabled.

      container_resolvers_config_file:
        type: str
        required: false
        desc: |
          Container resolvers configuration. Set up a file describing
          container resolvers to use when discovering containers for Galaxy. If
          this is set to None, the default container resolvers loaded is
          determined by enable_mulled_containers.
          For available options see config/container_resolvers_conf.xml.sample.

      container_resolvers:
        type: seq
        sequence:
          - type: any
        desc: |
          Rather than specifying a container_resolvers_config_file, the definition of the
          resolvers to enable can be embedded into Galaxy's config with this option.
          This has no effect if a container_resolvers_config_file is used.
          Takes the same options that can be set in container_resolvers_config_file.

      involucro_path:
        type: str
        default: involucro
        path_resolves_to: tool_dependency_dir
        required: false
        desc: |
          involucro is a tool used to build Docker or Singularity containers for tools from Conda
          dependencies referenced in tools as `requirement` s. The following path is
          the location of involucro on the Galaxy host. This is ignored if the relevant
          container resolver isn't enabled, and will install on demand unless
          involucro_auto_init is set to false.

      involucro_auto_init:
        type: bool
        default: true
        required: false
        desc: |
          Install involucro as needed to build Docker or Singularity containers for tools. Ignored if
          relevant container resolver is not used.

      mulled_channels:
        type: str
        default: 'conda-forge,bioconda'
        required: false
        desc: |
          Conda channels to use when building Docker or Singularity containers using involucro.

      enable_tool_shed_check:
        type: bool
        default: false
        required: false
        desc: |
          Enable automatic polling of relative tool sheds to see if any updates
          are available for installed repositories.  Ideally only one Galaxy
          server process should be able to check for repository updates.  The
          setting for hours_between_check should be an integer between 1 and 24.

      hours_between_check:
        type: int
        default: 12
        required: false
        desc: |
          Enable automatic polling of relative tool sheds to see if any updates
          are available for installed repositories.  Ideally only one Galaxy
          server process should be able to check for repository updates.  The
          setting for hours_between_check should be an integer between 1 and 24.

      tool_data_table_config_path:
        type: str
        default: tool_data_table_conf.xml
        path_resolves_to: config_dir
        required: false
        desc: |
          XML config file that contains data table entries for the
          ToolDataTableManager.  This file is manually # maintained by the Galaxy
          administrator (.sample used if default does not exist).

      shed_tool_data_table_config:
        type: str
        default: shed_tool_data_table_conf.xml
        path_resolves_to: managed_config_dir
        required: false
        desc: |
          XML config file that contains additional data table entries for the
          ToolDataTableManager.  This file is automatically generated based on the
          current installed tool shed repositories that contain valid
          tool_data_table_conf.xml.sample files.  At the time of installation, these
          entries are automatically added to the following file, which is parsed and
          applied to the ToolDataTableManager at server start up.

      tool_data_path:
        type: str
        default: tool-data
        required: false
        desc: |
          Directory where data used by tools is located.  See the samples in that
          directory and the Galaxy Community Hub for help:
          https://galaxyproject.org/admin/data-integration

      shed_tool_data_path:
        type: str
        required: false
        desc: |
          Directory where Tool Data Table related files will be placed when installed from a
          ToolShed. Defaults to the value of the 'tool_data_path' option.

      watch_tool_data_dir:
        type: str
        default: 'false'
        required: false
        desc: |
          Monitor the tool_data and shed_tool_data_path directories. If changes in tool data table
          files are found, the tool data tables for that data manager are automatically reloaded.
          Watchdog ( https://pypi.org/project/watchdog/ ) must be installed and available to Galaxy
          to use this option. Other options include 'auto' which will attempt to use the watchdog
          library if it is available but won't fail to load Galaxy if it is not and 'polling' which
          will use a less efficient monitoring scheme that may work in wider range of scenarios than
          the watchdog default.

      refgenie_config_file:
        type: str
        required: false
        desc: |
          File containing refgenie configuration, e.g. /path/to/genome_config.yaml. Can be used by refgenie backed tool data tables.

      build_sites_config_file:
        type: str
        default: build_sites.yml
        path_resolves_to: config_dir
        required: false
        desc: |
          File that defines the builds (dbkeys) available at sites used by display applications
          and the URL to those sites.

      builds_file_path:
        type: str
        default: shared/ucsc/builds.txt
        required: false
        desc: |
          File containing old-style genome builds.

          The value of this option will be resolved with respect to <tool_data_path>.

      len_file_path:
        type: str
        default: shared/ucsc/chrom
        required: false
        desc: |
          Directory where chrom len files are kept, currently mainly used by trackster.

          The value of this option will be resolved with respect to <tool_data_path>.

      datatypes_config_file:
        type: str
        default: datatypes_conf.xml
        path_resolves_to: config_dir
        required: false
        desc: |
          Datatypes config file(s), defines what data (file) types are available in
          Galaxy (.sample is used if default does not exist).  If a datatype appears in
          multiple files, the last definition is used (though the first sniffer is used
          so limit sniffer definitions to one file).

      sniff_compressed_dynamic_datatypes_default:
        type: bool
        default: true
        required: false
        desc: |
          Enable sniffing of compressed datatypes. This can be configured/overridden
          on a per-datatype basis in the datatypes_conf.xml file.
          With this option set to false the compressed datatypes will be unpacked
          before sniffing.

      datatypes_disable_auto:
        type: bool
        default: false
        required: false
        desc: |
          Disable the 'Auto-detect' option for file uploads

      visualization_plugins_directory:
        type: str
        default: config/plugins/visualizations
        required: false
        desc: |
          Visualizations config directory: where to look for individual visualization
          plugins.  The path is relative to the Galaxy root dir.  To use an absolute
          path begin the path with '/'.  This is a comma-separated list.

      tour_config_dir:
        type: str
        default: config/plugins/tours
        required: false
        desc: |
          Interactive tour directory: where to store interactive tour definition files.
          Galaxy ships with several basic interface tours enabled, though a different
          directory with custom tours can be specified here. The path is relative to the
          Galaxy root dir.  To use an absolute path begin the path with '/'.  This is a
          comma-separated list.

      webhooks_dir:
        type: str
        default: config/plugins/webhooks
        required: false
        desc: |
          Webhooks directory: where to store webhooks - plugins to extend the Galaxy UI.
          By default none will be loaded.  Set to config/plugins/webhooks/demo to load Galaxy's
          demo webhooks.  To use an absolute path begin the path with '/'.  This is a
          comma-separated list. Add test/functional/webhooks to this list to include the demo
          webhooks used to test the webhook framework.

      job_working_directory:
        type: str
        default: jobs_directory
        required: false
        desc: |
          Each job is given a unique empty directory as its current working directory.
          This option defines in what parent directory those directories will be
          created.

          The value of this option will be resolved with respect to <data_dir>.

      template_cache_path:
        type: str
        default: compiled_templates
        path_resolves_to: cache_dir
        required: false
        desc: |
          Mako templates are compiled as needed and cached for reuse, this directory is
          used for the cache

      check_job_script_integrity:
        type: bool
        default: true
        required: false
        desc: |
          Set to false to disable various checks Galaxy will do to ensure it
          can run job scripts before attempting to execute or submit them.

      check_job_script_integrity_count:
        type: int
        default: 35
        required: false
        desc: |
          Number of checks to execute if check_job_script_integrity is enabled.

      check_job_script_integrity_sleep:
        type: float
        default: .25
        required: false
        desc: |
          Time to sleep between checks if check_job_script_integrity is enabled (in seconds).

      default_job_shell:
        type: str
        default: /bin/bash
        required: false
        desc: |
          Set the default shell used by non-containerized jobs Galaxy-wide. This
          defaults to bash for all jobs and can be overridden at the destination
          level for heterogeneous clusters. conda job resolution requires bash or zsh
          so if this is switched to /bin/sh for instance - conda resolution
          should be disabled. Containerized jobs always use /bin/sh - so more maximum
          portability tool authors should assume generated commands run in sh.

      enable_tool_document_cache:
        type: bool
        default: false
        required: false
        desc: |
          Whether to enable the tool document cache. This cache stores
          expanded XML strings. Enabling the tool cache results in slightly faster startup
          times. The tool cache is backed by a SQLite database, which cannot
          be stored on certain network disks. The cache location is configurable
          using the ``tool_cache_data_dir`` setting, but can be disabled completely here.

      tool_cache_data_dir:
        type: str
        default: tool_cache
        path_resolves_to: cache_dir
        required: false
        desc: |
          Tool related caching. Fully expanded tools and metadata will be stored at this path.
          Per tool_conf cache locations can be configured in (``shed_``)tool_conf.xml files using
          the tool_cache_data_dir attribute.

      tool_search_index_dir:
        type: str
        default: tool_search_index
        path_resolves_to: data_dir
        required: false
        desc:
          Directory in which the toolbox search index is stored.

      delay_tool_initialization:
        type: bool
        default: false
        required: false
        desc: |
          Set this to true to delay parsing of tool inputs and outputs until they are needed.
          This results in faster startup times but uses more memory when using forked Galaxy
          processes.

      biotools_content_directory:
        type: str
        required: false
        desc: |
          Point Galaxy at a repository consisting of a copy of the bio.tools database (e.g.
          https://github.com/bio-tools/content/) to resolve bio.tools data for tool metadata.

      biotools_use_api:
        type: bool
        default: false
        required: false
        desc: |
          Set this to true to attempt to resolve bio.tools metadata for tools for tool not
          resovled via biotools_content_directory.

      biotools_service_cache_type:
        type: str
        default: file
        required: false
        desc: |
          bio.tools web service request related caching. The type of beaker cache used.

      biotools_service_cache_data_dir:
        type: str
        default: biotools/data
        path_resolves_to: cache_dir
        required: false
        desc: |
          bio.tools web service request related caching. The data directory to point
          beaker cache at.

      biotools_service_cache_lock_dir:
        type: str
        default: biotools/locks
        path_resolves_to: cache_dir
        required: false
        desc: |
          bio.tools web service request related caching. The lock directory to point
          beaker cache at.

      citation_cache_type:
        type: str
        default: file
        required: false
        desc: |
          Citation related caching.  Tool citations information maybe fetched from
          external sources such as https://doi.org/ by Galaxy - the following
          parameters can be used to control the caching used to store this information.

      citation_cache_data_dir:
        type: str
        default: citations/data
        path_resolves_to: cache_dir
        required: false
        desc: |
          Citation related caching.  Tool citations information maybe fetched from
          external sources such as https://doi.org/ by Galaxy - the following
          parameters can be used to control the caching used to store this information.

      citation_cache_lock_dir:
        type: str
        default: citations/locks
        path_resolves_to: cache_dir
        required: false
        desc: |
          Citation related caching.  Tool citations information maybe fetched from
          external sources such as https://doi.org/ by Galaxy - the following
          parameters can be used to control the caching used to store this information.

      mulled_resolution_cache_type:
        type: str
        default: file
        required: false
        desc: |
          Mulled resolution caching. Mulled resolution uses external APIs of quay.io, these
          requests are caching using this and the following parameters

      mulled_resolution_cache_data_dir:
        type: str
        default: mulled/data
        path_resolves_to: cache_dir
        required: false
        desc: |
          Data directory used by beaker for caching mulled resolution requests.

      mulled_resolution_cache_lock_dir:
        type: str
        default: mulled/locks
        path_resolves_to: cache_dir
        required: false
        desc: |
          Lock directory used by beaker for caching mulled resolution requests.

      mulled_resolution_cache_expire:
        type: int
        default: 3600
        required: false
        desc: |
          Seconds until the beaker cache is considered old and a new value is created.

      object_store_config_file:
        type: str
        default: object_store_conf.xml
        path_resolves_to: config_dir
        required: false
        desc: |
          Configuration file for the object store
          If this is set and exists, it overrides any other objectstore settings.

      object_store_store_by:
        type: str
        required: false
        desc: |
          What Dataset attribute is used to reference files in an ObjectStore implementation,
          this can be 'uuid' or 'id'. The default will depend on how the object store is configured,
          starting with 20.05 Galaxy will try to default to 'uuid' if it can be sure this
          is a new Galaxy instance - but the default will be 'id' in many cases. In particular,
          if the name of the directory set in <file_path> is `objects`, the default will be set
          to 'uuid', otherwise it will be 'id'.

      smtp_server:
        type: str
        required: false
        desc: |
          Galaxy sends mail for various things: subscribing users to the mailing list
          if they request it, password resets, reporting dataset errors, and sending
          activation emails. To do this, it needs to send mail through an SMTP server,
          which you may define here (host:port).
          Galaxy will automatically try STARTTLS but will continue upon failure.

      smtp_username:
        type: str
        required: false
        desc: |
          If your SMTP server requires a username and password, you can provide them
          here (password in cleartext here, but if your server supports STARTTLS it
          will be sent over the network encrypted).

      smtp_password:
        type: str
        required: false
        desc: |
          If your SMTP server requires a username and password, you can provide them
          here (password in cleartext here, but if your server supports STARTTLS it
          will be sent over the network encrypted).

      smtp_ssl:
        type: bool
        default: false
        required: false
        desc: |
          If your SMTP server requires SSL from the beginning of the connection

      mailing_join_addr:
        type: str
        required: false
        desc: |
          On the user registration form, users may choose to join a mailing list. This
          is the address used to subscribe to the list. Uncomment and leave empty if you
          want to remove this option from the user registration form.

          Example value 'galaxy-announce-join@lists.galaxyproject.org'

      mailing_join_subject:
        type: str
        default: Join Mailing List
        required: false
        desc: |
          The subject of the email sent to the mailing list join address. See the
          `mailing_join_addr` option for more information.

      mailing_join_body:
        type: str
        default: Join Mailing List
        required: false
        desc: |
          The body of the email sent to the mailing list join address. See the
          `mailing_join_addr` option for more information.

      error_email_to:
        type: str
        required: false
        desc: |
          Datasets in an error state include a link to report the error.  Those reports
          will be sent to this address.  Error reports are disabled if no address is
          set.  Also this email is shown as a contact to user in case of Galaxy
          misconfiguration and other events user may encounter.

      email_from:
        type: str
        required: false
        desc: |
          Email address to use in the 'From' field when sending emails for
          account activations, workflow step notifications, password resets, and
          tool error reports.  We recommend using a string in the following format:
          Galaxy Project <galaxy-no-reply@example.com>.
          If not configured, '<galaxy-no-reply@HOSTNAME>' will be used.

      custom_activation_email_message:
        type: str
        required: false
        desc: |
          This text will be inserted at the end of the activation email's message, before
          the 'Your Galaxy Team' signature.

      instance_resource_url:
        type: str
        required: false
        desc: |
          URL of the support resource for the galaxy instance.  Used in activation
          emails.

          Example value 'https://galaxyproject.org/'

      email_domain_blocklist_file:
        type: str
        required: false
        desc: |
          E-mail domains blocklist is used for filtering out users that are using
          disposable email addresses at registration.  If their address's base domain
          matches any domain on the list, they are refused registration. Address subdomains
          are ignored (both 'name@spam.com' and 'name@foo.spam.com' will match 'spam.com').

          Example value 'email_blocklist.conf'

          The value of this option will be resolved with respect to <config_dir>.

      email_domain_allowlist_file:
        type: str
        required: false
        desc: |
          E-mail domains allowlist is used to specify allowed email address domains.
          If the list is non-empty and a user attempts registration using an email
          address belonging to a domain that is not on the list, registration will be
          denied. Unlike <email_domain_allowlist_file> which matches the address's
          base domain, here email addresses are matched against the full domain (base + subdomain).
          This is a more restrictive option than <email_domain_blocklist_file>, and
          therefore, in case <email_domain_allowlist_file> is set and is not empty,
          <email_domain_blocklist_file> will be ignored.

          Example value 'email_allowlist.conf'

          The value of this option will be resolved with respect to <config_dir>.

      registration_warning_message:
        type: str
        default: >-
          Please register only one account - we provide this service free of charge and have limited
          computational resources. Multi-accounts are tracked and will be subjected to account
          termination and data deletion.
        required: false
        desc: |
          Registration warning message is used to discourage people from registering
          multiple accounts.  Applies mostly for the main Galaxy instance.
          If no message specified the warning box will not be shown.

      user_activation_on:
        type: bool
        default: false
        required: false
        desc: |
          User account activation feature global flag.  If set to false, the rest of
          the Account activation configuration is ignored and user activation is
          disabled (i.e. accounts are active since registration).
          The activation is also not working in case the SMTP server is not defined.

      activation_grace_period:
        type: int
        default: 3
        required: false
        desc: |
          Activation grace period (in hours).  Activation is not forced (login is not
          disabled) until grace period has passed.  Users under grace period can't run
          jobs. Enter 0 to disable grace period.

      inactivity_box_content:
        type: str
        default: >-
          Your account has not been activated yet.  Feel free to browse around and see what's
          available, but you won't be able to upload data or run jobs until you have verified your
          email address.
        required: false
        desc: |
          Shown in warning box to users that were not activated yet.
          In use only if activation_grace_period is set.

      password_expiration_period:
        type: int
        default: 0
        required: false
        desc: |
          Password expiration period (in days). Users are required to change their
          password every x days. Users will be redirected to the change password
          screen when they log in after their password expires. Enter 0 to disable
          password expiration.

      enable_account_interface:
        type: bool
        default: true
        required: false
        desc: |
          Allow users to manage their account data, change passwords or delete their
          accounts.

      session_duration:
        type: int
        default: 0
        required: false
        desc: |
          Galaxy Session Timeout
          This provides a timeout (in minutes) after which a user will have to log back in.
          A duration of 0 disables this feature.

      ga_code:
        type: str
        required: false
        desc: |
          You can enter tracking code here to track visitor's behavior
          through your Google Analytics account.  Example: UA-XXXXXXXX-Y

      plausible_server:
        type: str
        required: false
        desc: |
          Please enter the URL for the Plausible server (including https) so this can be used for tracking
          with Plausible (https://plausible.io/).

      plausible_domain:
        type: str
        required: false
        desc: |
          Please enter the URL for the Galaxy server so this can be used for tracking
          with Plausible (https://plausible.io/).

      matomo_server:
        type: str
        required: false
        desc: |
          Please enter the URL for the Matomo server (including https) so this can be used for tracking
          with Matomo (https://matomo.org/).

      matomo_site_id:
        type: str
        required: false
        desc: |
          Please enter the site ID for the Matomo server so this can be used for tracking
          with Matomo (https://matomo.org/).

      display_servers:
        type: str
        default: hgw1.cse.ucsc.edu,hgw2.cse.ucsc.edu,hgw3.cse.ucsc.edu,hgw4.cse.ucsc.edu,hgw5.cse.ucsc.edu,hgw6.cse.ucsc.edu,hgw7.cse.ucsc.edu,hgw8.cse.ucsc.edu,lowepub.cse.ucsc.edu
        required: false
        desc: |
          Galaxy can display data at various external browsers.  These options specify
          which browsers should be available.  URLs and builds available at these
          browsers are defined in the specified files.

          If use_remote_user is set to true, display application servers will be denied access
          to Galaxy and so displaying datasets in these sites will fail.
          display_servers contains a list of hostnames which should be allowed to
          bypass security to display datasets.  Please be aware that there are security
          implications if this is allowed.  More details (including required changes to
          the proxy server config) are available in the Apache proxy documentation on
          the Galaxy Community Hub.

          The list of servers in this sample config are for the UCSC Main, Test and
          Archaea browsers, but the default if left commented is to not allow any
          display sites to bypass security (you must uncomment the line below to allow
          them).

      enable_old_display_applications:
        type: bool
        default: true
        required: false
        desc: |
          Set this to false to disable the old-style display applications that
          are hardcoded into datatype classes.
          This may be desirable due to using the new-style, XML-defined, display
          applications that have been defined for many of the datatypes that have the
          old-style.
          There is also a potential security concern with the old-style applications,
          where a malicious party could provide a link that appears to reference the
          Galaxy server, but contains a redirect to a third-party server, tricking a
          Galaxy user to access said site.

      aws_estimate:
        type: bool
        default: false
        required: false
        desc: |
          This flag enables an AWS cost estimate for every job based on their runtime matrices.
          CPU, RAM and runtime usage is mapped against AWS pricing table.
          Please note, that those numbers are only estimates.

      interactivetools_enable:
        type: bool
        default: false
        required: false
        desc: |
          Enable InteractiveTools.

      interactivetools_upstream_proxy:
        type: bool
        default: true
        required: false
        desc:
          Set this to false to redirect users of Interactive tools directly to the Interactive tools proxy.
          `interactivetools_upstream_proxy` should only be set to false in development.

      interactivetools_proxy_host:
        type: str
        required: false
        desc: |
          Hostname and port of Interactive tools proxy. It is assumed to be hosted on the same hostname and port as
          Galaxy by default.

      interactivetools_base_path:
        type: str
        required: false
        default: "/"
        desc: |
          Base path for interactive tools running at a subpath without a subdomain. Defaults to "/".

      interactivetools_map:
        type: str
        default: interactivetools_map.sqlite
        path_resolves_to: data_dir
        desc: |
          Map for interactivetool proxy.

      interactivetools_prefix:
        type: str
        default: "interactivetool"
        required: false
        desc: |
          Prefix to use in the formation of the subdomain or path for interactive tools

      interactivetools_shorten_url:
        type: bool
        default: false
        required: false
        desc: |
          Shorten the uuid portion of the subdomain or path for interactive tools.
          Especially useful for avoiding the need for wildcard certificates by keeping
          subdomain under 63 chars

      retry_interactivetool_metadata_internally:
        type: bool
        default: true
        required: false
        desc: |
          Galaxy Interactive Tools (GxITs) can be stopped from within the Galaxy
          interface, killing the GxIT job without completing its metadata setting post-job
          steps. In such a case it may be desirable to set metadata on job outputs
          internally (in the Galaxy job handler process). The default is is the value of
          `retry_metadata_internally`, which defaults to `true`.

      visualizations_visible:
        type: bool
        default: true
        required: false
        desc: |
          Show visualization tab and list in masthead.

      message_box_visible:
        type: bool
        default: false
        required: false
        reloadable: true
        desc: |
          Show a message box under the masthead.

      message_box_content:
        type: str
        required: false
        reloadable: true
        desc: |
          Show a message box under the masthead.

      message_box_class:
        type: str
        default: info
        required: false
        reloadable: true
        desc: |
          Class of the message box under the masthead. Possible values are:
          'info' (the default), 'warning', 'error', 'done'.

      brand:
        type: str
        required: false
        per_host: true
        desc: |
          Append "{brand}" text to the masthead.

      display_galaxy_brand:
        type: bool
        default: true
        required: false
        per_host: true
        desc: |
          This option has been deprecated, use the `logo_src` instead to change the
          default logo including the galaxy brand title.

      pretty_datetime_format:
        type: str
        default: $locale (UTC)
        required: false
        desc: |
          Format string used when showing date and time information.
          The string may contain:
          - the directives used by Python time.strftime() function (see
            https://docs.python.org/library/time.html#time.strftime),
          - $locale (complete format string for the server locale),
          - $iso8601 (complete format string as specified by ISO 8601 international
            standard).

      trs_servers_config_file:
        type: str
        default: 'trs_servers_conf.yml'
        path_resolves_to: config_dir
        required: false
        desc: |
          Allow import of workflows from the TRS servers configured in
          the specified YAML or JSON file. The file should be a list with
          'id', 'label', and 'api_url' for each entry. Optionally,
          'link_url' and 'doc' may be be specified as well for each entry.

          If this is null (the default), a simple configuration containing
          just Dockstore will be used.

      use_legacy_history:
        type: bool
        default: false
        required: false
        desc: |
          Server-wide default selection to use the legacy history during the
          transition period, after which this option will disappear.  Users will
          remain able to swap back and forth per their preference.

      user_preferences_extra_conf_path:
        type: str
        default: 'user_preferences_extra_conf.yml'
        path_resolves_to: config_dir
        required: false
        desc: |
          Location of the configuration file containing extra user preferences.

      default_locale:
        type: str
        default: auto
        required: false
        desc: |
          Default localization for Galaxy UI.
          Allowed values are listed at the end of client/src/nls/locale.js.
          With the default value (auto), the locale will be automatically adjusted to
          the user's navigator language.
          Users can override this settings in their user preferences if the localization
          settings are enabled in user_preferences_extra_conf.yml

      galaxy_url_prefix:
        type: str
        default: '/'
        required: false
        desc: |
          URL prefix for Galaxy application. If Galaxy should be served under a prefix set this to
          the desired prefix value.

      galaxy_infrastructure_url:
        type: str
        default: http://localhost:8080
        required: false
        desc: |
          URL (with schema http/https) of the Galaxy instance as accessible
          within your local network. This URL is used as a default by pulsar
          file staging and Interactive Tool containers for communicating back with
          Galaxy via the API.

          If you plan to run Interactive Tools make sure the docker container
          can reach this URL.

      galaxy_infrastructure_web_port:
        type: int
        default: 8080
        required: false
        desc: |
          If the above URL cannot be determined ahead of time in dynamic environments
          but the port which should be used to access Galaxy can be - this should be
          set to prevent Galaxy from having to guess.  For example if Galaxy is sitting
          behind a proxy with REMOTE_USER enabled - infrastructure shouldn't talk to
          Python processes directly and this should be set to 80 or 443, etc... If
          unset this file will be read for a server block defining a port corresponding
          to the webapp.

      welcome_url:
        type: str
        default: /static/welcome.html
        required: false
        reloadable: true
        per_host: true
        desc: |
          The URL of the page to display in Galaxy's middle pane when loaded.  This can
          be an absolute or relative URL.

      logo_url:
        type: str
        default: /
        required: false
        per_host: true
        desc: |
          The URL linked by the "Galaxy/brand" text.

      logo_src:
        type: str
        default: /static/favicon.svg
        required: false
        per_host: true
        desc: |
          The brand image source.

      logo_src_secondary:
        type: str
        required: false
        per_host: true
        desc: |
          The custom brand image source.

      helpsite_url:
        type: str
        required: true
        default: https://help.galaxyproject.org/
        per_host: true
        desc: |
          The URL linked by the "Galaxy Help" link in the "Help" menu.

      wiki_url:
        type: str
        default: https://galaxyproject.org/
        required: false
        per_host: true
        desc: |
          The URL linked by the "Community Hub" link in the "Help" menu.

      quota_url:
        type: str
        default: https://galaxyproject.org/support/account-quotas/
        required: false
        desc: |
          The URL linked for quota information in the UI.

      support_url:
        type: str
        default: https://galaxyproject.org/support/
        required: false
        per_host: true
        desc: |
          The URL linked by the "Support" link in the "Help" menu.

      citation_url:
        type: str
        default: https://galaxyproject.org/citing-galaxy
        required: false
        per_host: true
        desc: |
          The URL linked by the "How to Cite Galaxy" link in the "Help" menu.

      release_doc_base_url:
        type: str
        default: https://docs.galaxyproject.org/en/release_
        required: false
        desc: |
          The URL linked by the "Galaxy Version" link in the "Help" menu.

      screencasts_url:
        type: str
        default: https://www.youtube.com/c/galaxyproject
        required: false
        per_host: true
        desc: |
          The URL linked by the "Videos" link in the "Help" menu.

      terms_url:
        type: str
        required: false
        per_host: true
        desc: |
          The URL linked by the "Terms and Conditions" link in the "Help" menu, as well
          as on the user registration and login forms and in the activation emails.

      static_enabled:
        type: bool
        default: true
        required: false
        desc: |
          Serve static content, which must be enabled if you're not serving it via a
          proxy server.  These options should be self explanatory and so are not
          documented individually.  You can use these paths (or ones in the proxy
          server) to point to your own styles.

      static_cache_time:
        type: int
        default: 360
        required: false
        desc: |
          Serve static content, which must be enabled if you're not serving it via a
          proxy server.  These options should be self explanatory and so are not
          documented individually.  You can use these paths (or ones in the proxy
          server) to point to your own styles.

      static_dir:
        type: str
        default: static/
        per_host: true
        required: false
        desc: |
          Serve static content, which must be enabled if you're not serving it via a
          proxy server.  These options should be self explanatory and so are not
          documented individually.  You can use these paths (or ones in the proxy
          server) to point to your own styles.

      static_images_dir:
        type: str
        default: static/images
        per_host: true
        required: false
        desc: |
          Serve static content, which must be enabled if you're not serving it via a
          proxy server.  These options should be self explanatory and so are not
          documented individually.  You can use these paths (or ones in the proxy
          server) to point to your own styles.

      static_favicon_dir:
        type: str
        default: static/favicon.ico
        per_host: true
        required: false
        desc: |
          Serve static content, which must be enabled if you're not serving it via a
          proxy server.  These options should be self explanatory and so are not
          documented individually.  You can use these paths (or ones in the proxy
          server) to point to your own styles.

      static_scripts_dir:
        type: str
        default: static/scripts/
        per_host: true
        required: false
        desc: |
          Serve static content, which must be enabled if you're not serving it via a
          proxy server.  These options should be self explanatory and so are not
          documented individually.  You can use these paths (or ones in the proxy
          server) to point to your own styles.

      static_style_dir:
        type: str
        default: static/style
        per_host: true
        required: false
        desc: |
          Serve static content, which must be enabled if you're not serving it via a
          proxy server.  These options should be self explanatory and so are not
          documented individually.  You can use these paths (or ones in the proxy
          server) to point to your own styles.

      static_robots_txt:
        type: str
        default: static/robots.txt
        per_host: true
        required: false
        desc: |
          Serve static content, which must be enabled if you're not serving it via a
          proxy server.  These options should be self explanatory and so are not
          documented individually.  You can use these paths (or ones in the proxy
          server) to point to your own styles.

      display_chunk_size:
        type: int
        default: 65536
        required: false
        desc: |
          Incremental Display Options

      apache_xsendfile:
        type: bool
        default: false
        required: false
        desc: |
          For help on configuring the Advanced proxy features, see:
          https://docs.galaxyproject.org/en/master/admin/production.html

          Apache can handle file downloads (Galaxy-to-user) via mod_xsendfile.  Set
          this to true to inform Galaxy that mod_xsendfile is enabled upstream.

      nginx_x_accel_redirect_base:
        type: str
        required: false
        desc: |
          The same download handling can be done by nginx using X-Accel-Redirect.  This
          should be set to the path defined in the nginx config as an internal redirect
          with access to Galaxy's data files (see documentation linked above).

      upstream_gzip:
        type: bool
        default: false
        required: false
        desc: |
          If using compression in the upstream proxy server, use this option to disable
          gzipping of dataset collection and library archives, since the upstream server
          will do it faster on the fly. To enable compression add ``application/zip``
          to the proxy's compressable mimetypes.

      upstream_mod_zip:
        type: bool
        default: false
        required: false
        desc: |
          If using the mod-zip module in nginx, use this option to assemble
          zip archives in nginx. This is preferable over the upstream_gzip option
          as Galaxy does not need to serve the archive.
          Requires setting up internal nginx locations to all paths that can be archived.
          See https://docs.galaxyproject.org/en/master/admin/nginx.html#creating-archives-with-mod-zip
          for details.

      x_frame_options:
        type: str
        default: SAMEORIGIN
        required: false
        desc: |
          The following default adds a header to web request responses that
          will cause modern web browsers to not allow Galaxy to be embedded in
          the frames of web applications hosted at other hosts - this can help
          prevent a class of attack called clickjacking
          (https://www.owasp.org/index.php/Clickjacking).  If you configure a
          proxy in front of Galaxy - please ensure this header remains intact
          to protect your users.  Uncomment and leave empty to not set the
          `X-Frame-Options` header.

      nginx_upload_store:
        type: str
        required: false
        desc: |
          nginx can also handle file uploads (user-to-Galaxy) via nginx_upload_module.
          Configuration for this is complex and explained in detail in the
          documentation linked above.  The upload store is a temporary directory in
          which files uploaded by the upload module will be placed.

      nginx_upload_path:
        type: str
        required: false
        desc: |
          This value overrides the action set on the file upload form, e.g. the web
          path where the nginx_upload_module has been configured to intercept upload
          requests.

      nginx_upload_job_files_store:
        type: str
        required: false
        desc: |
          Galaxy can also use nginx_upload_module to receive files staged out upon job
          completion by remote job runners (i.e. Pulsar) that initiate staging
          operations on the remote end.  See the Galaxy nginx documentation for the
          corresponding nginx configuration.

      nginx_upload_job_files_path:
        type: str
        required: false
        desc: |
          Galaxy can also use nginx_upload_module to receive files staged out upon job
          completion by remote job runners (i.e. Pulsar) that initiate staging
          operations on the remote end.  See the Galaxy nginx documentation for the
          corresponding nginx configuration.

      tus_upload_store:
        type: str
        required: False
        desc: |
          The upload store is a temporary directory in which files uploaded by the
          tus middleware or server will be placed.
          Defaults to new_file_path if not set.

      chunk_upload_size:
        type: int
        default: 10485760
        required: false
        desc: |
          Galaxy can upload user files in chunks without using nginx. Enable the chunk
          uploader by specifying a chunk size larger than 0. The chunk size is specified
          in bytes (default: 10MB).

      dynamic_proxy_manage:
        type: bool
        default: true
        required: false
        desc: |
          Have Galaxy manage dynamic proxy component for routing requests to other
          services based on Galaxy's session cookie.  It will attempt to do this by
          default though you do need to install node+npm and do an npm install from
          `lib/galaxy/web/proxy/js`.  It is generally more robust to configure this
          externally, managing it in the same way Galaxy itself is managed.  If true, Galaxy will only
          launch the proxy if it is actually going to be used (e.g. for Jupyter).

      dynamic_proxy:
        type: str
        default: node
        required: false
        desc: |
          As of 16.04 Galaxy supports multiple proxy types. The original NodeJS
          implementation, alongside a new Golang single-binary-no-dependencies
          version. Valid values are (node, golang)

      dynamic_proxy_session_map:
        type: str
        default: session_map.sqlite
        path_resolves_to: data_dir
        required: false
        desc: |
          The NodeJS dynamic proxy can use an SQLite database or a JSON file for IPC,
          set that here.

      dynamic_proxy_bind_port:
        type: int
        default: 8800
        required: false
        desc: |
          Set the port and IP for the dynamic proxy to bind to, this must match
          the external configuration if dynamic_proxy_manage is set to false.

      dynamic_proxy_bind_ip:
        type: str
        default: 0.0.0.0
        required: false
        desc: |
          Set the port and IP for the dynamic proxy to bind to, this must match
          the external configuration if dynamic_proxy_manage is set to false.

      dynamic_proxy_debug:
        type: bool
        default: false
        required: false
        desc: |
          Enable verbose debugging of Galaxy-managed dynamic proxy.

      dynamic_proxy_external_proxy:
        type: bool
        default: false
        required: false
        desc: |
          The dynamic proxy is proxied by an external proxy (e.g. apache frontend to
          nodejs to wrap connections in SSL).

      dynamic_proxy_prefix:
        type: str
        default: gie_proxy
        required: false
        desc: |
          Additionally, when the dynamic proxy is proxied by an upstream server, you'll
          want to specify a prefixed URL so both Galaxy and the proxy reside under the
          same path that your cookies are under. This will result in a url like
          https://FQDN/galaxy-prefix/gie_proxy for proxying

      dynamic_proxy_golang_noaccess:
        type: int
        default: 60
        required: false
        desc: |
          This attribute governs the minimum length of time between consecutive HTTP/WS
          requests through the proxy, before the proxy considers a container as being
          inactive and kills it.

      dynamic_proxy_golang_clean_interval:
        type: int
        default: 10
        required: false
        desc: |
          In order to kill containers, the golang proxy has to check at some interval
          for possibly dead containers. This is exposed as a configurable parameter,
          but the default value is probably fine.

      dynamic_proxy_golang_docker_address:
        type: str
        default: unix:///var/run/docker.sock
        required: false
        desc: |
          The golang proxy needs to know how to talk to your docker daemon. Currently
          TLS is not supported, that will come in an update.

      dynamic_proxy_golang_api_key:
        type: str
        required: false
        desc: |
          The golang proxy uses a RESTful HTTP API for communication with Galaxy
          instead of a JSON or SQLite file for IPC. If you do not specify this, it will
          be set randomly for you. You should set this if you are managing the proxy
          manually.

      auto_configure_logging:
        type: bool
        default: true
        required: false
        desc: |
          If true, Galaxy will attempt to configure a simple root logger if a
          "loggers" section does not appear in this configuration file.

      log_destination:
        type: str
        default: stdout
        required: false
        desc: |
          Log destination, defaults to special value "stdout" that logs to standard output. If set to anything else,
          then it will be interpreted as a path that will be used as the log file, and logging to stdout will be
          disabled.

      log_rotate_size:
        type: str
        default: "0"
        required: false
        desc: |
          Size of log file at which size it will be rotated as per the documentation in
          https://docs.python.org/library/logging.handlers.html#logging.handlers.RotatingFileHandler
          If log_rotate_count is not also set, no log rotation will be performed. A value of 0 (the default) means no
          rotation. Size can be a number of bytes or a human-friendly representation like "100 MB" or "1G".

      log_rotate_count:
        type: int
        default: 0
        required: false
        desc: |
          Number of log file backups to keep, per the documentation in
          https://docs.python.org/library/logging.handlers.html#logging.handlers.RotatingFileHandler
          Any additional rotated log files will automatically be pruned. If log_rotate_size is not also set, no log
          rotation will be performed. A value of 0 (the default) means no rotation.

      log_level:
        type: str
        default: DEBUG
        required: false
        desc: |
          Verbosity of console log messages. Acceptable values can be found here:
          https://docs.python.org/library/logging.html#logging-levels
          A custom debug level of "TRACE" is available for even more verbosity.

      logging:
        type: map
        allowempty: true
        desc: |
          Controls where and how the server logs messages. If set, overrides all settings in the log_* configuration
          options. Configuration is described in the documentation at:
          https://docs.galaxyproject.org/en/master/admin/config_logging.html

      database_engine_option_echo:
        type: bool
        default: false
        required: false
        desc: |
          Print database operations to the server log (warning, quite verbose!).

      database_engine_option_echo_pool:
        type: bool
        default: false
        required: false
        desc: |
          Print database pool operations to the server log (warning, quite verbose!).

      log_events:
        type: bool
        default: false
        required: false
        desc: |
          Turn on logging of application events and some user events to the database.

      log_actions:
        type: bool
        default: false
        required: false
        desc: |
          Turn on logging of user actions to the database.  Actions currently logged
          are grid views, tool searches, and use of "recently" used tools menu.  The
          log_events and log_actions functionality will eventually be merged.

      fluent_log:
        type: bool
        default: false
        required: false
        desc: |
          Fluentd configuration.  Various events can be logged to the fluentd instance
          configured below by enabling fluent_log.

      fluent_host:
        type: str
        default: localhost
        required: false
        desc: |
          Fluentd configuration.  Various events can be logged to the fluentd instance
          configured below by enabling fluent_log.

      fluent_port:
        type: int
        default: 24224
        required: false
        desc: |
          Fluentd configuration.  Various events can be logged to the fluentd instance
          configured below by enabling fluent_log.

      sanitize_all_html:
        type: bool
        default: true
        required: false
        desc: |
          Sanitize all HTML tool output.  By default, all tool output served as
          'text/html' will be sanitized thoroughly.  This can be disabled if you have
          special tools that require unaltered output.  WARNING: disabling this does
          make the Galaxy instance susceptible to XSS attacks initiated by your users.

      sanitize_allowlist_file:
        type: str
        default: sanitize_allowlist.txt
        required: false
        desc: |
          Datasets created by tools listed in this file are trusted and will not have
          their HTML sanitized on display.  This can be manually edited or manipulated
          through the Admin control panel -- see "Manage Allowlist"

          The value of this option will be resolved with respect to <managed_config_dir>.

      serve_xss_vulnerable_mimetypes:
        type: bool
        default: false
        required: false
        desc: |
          By default Galaxy will serve non-HTML tool output that may potentially
          contain browser executable JavaScript content as plain text.  This will for
          instance cause SVG datasets to not render properly and so may be disabled
          by setting this option to true.

      allowed_origin_hostnames:
        type: str
        required: false
        desc: |
          Return a Access-Control-Allow-Origin response header that matches the Origin
          header of the request if that Origin hostname matches one of the strings or
          regular expressions listed here. This is a comma-separated list of hostname
          strings or regular expressions beginning and ending with /.
          E.g. mysite.com,google.com,usegalaxy.org,/^[\w\.]*example\.com/
          See: https://developer.mozilla.org/en-US/docs/Web/HTTP/CORS

      trust_jupyter_notebook_conversion:
        type: bool
        default: false
        required: false
        desc: |
          Set to true to use Jupyter nbconvert to build HTML from Jupyter
          notebooks in Galaxy histories.  This process may allow users to execute
          arbitrary code or serve arbitrary HTML.  If enabled, Jupyter must be
          available and on Galaxy's PATH, to do this run
          `pip install jinja2 pygments jupyter` in Galaxy's virtualenv.

      debug:
        type: bool
        default: false
        required: false
        desc: |
          Debug enables access to various config options useful for development
          and debugging: use_lint, use_profile, and use_printdebug.  It also
          causes the files used by PBS/SGE (submission script, output, and error)
          to remain on disk after the job is complete.

      use_lint:
        type: bool
        default: false
        required: false
        desc: |
          Check for WSGI compliance.

      use_profile:
        type: bool
        default: false
        required: false
        desc: |
          Run the Python profiler on each request.

      use_printdebug:
        type: bool
        default: true
        required: false
        desc: |
          Intercept print statements and show them on the returned page.

      monitor_thread_join_timeout:
        type: int
        default: 30
        required: false
        desc: |
          When stopping Galaxy cleanly, how much time to give various monitoring/polling
          threads to finish before giving up on joining them. Set to 0 to disable this and
          terminate without waiting. Among others, these threads include the job handler
          workers, which are responsible for preparing/submitting and collecting/finishing
          jobs, and which can cause job errors if not shut down cleanly. If using
          supervisord, consider also increasing the value of `stopwaitsecs`. See the
          Galaxy Admin Documentation for more.

      use_heartbeat:
        type: bool
        default: false
        required: false
        desc: |
          Write thread status periodically to 'heartbeat.log',  (careful, uses disk
          space rapidly!).  Useful to determine why your processes may be consuming a
          lot of CPU.

      heartbeat_interval:
        type: int
        default: 20
        required: false
        desc: |
          Control the period (in seconds) between dumps. Use -1 to disable. Regardless
          of this setting, if use_heartbeat is enabled, you can send a Galaxy process
          SIGUSR1 (`kill -USR1`) to force a dump.

      heartbeat_log:
        type: str
        default: heartbeat_{server_name}.log
        required: false
        desc: |
          Heartbeat log filename. Can accept the template variables {server_name} and {pid}

      sentry_dsn:
        type: str
        required: false
        desc: |
          Log to Sentry
          Sentry is an open source logging and error aggregation platform.  Setting
          sentry_dsn will enable the Sentry middleware and errors will be sent to the
          indicated sentry instance.  This connection string is available in your
          sentry instance under <project_name> -> Settings -> API Keys.

      sentry_event_level:
        type: str
        default: ERROR
        required: false
        desc: |
          Determines the minimum log level that will be sent as an event to Sentry.
          Possible values are DEBUG, INFO, WARNING, ERROR or CRITICAL.

      statsd_host:
        type: str
        required: false
        desc: |
          Log to statsd
          Statsd is an external statistics aggregator (https://github.com/etsy/statsd)
          Enabling the following options will cause galaxy to log request timing and
          other statistics to the configured statsd instance.  The statsd_prefix is
          useful if you are running multiple Galaxy instances and want to segment
          statistics between them within the same aggregator.

      statsd_port:
        type: int
        default: 8125
        required: false
        desc: |
          Log to statsd
          Statsd is an external statistics aggregator (https://github.com/etsy/statsd)
          Enabling the following options will cause galaxy to log request timing and
          other statistics to the configured statsd instance.  The statsd_prefix is
          useful if you are running multiple Galaxy instances and want to segment
          statistics between them within the same aggregator.

      statsd_prefix:
        type: str
        default: galaxy
        required: false
        desc: |
          Log to statsd
          Statsd is an external statistics aggregator (https://github.com/etsy/statsd)
          Enabling the following options will cause galaxy to log request timing and
          other statistics to the configured statsd instance.  The statsd_prefix is
          useful if you are running multiple Galaxy instances and want to segment
          statistics between them within the same aggregator.

      statsd_influxdb:
        type: bool
        default: false
        required: false
        desc: |
          If you are using telegraf to collect these metrics and then sending
          them to InfluxDB, Galaxy can provide more nicely tagged metrics.
          Instead of sending prefix + dot-separated-path, Galaxy will send
          prefix with a tag path set to the page url

      statsd_mock_calls:
        type: bool
        default: false
        required: false
        desc: |
          Mock out statsd client calls - only used by testing infrastructure really.
          Do not set this in production environments.

      library_import_dir:
        type: str
        required: false
        desc: |
          Add an option to the library upload form which allows administrators to
          upload a directory of files.

      user_library_import_dir:
        type: str
        required: false
        desc: |
          Add an option to the library upload form which allows authorized
          non-administrators to upload a directory of files.  The configured directory
          must contain sub-directories named the same as the non-admin user's Galaxy
          login ( email ).  The non-admin user is restricted to uploading files or
          sub-directories of files contained in their directory.

      user_library_import_dir_auto_creation:
        type: bool
        default: false
        required: false
        desc: |
          If user_library_import_dir is set, this option will auto create a library
          import directory for every user (based on their email) upon login.

      user_library_import_symlink_allowlist:
        type: str
        required: false
        desc: |
          For security reasons, users may not import any files that actually lie
          outside of their `user_library_import_dir` (e.g. using symbolic links). A
          list of directories can be allowed by setting the following option (the list
          is comma-separated). Be aware that *any* user with library import permissions
          can import from anywhere in these directories (assuming they are able to
          create symlinks to them).

      user_library_import_check_permissions:
        type: bool
        default: false
        required: false
        desc: |
          In conjunction or alternatively, Galaxy can restrict user library imports to
          those files that the user can read (by checking basic unix permissions).
          For this to work, the username has to match the username on the filesystem.

      allow_path_paste:
        type: bool
        default: false
        required: false
        desc: |
          Allow admins to paste filesystem paths during upload. For libraries this
          adds an option to the admin library upload tool allowing admins to paste
          filesystem paths to files and directories in a box, and these paths will be
          added to a library.  For history uploads, this allows pasting in paths as URIs.
          (i.e. prefixed with file://). Set to true to enable.  Please note the security
          implication that this will give Galaxy Admins access to anything your Galaxy
          user has access to.

      disable_library_comptypes:
        type: str
        required: false
        desc: |
          Users may choose to download multiple files from a library in an archive.  By
          default, Galaxy allows users to select from a few different archive formats
          if testing shows that Galaxy is able to create files using these formats.
          Specific formats can be disabled with this option, separate more than one
          format with commas.  Available formats are currently 'zip', 'gz', and 'bz2'.

      tool_name_boost:
        type: float
        default: 20.0
        required: false
        reloadable: true
        desc: |
          In tool search, a query match against a tool's name text will receive
          this score multiplier.

      tool_name_exact_multiplier:
        type: float
        default: 10.0
        required: false
        reloadable: true
        desc: |
          If a search query matches a tool name exactly, the score will be
          multiplied by this factor.

      tool_id_boost:
        type: float
        default: 20.0
        required: false
        reloadable: true
        desc: |
          In tool search, a query match against a tool's ID text will receive
          this score multiplier. The query must be an exact match against ID
          in order to be counted as a match.

      tool_section_boost:
        type: float
        default: 3.0
        required: false
        reloadable: true
        desc: |
          In tool search, a query match against a tool's section text will
          receive this score multiplier.

      tool_description_boost:
        type: float
        default: 8.0
        required: false
        reloadable: true
        desc: |
          In tool search, a query match against a tool's description text will
          receive this score multiplier.

      tool_label_boost:
        type: float
        default: 1.0
        required: false
        reloadable: true
        desc: |
          In tool search, a query match against a tool's label text will
          receive this score multiplier.

      tool_stub_boost:
        type: float
        default: 2.0
        required: false
        reloadable: true
        desc: |
          A stub is parsed from the GUID as "owner/repo/tool_id".
          In tool search, a query match against a tool's stub text will receive
          this score multiplier.

      tool_help_boost:
        type: float
        default: 1.0
        required: false
        reloadable: true
        desc: |
          In tool search, a query match against a tool's help text will receive
          this score multiplier.

      tool_help_bm25f_k1:
        type: float
        default: 0.5
        required: false
        reloadable: true
        desc: |
          The lower this parameter, the greater the diminishing reward for
          term frequency in the help text. A higher K1 increases the level
          of reward for additional occurences of a term. The default value will
          provide a slight increase in score for the first, second and third
          occurrence and little reward thereafter.

      tool_search_limit:
        type: int
        default: 20
        required: false
        reloadable: true
        desc: |
          Limits the number of results in toolbox search. Use to set the
          maximum number of tool search results to display.

      tool_enable_ngram_search:
        type: bool
        default: true
        required: false
        reloadable: true
        desc: |
          Disabling this will prevent partial matches on tool names.
          Enable/disable Ngram-search for tools. It makes tool
          search results tolerant for spelling mistakes in the query, and will
          also match query substrings e.g. "genome" will match "genomics" or
          "metagenome".

      tool_ngram_minsize:
        type: int
        default: 3
        required: false
        reloadable: true
        desc: |
          Set minimum character length of ngrams

      tool_ngram_maxsize:
        type: int
        default: 4
        required: false
        reloadable: true
        desc: |
          Set maximum character length of ngrams

      tool_ngram_factor:
        type: float
        default: 0.2
        required: false
        reloadable: true
        desc: |
          Ngram matched scores will be multiplied by this factor. Should always
          be below 1, because an ngram match is a partial match of a search term.

      tool_test_data_directories:
        type: str
        default: 'test-data'
        required: false
        desc: |
          Set tool test data directory. The test framework sets this value to
          'test-data,https://github.com/galaxyproject/galaxy-test-data.git' which will
          cause Galaxy to clone down extra test data on the fly for certain tools
          distributed with Galaxy but this is likely not appropriate for production systems.
          Instead one can simply clone that repository directly and specify a path here
          instead of a Git HTTP repository.

      id_secret:
        type: str
        default: USING THE DEFAULT IS NOT SECURE!
        required: false
        desc: |
          Galaxy encodes various internal values when these values will be output in
          some format (for example, in a URL or cookie).  You should set a key to be
          used by the algorithm that encodes and decodes these values. It can be any
          string with a length between 5 and 56 bytes.
          One simple way to generate a value for this is with the shell command:
            python -c 'from __future__ import print_function; import time; print(time.time())' | md5sum | cut -f 1 -d ' '

      use_remote_user:
        type: bool
        default: false
        required: false
        desc: |
          User authentication can be delegated to an upstream proxy server (usually
          Apache).  The upstream proxy should set a REMOTE_USER header in the request.
          Enabling remote user disables regular logins.  For more information, see:
          https://docs.galaxyproject.org/en/master/admin/special_topics/apache.html

      remote_user_maildomain:
        type: str
        required: false
        desc: |
          If use_remote_user is enabled and your external authentication
          method just returns bare usernames, set a default mail domain to be appended
          to usernames, to become your Galaxy usernames (email addresses).

      remote_user_header:
        type: str
        default: HTTP_REMOTE_USER
        required: false
        desc: |
          If use_remote_user is enabled, the header that the upstream proxy provides
          the remote username in defaults to HTTP_REMOTE_USER (the ``HTTP_`` is prepended
          by WSGI).  This option allows you to change the header.  Note, you still need
          to prepend ``HTTP_`` to the header in this option, but your proxy server should
          *not* include ``HTTP_`` at the beginning of the header name.

      remote_user_secret:
        type: str
        default: USING THE DEFAULT IS NOT SECURE!
        required: false
        desc: |
          If use_remote_user is enabled, anyone who can log in to the Galaxy host may
          impersonate any other user by simply sending the appropriate header.  Thus a
          secret shared between the upstream proxy server, and Galaxy is required.
          If anyone other than the Galaxy user is using the server, then apache/nginx
          should pass a value in the header 'GX_SECRET' that is identical to the one
          below.

      remote_user_logout_href:
        type: str
        required: false
        desc: |
          If use_remote_user is enabled, you can set this to a URL that will log your
          users out.

      post_user_logout_href:
        type: str
        default: /root/login?is_logout_redirect=true
        required: false
        desc: |
          This is the default url to which users are redirected after they log out.

      normalize_remote_user_email:
        type: bool
        default: false
        required: false
        desc: |
          If your proxy and/or authentication source does not normalize e-mail
          addresses or user names being passed to Galaxy - set this option
          to true to force these to lower case.

      single_user:
        type: str
        required: false
        desc: |
          If an e-mail address is specified here, it will hijack remote user mechanics
          (``use_remote_user``) and have the webapp inject a single fixed user. This
          has the effect of turning Galaxy into a single user application with no
          login or external proxy required. Such applications should not be exposed to
          the world.

      admin_users:
        type: str
        required: false
        reloadable: true
        desc: |
          Administrative users - set this to a comma-separated list of valid Galaxy
          users (email addresses).  These users will have access to the Admin section
          of the server, and will have access to create users, groups, roles,
          libraries, and more.  For more information, see:
            https://galaxyproject.org/admin/

      require_login:
        type: bool
        default: false
        required: false
        desc: |
          Force everyone to log in (disable anonymous access).

      show_welcome_with_login:
        type: bool
        default: false
        required: false
        desc: |
          Show the site's welcome page (see welcome_url) alongside the login page
          (even if require_login is true).

      prefer_custos_login:
        type: bool
        default: false
        required: False
        desc: |
          Controls the order of the login page to prefer Custos-based login and registration.

      allow_user_creation:
        type: bool
        default: true
        required: false
        desc: |
          Allow unregistered users to create new accounts (otherwise, they will have to
          be created by an admin).

      allow_user_deletion:
        type: bool
        default: false
        required: false
        desc: |
          Allow administrators to delete accounts.

      allow_user_impersonation:
        type: bool
        default: false
        required: false
        desc: |
          Allow administrators to log in as other users (useful for debugging).

      show_user_prepopulate_form:
        type: bool
        default: false
        required: false
        desc: |
          When using LDAP for authentication, allow administrators to pre-populate users
          using an additional form on 'Create new user'

      upload_from_form_button:
        type: str
        default: 'always-off'
        required: false
        enum: ['always-on', 'always-off']
        desc: |
          If 'always-on', add another button to tool form data inputs that allow uploading
          data from the tool form in fewer clicks (at the expense of making the form more
          complicated). This applies to workflows as well.

          Avoiding making this a boolean because we may add options such as 'in-single-form-view'
          or 'in-simplified-workflow-views'. https://github.com/galaxyproject/galaxy/pull/9809/files#r461889109
      allow_user_dataset_purge:
        type: bool
        default: true
        required: false
        desc: |
          Allow users to remove their datasets from disk immediately (otherwise,
          datasets will be removed after a time period specified by an administrator in
          the cleanup scripts run via cron)

      new_user_dataset_access_role_default_private:
        type: bool
        default: false
        required: false
        desc: |
          By default, users' data will be public, but setting this to true will cause
          it to be private.  Does not affect existing users and data, only ones created
          after this option is set.  Users may still change their default back to
          public.

      expose_user_name:
        type: bool
        default: false
        required: false
        desc: |
          Expose user list.  Setting this to true will expose the user list to
          authenticated users.  This makes sharing datasets in smaller galaxy instances
          much easier as they can type a name/email and have the correct user show up.
          This makes less sense on large public Galaxy instances where that data
          shouldn't be exposed.  For semi-public Galaxies, it may make sense to expose
          just the username and not email, or vice versa.

          If enable_beta_gdpr is set to true, then this option will be
          overridden and set to false.

      expose_user_email:
        type: bool
        default: false
        required: false
        desc: |
          Expose user list.  Setting this to true will expose the user list to
          authenticated users.  This makes sharing datasets in smaller galaxy instances
          much easier as they can type a name/email and have the correct user show up.
          This makes less sense on large public Galaxy instances where that data
          shouldn't be exposed.  For semi-public Galaxies, it may make sense to expose
          just the username and not email, or vice versa.

          If enable_beta_gdpr is set to true, then this option will be
          overridden and set to false.

      fetch_url_allowlist:
        type: str
        required: false
        desc: |
          List of allowed local network addresses for "Upload from URL" dialog.
          By default, Galaxy will deny access to the local network address space, to
          prevent users making requests to services which the administrator did not
          intend to expose. Previously, you could request any network service that
          Galaxy might have had access to, even if the user could not normally access it.
          It should be a comma-separated list of IP addresses or IP address/mask, e.g.
          10.10.10.10,10.0.1.0/24,fd00::/8

      enable_beta_gdpr:
        type: bool
        default: false
        required: false
        desc: |
          Enables GDPR Compliance mode. This makes several changes to the way
          Galaxy logs and exposes data externally such as removing emails and
          usernames from logs and bug reports. It also causes the delete user
          admin action to permanently redact their username and password, but
          not to delete data associated with the account as this is not
          currently easily implementable.

          You are responsible for removing personal data from backups.

          This forces expose_user_email and expose_user_name to be false, and
          forces user_deletion to be true to support the right to erasure.

          Please read the GDPR section under the special topics area of the
          admin documentation.

      enable_beta_workflow_modules:
        type: bool
        default: false
        required: false
        desc: |
          Enable beta workflow modules that should not yet be considered part of Galaxy's
          stable API. (The module state definitions may change and workflows built using
          these modules may not function in the future.)

      edam_panel_views:
        type: str
        default: 'operations,topics'
        required: false
        desc: |
          Comma-separated list of the EDAM panel views to load - choose from merged, operations, topics.
          Set to empty string to disable EDAM all together. Set default_panel_view to 'ontology:edam_topics'
          to override default tool panel to use an EDAM view.

      edam_toolbox_ontology_path:
        type: str
        default: EDAM.tsv
        path_resolves_to: data_dir
        required: false
        desc: |
          Sets the path to EDAM ontology file - if the path doesn't exist PyPI package data will be loaded.

      panel_views_dir:
        type: str
        default: config/plugins/activities
        required: false
        desc: |
          Directory to check out for toolbox tool panel views. The path is relative to the
          Galaxy root dir.  To use an absolute path begin the path with '/'.  This is a
          comma-separated list.

      panel_views:
        type: seq
        sequence:
          - type: any
        required: false
        desc: |
          Definitions of static toolbox panel views embedded directly in the config instead of reading
          YAML from directory with panel_views_dir.

      default_panel_view:
        type: str
        default: default
        required: false
        desc: |
          Default tool panel view for the current Galaxy configuration. This should refer to an id of
          a panel view defined using the panel_views or panel_views_dir configuration options or an
          EDAM panel view. The default panel view is simply called `default` and refers to the tool
          panel state defined by the integrated tool panel.

      default_workflow_export_format:
        type: str
        default: ga
        required: false
        desc: |
          Default format for the export of workflows. Possible values are 'ga'
          or 'format2'.

      parallelize_workflow_scheduling_within_histories:
        type: bool
        default: false
        required: false
        desc: |
          If multiple job handlers are enabled, allow Galaxy to schedule workflow invocations
          in multiple handlers simultaneously. This is discouraged because it results in a
          less predictable order of workflow datasets within in histories.

      maximum_workflow_invocation_duration:
        type: int
        default: 2678400
        required: false
        desc: |
          This is the maximum amount of time a workflow invocation may stay in an active
          scheduling state in seconds. Set to -1 to disable this maximum and allow any workflow
          invocation to schedule indefinitely. The default corresponds to 1 month.

      maximum_workflow_jobs_per_scheduling_iteration:
        type: int
        default: 1000
        required: false
        desc: |
          Specify a maximum number of jobs that any given workflow scheduling iteration can create.
          Set this to a positive integer to prevent large collection jobs in a workflow from
          preventing other jobs from executing. This may also mitigate memory issues associated with
          scheduling workflows at the expense of increased total DB traffic because model objects
          are expunged from the SQL alchemy session between workflow invocation scheduling iterations.
          Set to -1 to disable any such maximum.

      flush_per_n_datasets:
        type: int
        default: 1000
        required: false
        desc: |
          Maximum number of datasets to create before flushing created datasets to database.
          This affects tools that create many output datasets.
          Higher values will lead to fewer database flushes and faster execution, but require
          more memory. Set to -1 to disable creating datasets in batches.

      max_discovered_files:
        type: int
        default: 10000
        required: false
        desc: |
          Set this to a positive integer value to limit the number of datasets that can be discovered by
          a single job. This prevents accidentally creating large numbers of datasets when running tools
          that create a potentially unlimited number of output datasets, such as tools that split a file
          into a collection of datasets for each line in an input dataset.

      history_local_serial_workflow_scheduling:
        type: bool
        default: false
        required: false
        desc: |
          Force serial scheduling of workflows within the context of a particular history

      enable_oidc:
        type: bool
        default: false
        required: false
        desc: |
          Enables and disables OpenID Connect (OIDC) support.

      oidc_config_file:
        type: str
        default: oidc_config.xml
        path_resolves_to: config_dir
        required: false
        desc: |
          Sets the path to OIDC configuration file.

      oidc_backends_config_file:
        type: str
        default: oidc_backends_config.xml
        path_resolves_to: config_dir
        required: false
        desc: |
          Sets the path to OIDC backends configuration file.

      auth_config_file:
        type: str
        default: auth_conf.xml
        path_resolves_to: config_dir
        required: false
        desc: |
          XML config file that allows the use of different authentication providers
          (e.g. LDAP) instead or in addition to local authentication (.sample is used
          if default does not exist).

      api_allow_run_as:
        type: str
        required: false
        desc: |
          Optional list of email addresses of API users who can make calls on behalf of
          other users.

      bootstrap_admin_api_key:
        type: str
        required: false
        deprecated_alias: master_api_key
        desc: |
          API key that allows performing some admin actions without actually
          having a real admin user in the database and config.
          Only set this if you need to bootstrap Galaxy, in particular to create
          a real admin user account via API.
          You should probably not set this on a production server.

      ga4gh_service_id:
        type: str
        required: false
        desc: |
          Service ID for GA4GH services (exposed via the service-info endpoint for the Galaxy DRS API).
          If unset, one will be generated using the URL the target API requests are made against.

          For more information on GA4GH service definitions - check out
          https://github.com/ga4gh-discovery/ga4gh-service-registry
          and https://editor.swagger.io/?url=https://raw.githubusercontent.com/ga4gh-discovery/ga4gh-service-registry/develop/service-registry.yaml

          This value should likely reflect your service's URL. For instance for usegalaxy.org
          this value should be org.usegalaxy. Particular Galaxy implementations will treat this
          value as a prefix and append the service type to this ID. For instance for the DRS
          service "id" (available via the DRS API) for the above configuration value would be
          org.usegalaxy.drs.

      ga4gh_service_organization_name:
        type: str
        required: false
        desc: |
          Service name for host organization (exposed via the service-info endpoint for the Galaxy DRS API).
          If unset, one will be generated using ga4gh_service_id.

          For more information on GA4GH service definitions - check out
          https://github.com/ga4gh-discovery/ga4gh-service-registry
          and https://editor.swagger.io/?url=https://raw.githubusercontent.com/ga4gh-discovery/ga4gh-service-registry/develop/service-registry.yaml

      ga4gh_service_organization_url:
        type: str
        required: False
        desc: |
          Organization URL for host organization (exposed via the service-info endpoint for the Galaxy DRS API).
          If unset, one will be generated using the URL the target API requests are made against.

          For more information on GA4GH service definitions - check out
          https://github.com/ga4gh-discovery/ga4gh-service-registry
          and https://editor.swagger.io/?url=https://raw.githubusercontent.com/ga4gh-discovery/ga4gh-service-registry/develop/service-registry.yaml

      ga4gh_service_environment:
        type: str
        required: False
        desc: |
          Service environment (exposed via the service-info endpoint for the Galaxy DRS API) for
          implemented GA4GH services.

          Suggested values are prod, test, dev, staging.

          For more information on GA4GH service definitions - check out
          https://github.com/ga4gh-discovery/ga4gh-service-registry
          and https://editor.swagger.io/?url=https://raw.githubusercontent.com/ga4gh-discovery/ga4gh-service-registry/develop/service-registry.yaml

      enable_tool_tags:
        type: bool
        default: false
        required: false
        desc: |
          Enable tool tags (associating tools with tags).  This has its own option
          since its implementation has a few performance implications on startup for
          large servers.

      enable_unique_workflow_defaults:
        type: bool
        default: false
        required: false
        desc: |
          Enable a feature when running workflows.  When enabled, default datasets
          are selected for "Set at Runtime" inputs from the history such that the
          same input will not be selected twice, unless there are more inputs than
          compatible datasets in the history.
          When false, the most recently added compatible item in the history will
          be used for each "Set at Runtime" input, independent of others in the workflow.

      simplified_workflow_run_ui:
        type: str
        default: 'prefer'
        enum: ['off', 'prefer']
        required: false
        per_host: true
        desc: |
          If set to 'off' by default, always use the traditional workflow form that renders
          all steps in the GUI and serializes the tool state of all steps during
          invocation. Set to 'prefer' to default to a simplified workflow UI that
          only renders the inputs if possible (the workflow must have no disconnected
          runtime inputs and not replacement parameters within tool steps). In the
          future 'force' may be added an option for Galaskio-style servers that should
          only render simplified workflows.

      simplified_workflow_run_ui_target_history:
        type: str
        default: 'prefer_current'
        enum: ['current', 'new', 'prefer_current', 'prefer_new']
        required: false
        per_host: true
        desc: |
          When the simplified workflow run form is rendered, should the invocation outputs
          be sent to the 'current' history or a 'new' history. If the user should be presented
          and option between these - set this to 'prefer_current' or 'prefer_new' to display
          a runtime setting with the corresponding default. The default is to provide the
          user this option and default it to the current history (the traditional behavior
          of Galaxy for years) - this corresponds to the setting 'prefer_current'.

      simplified_workflow_run_ui_job_cache:
        type: str
        default: 'off'
        enum: ['on', 'off']
        required: false
        per_host: true
        desc: |
          When the simplified workflow run form is rendered, should the invocation use job
          caching. This isn't a boolean so an option for 'show-selection' can be added later.

      myexperiment_target_url:
        type: str
        default: www.myexperiment.org:80
        required: false
        desc: |
          The URL to the myExperiment instance being used (omit scheme but include port).

      ftp_upload_site:
        type: str
        required: false
        per_host: true
        desc: |
          Enable Galaxy's "Upload via FTP" interface.  You'll need to install and
          configure an FTP server (we've used ProFTPd since it can use Galaxy's
          database for authentication) and set the following two options.
          This will be provided to users in the help text as 'log in to the FTP
          server at '. Thus, it should be the hostname of your FTP server.

      ftp_upload_dir:
        type: str
        required: false
        desc: |
          This should point to a directory containing subdirectories matching users'
          identifier (defaults to e-mail), where Galaxy will look for files.

      ftp_upload_dir_identifier:
        type: str
        default: email
        required: false
        desc: |
          User attribute to use as subdirectory in calculating default ftp_upload_dir
          pattern. By default this will be email so a user's FTP upload directory will be
          ${ftp_upload_dir}/${user.email}. Can set this to other attributes such as id or
          username though.

      ftp_upload_dir_template:
        type: str
        required: false
        desc: |
          Python string template used to determine an FTP upload directory for a
          particular user.

          Defaults to '${ftp_upload_dir}/${ftp_upload_dir_identifier}'.

      ftp_upload_purge:
        type: bool
        default: true
        required: false
        desc: |
          Set to false to prevent Galaxy from deleting uploaded FTP files
          as it imports them.

      enable_quotas:
        type: bool
        default: false
        required: false
        desc: |
          Enable enforcement of quotas.  Quotas can be set from the Admin interface.

      expose_dataset_path:
        type: bool
        default: false
        required: false
        desc: |
          This option allows users to see the full path of datasets via the "View
          Details" option in the history. This option also exposes the command line to
          non-administrative users. Administrators can always see dataset paths.

      enable_tool_source_display:
        type: bool
        default: false
        required: false
        desc: |
          This option allows users to view the tool wrapper source code. This is
          safe to enable if you have not hardcoded any secrets in any of the tool
          wrappers installed on this Galaxy server. If you have only installed tool
          wrappers from  public tool sheds and tools shipped with Galaxy there you
          can enable this option.

      job_metrics_config_file:
        type: str
        default: job_metrics_conf.xml
        path_resolves_to: config_dir
        required: false
        desc: |
          XML config file that contains the job metric collection configuration.

      expose_potentially_sensitive_job_metrics:
        type: bool
        default: false
        required: false
        desc: |
          This option allows users to see the job metrics (except for environment
          variables).

      enable_legacy_sample_tracking_api:
        type: bool
        default: false
        required: false
        desc: |
          Enable the API for sample tracking

      enable_data_manager_user_view:
        type: bool
        default: false
        required: false
        desc: |
          Allow non-admin users to view available Data Manager options.

      data_manager_config_file:
        type: str
        default: data_manager_conf.xml
        path_resolves_to: config_dir
        required: false
        desc: |
          File where Data Managers are configured (.sample used if default does not
          exist).

      shed_data_manager_config_file:
        type: str
        default: shed_data_manager_conf.xml
        path_resolves_to: managed_config_dir
        required: false
        desc: |
          File where Tool Shed based Data Managers are configured. This file will be created
          automatically upon data manager installation.

      galaxy_data_manager_data_path:
        type: str
        required: false
        desc: |
          Directory to store Data Manager based tool-data. Defaults to the value of the
          <tool_data_path> option.

      job_config_file:
        type: str
        default: job_conf.yml
        path_resolves_to: config_dir
        required: false
        desc: |
          To increase performance of job execution and the web interface, you can
          separate Galaxy into multiple processes.  There are more than one way to do
          this, and they are explained in detail in the documentation:

          https://docs.galaxyproject.org/en/master/admin/scaling.html

          By default, Galaxy manages and executes jobs from within a single process and
          notifies itself of new jobs via in-memory queues.  Jobs are run locally on
          the system on which Galaxy is started.  Advanced job running capabilities can
          be configured through the job configuration file or the <job_config> option.

      job_config:
        !include job_config_schema.yml

      dependency_resolvers:
        type: seq
        sequence:
          - type: any
        desc: |
          Rather than specifying a dependency_resolvers_config_file, the definition of the
          resolvers to enable can be embedded into Galaxy's config with this option.
          This has no effect if a dependency_resolvers_config_file is used.

          The syntax, available resolvers, and documentation of their options is explained in detail in the
          documentation:

          https://docs.galaxyproject.org/en/master/admin/dependency_resolvers.html

      dependency_resolution:
        type: map
        desc: |
          Alternative representation of various dependency resolution parameters. Takes the
          dictified version of a DependencyManager object - so this is ideal for automating the
          configuration of dependency resolution from one application that uses a DependencyManager
          to another.
        mapping:
          cache:
            type: bool
            default: false
            desc: See description of 'use_cached_dependency_manager'.
          precache:
            type: bool
            default: true
            desc: See description of 'precache_dependencies'.
          cache_dir:
            type: str
            default: '<tool_dependency_cache_dir>/_cache'
            desc: See description of 'tool_dependency_cache_dir'.
          default_base_path:
            type: str
            default: database/dependencies
            desc: See description of 'tool_dependency_dir'.
          resolvers:
            desc: See description of 'dependency_resolvers'.

      default_job_resubmission_condition:
        type: str
        required: false
        desc: |
          When jobs fail due to job runner problems, Galaxy can be configured to retry
          these or reroute the jobs to new destinations. Very fine control of this is
          available with resubmit declarations in the job config. For simple deployments
          of Galaxy though, the following attribute can define resubmission conditions
          for all job destinations. If any job destination defines even one
          resubmission condition explicitly in the job config - the condition described
          by this option will not apply to that destination. For instance, the condition:
          'attempt < 3 and unknown_error and (time_running < 300 or time_since_queued < 300)'
          would retry up to two times jobs that didn't fail due to detected memory or
          walltime limits but did fail quickly (either while queueing or running). The
          commented out default below results in no default job resubmission condition,
          failing jobs are just failed outright.

      track_jobs_in_database:
        type: bool
        default: true
        required: false
        desc: |
          This option is deprecated, use the `mem-self` handler assignment option in the
          job configuration instead.

      use_tasked_jobs:
        type: bool
        default: false
        required: false
        desc: |
          This enables splitting of jobs into tasks, if specified by the particular tool
          config.
          This is a new feature and not recommended for production servers yet.

      local_task_queue_workers:
        type: int
        default: 2
        required: false
        desc: |
          This enables splitting of jobs into tasks, if specified by the particular tool
          config.
          This is a new feature and not recommended for production servers yet.

      job_handler_monitor_sleep:
        type: float
        default: 1.0
        required: false
        desc: |
          Each Galaxy job handler process runs one thread responsible for discovering jobs and
          dispatching them to runners. This thread operates in a loop and sleeps for the given
          number of seconds at the end of each iteration. This can be decreased if extremely high
          job throughput is necessary, but doing so can increase CPU usage of handler processes.
          Float values are allowed.

      job_runner_monitor_sleep:
        type: float
        default: 1.0
        required: false
        desc: |
          Each Galaxy job handler process runs one thread per job runner plugin responsible for
          checking the state of queued and running jobs.  This thread operates in a loop and
          sleeps for the given number of seconds at the end of each iteration. This can be
          decreased if extremely high job throughput is necessary, but doing so can increase CPU
          usage of handler processes. Float values are allowed.

      workflow_monitor_sleep:
        type: float
        default: 1.0
        required: false
        desc: |
          Each Galaxy workflow handler process runs one thread responsible for
          checking the state of active workflow invocations.  This thread operates in a loop and
          sleeps for the given number of seconds at the end of each iteration. This can be
          decreased if extremely high job throughput is necessary, but doing so can increase CPU
          usage of handler processes. Float values are allowed.

      metadata_strategy:
        type: str
        required: false
        default: directory
        desc: |
          Determines how metadata will be set. Valid values are `directory`, `extended`,
          `directory_celery` and `extended_celery`.
          In extended mode jobs will decide if a tool run failed, the object stores
          configuration is serialized and made available to the job and is used for
          writing output datasets to the object store as part of the job and dynamic
          output discovery (e.g. discovered datasets <discover_datasets>, unpopulated collections,
          etc) happens as part of the job. In `directory_celery` and `extended_celery` metadata
          will be set within a celery task.

      retry_metadata_internally:
        type: bool
        default: true
        required: false
        desc: |
          Although it is fairly reliable, setting metadata can occasionally fail.  In
          these instances, you can choose to retry setting it internally or leave it in
          a failed state (since retrying internally may cause the Galaxy process to be
          unresponsive).  If this option is set to false, the user will be given the
          option to retry externally, or set metadata manually (when possible).

      max_metadata_value_size:
        type: int
        default: 5242880
        required: false
        desc: |
          Very large metadata values can cause Galaxy crashes.  This will allow
          limiting the maximum metadata key size (in bytes used in memory, not the end
          result database value size) Galaxy will attempt to save with a dataset.  Use
          0 to disable this feature.  The default is 5MB, but as low as 1MB seems to be
          a reasonable size.

      outputs_to_working_directory:
        type: bool
        default: false
        required: false
        desc: |
          This option will override tool output paths to write outputs to the job
          working directory (instead of to the file_path) and the job manager will move
          the outputs to their proper place in the dataset directory on the Galaxy
          server after the job completes. This is necessary (for example) if jobs run
          on a cluster and datasets can not be created by the user running the jobs (e.g.
          if the filesystem is mounted read-only or the jobs are run by a different
          user than the galaxy user).

      retry_job_output_collection:
        type: int
        default: 0
        required: false
        desc: |
          If your network filesystem's caching prevents the Galaxy server from seeing
          the job's stdout and stderr files when it completes, you can retry reading
          these files.  The job runner will retry the number of times specified below,
          waiting 1 second between tries.  For NFS, you may want to try the -noac mount
          option (Linux) or -actimeo=0 (Solaris).

      tool_evaluation_strategy:
        type: str
        default: local
        required: false
        desc: |
          Determines which process will evaluate the tool command line. If set to "local" the tool command
          line, configuration files and other dynamic values will be templated in the job
          handler process. If set to ``remote`` the tool command line will be built as part of the
          submitted job. Note that ``remote`` is a beta setting that will be useful for materializing
          deferred datasets as part of the submitted job. Note also that you have to set ``metadata_strategy``
          to ``extended`` if you set this option to ``remote``.

      preserve_python_environment:
        type: str
        default: legacy_only
        required: false
        desc: |
          In the past Galaxy would preserve its Python environment when running jobs (
          and still does for internal tools packaged with Galaxy). This behavior exposes
          Galaxy internals to tools and could result in problems when activating
          Python environments for tools (such as with Conda packaging). The default
          legacy_only will restrict this behavior to tools identified by the Galaxy
          team as requiring this environment. Set this to "always" to restore the
          previous behavior (and potentially break Conda dependency resolution for many
          tools). Set this to legacy_and_local to preserve the environment for legacy
          tools and locally managed tools (this might be useful for instance if you are
          installing software into Galaxy's virtualenv for tool development).

      cleanup_job:
        type: str
        default: always
        required: false
        reloadable: true
        desc: |
          Clean up various bits of jobs left on the filesystem after completion.  These
          bits include the job working directory, external metadata temporary files,
          and DRM stdout and stderr files (if using a DRM).  Possible values are:
          always, onsuccess, never

      drmaa_external_runjob_script:
        type: str
        required: false
        desc: |
          When running DRMAA jobs as the Galaxy user
          (https://docs.galaxyproject.org/en/master/admin/cluster.html#submitting-jobs-as-the-real-user)
          this script is used to run the job script Galaxy generates for a tool execution.

          Example value 'sudo -E scripts/drmaa_external_runner.py --assign_all_groups'

      drmaa_external_killjob_script:
        type: str
        required: false
        desc: |
          When running DRMAA jobs as the Galaxy user
          (https://docs.galaxyproject.org/en/master/admin/cluster.html#submitting-jobs-as-the-real-user)
          this script is used to kill such jobs by Galaxy (e.g. if the user cancels
          the job).

          Example value 'sudo -E scripts/drmaa_external_killer.py'

      external_chown_script:
        type: str
        required: false
        desc: |
          When running DRMAA jobs as the Galaxy user
          (https://docs.galaxyproject.org/en/master/admin/cluster.html#submitting-jobs-as-the-real-user)
          this script is used transfer permissions back and forth between the Galaxy user
          and the user that is running the job.

          Example value 'sudo -E scripts/external_chown_script.py'

      real_system_username:
        type: str
        default: user_email
        required: false
        desc: |
          When running DRMAA jobs as the Galaxy user
          (https://docs.galaxyproject.org/en/master/admin/cluster.html#submitting-jobs-as-the-real-user)
          Galaxy can extract the user name from the email address (actually the local-part before the @)
          or the username which are both stored in the Galaxy data base.
          The latter option is particularly useful for installations that get the
          authentication from LDAP.
          Also, Galaxy can accept the name of a common system user (eg. galaxy_worker)
          who can run every job being submitted. This user should not be the same user
          running the galaxy system.
          Possible values are user_email (default), username or <common_system_user>

      environment_setup_file:
        type: str
        required: false
        desc: |
          File to source to set up the environment when running jobs.  By default, the
          environment in which the Galaxy server starts is used when running jobs
          locally, and the environment set up per the DRM's submission method and
          policy is used when running jobs on a cluster (try testing with `qsub` on the
          command line).  environment_setup_file can be set to the path of a file on
          the cluster that should be sourced by the user to set up the environment
          prior to running tools.  This can be especially useful for running jobs as
          the actual user, to remove the need to configure each user's environment
          individually.

      enable_beta_markdown_export:
        type: bool
        default: false
        required: false
        desc: |
          Enable export of Galaxy Markdown documents (pages and workflow reports)
          to PDF. Requires manual installation and setup of weasyprint (latest version
          available for Python 2.7 is 0.42).

      markdown_export_css:
        type: str
        default: markdown_export.css
        path_resolves_to: config_dir
        required: false
        desc: |
          CSS file to apply to all Markdown exports to PDF - currently used by
          WeasyPrint during rendering an HTML export of the document to PDF.

      markdown_export_css_pages:
        type: str
        default: markdown_export_pages.css
        path_resolves_to: config_dir
        required: false
        desc: |
          CSS file to apply to "Galaxy Page" exports to PDF. Generally prefer
          markdown_export_css, but this is here for deployments that
          would like to tailor different kinds of exports.

      markdown_export_css_invocation_reports:
        type: str
        default: markdown_export_invocation_reports.css
        path_resolves_to: config_dir
        required: false
        desc: |
          CSS file to apply to invocation report exports to PDF. Generally prefer
          markdown_export_css, but this is here for deployments that
          would like to tailor different kinds of exports.

      markdown_export_prologue:
        type: str
        default: ''
        desc: |
          Prologue Markdown/HTML to apply to markdown exports to PDF. Allowing
          branded headers.

      markdown_export_epilogue:
        type: str
        default: ''
        desc: |
          Prologue Markdown/HTML to apply to markdown exports to PDF. Allowing
          branded footers.

      markdown_export_prologue_pages:
        type: str
        default: ''
        desc: |
          Alternative to markdown_export_prologue that applies just to page exports.

      markdown_export_prologue_invocation_reports:
        type: str
        default: ''
        desc: |
          Alternative to markdown_export_prologue that applies just to invocation report
          exports.

      markdown_export_epilogue_pages:
        type: str
        default: ''
        desc: |
          Alternative to markdown_export_epilogue that applies just to page exports.

      markdown_export_epilogue_invocation_reports:
        type: str
        default: ''
        desc: |
          Alternative to markdown_export_epilogue that applies just to invocation report
          exports.

      job_resource_params_file:
        type: str
        default: job_resource_params_conf.xml
        path_resolves_to: config_dir
        required: false
        desc: |
          Optional file containing job resource data entry fields definition.
          These fields will be presented to users in the tool forms and allow them to
          overwrite default job resources such as number of processors, memory and
          walltime.

      workflow_resource_params_file:
        type: str
        default: workflow_resource_params_conf.xml
        path_resolves_to: config_dir
        required: false
        desc: |
          Similar to the above parameter, workflows can describe parameters used to
          influence scheduling of jobs within the workflow. This requires both a description
          of the fields available (which defaults to the definitions in
          job_resource_params_file if not set).

      workflow_resource_params_mapper:
        type: str
        required: false
        desc: |
          This parameter describes how to map users and workflows to a set of workflow
          resource parameter to present (typically input IDs from workflow_resource_params_file).
          If this this is a function reference it will be passed various inputs (workflow model
          object and user) and it should produce a list of input IDs. If it is a path
          it is expected to be an XML or YAML file describing how to map group names to parameter
          descriptions (additional types of mappings via these files could be implemented but
          haven't yet - for instance using workflow tags to do the mapping).

          Sample default path 'config/workflow_resource_mapper_conf.yml.sample'

      workflow_schedulers_config_file:
        type: str
        default: workflow_schedulers_conf.xml
        path_resolves_to: config_dir
        required: false
        desc: |
          Optional configuration file similar to `job_config_file` to specify
          which Galaxy processes should schedule workflows.

      cache_user_job_count:
        type: bool
        default: false
        required: false
        desc: |
          If using job concurrency limits (configured in job_config_file), several
          extra database queries must be performed to determine the number of jobs a
          user has dispatched to a given destination.  By default, these queries will
          happen for every job that is waiting to run, but if cache_user_job_count is
          set to true, it will only happen once per iteration of the handler queue.
          Although better for performance due to reduced queries, the trade-off is a
          greater possibility that jobs will be dispatched past the configured limits
          if running many handlers.

      toolbox_auto_sort:
        type: bool
        default: true
        required: false
        reloadable: true
        desc: |
          If true, the toolbox will be sorted by tool id when the toolbox is loaded.
          This is useful for ensuring that tools are always displayed in the same
          order in the UI.  If false, the order of tools in the toolbox will be
          preserved as they are loaded from the tool config files.

      tool_filters:
        type: str
        required: false
        desc: |
          Define toolbox filters (https://galaxyproject.org/user-defined-toolbox-filters/)
          that admins may use to restrict the tools to display.

      tool_label_filters:
        type: str
        required: false
        desc: |
          Define toolbox filters (https://galaxyproject.org/user-defined-toolbox-filters/)
          that admins may use to restrict the tool labels to display.

      tool_section_filters:
        type: str
        required: false
        desc: |
          Define toolbox filters (https://galaxyproject.org/user-defined-toolbox-filters/)
          that admins may use to restrict the tool sections to display.

      user_tool_filters:
        type: str
        default: examples:restrict_upload_to_admins, examples:restrict_encode
        required: false
        desc: |
          Define toolbox filters (https://galaxyproject.org/user-defined-toolbox-filters/)
          that users may use to restrict the tools to display.

      user_tool_section_filters:
        type: str
        default: examples:restrict_text
        required: false
        desc: |
          Define toolbox filters (https://galaxyproject.org/user-defined-toolbox-filters/)
          that users may use to restrict the tool sections to display.

      user_tool_label_filters:
        type: str
        default: examples:restrict_upload_to_admins, examples:restrict_encode
        required: false
        desc: |
          Define toolbox filters (https://galaxyproject.org/user-defined-toolbox-filters/)
          that users may use to restrict the tool labels to display.

      toolbox_filter_base_modules:
        type: str
        default: galaxy.tools.filters,galaxy.tools.toolbox.filters,galaxy.tool_util.toolbox.filters
        required: false
        desc: |
          The base module(s) that are searched for modules for toolbox filtering
          (https://galaxyproject.org/user-defined-toolbox-filters/) functions.

      amqp_internal_connection:
        type: str
        default: sqlalchemy+sqlite:///./database/control.sqlite?isolation_level=IMMEDIATE
        required: false
        desc: |
          Galaxy uses AMQP internally for communicating between processes.  For
          example, when reloading the toolbox or locking job execution, the process
          that handled that particular request will tell all others to also reload,
          lock jobs, etc.
          For connection examples, see https://docs.celeryq.dev/projects/kombu/en/stable/userguide/connections.html

          Without specifying anything here, galaxy will first attempt to use your
          specified database_connection above.  If that's not specified either, Galaxy
          will automatically create and use a separate sqlite database located in your
          <galaxy>/database folder (indicated in the commented out line below).

      celery_conf:
        type: any
        required: false
        default:
          task_routes:
            'galaxy.fetch_data': 'galaxy.external'
            'galaxy.set_job_metadata': 'galaxy.external'
        desc: |
          Configuration options passed to Celery.

          To refer to a task by name, use the template `galaxy.foo` where `foo` is the function name
          of the task defined in the galaxy.celery.tasks module.

          The `broker_url` option, if unset, defaults to the value of `amqp_internal_connection`.
          The `result_backend` option must be set if the `enable_celery_tasks` option is set.

          For details, see Celery documentation at https://docs.celeryq.dev/en/stable/userguide/configuration.html.

      enable_celery_tasks:
        type: bool
        default: false
        required: false
        desc: |
          Offload long-running tasks to a Celery task queue.
          Activate this only if you have setup a Celery worker for Galaxy.
          For details, see https://docs.galaxyproject.org/en/master/admin/production.html

      use_pbkdf2:
        type: bool
        default: true
        required: false
        desc: |
          Allow disabling pbkdf2 hashing of passwords for legacy situations.
          This should normally be left enabled unless there is a specific
          reason to disable it.

      cookie_domain:
        type: str
        required: false
        desc: |
          Tell Galaxy that multiple domains sharing the same root are associated
          to this instance and wants to share the same session cookie.
          This allow a user to stay logged in when passing from one subdomain
          to the other.
          This root domain will be written in the unique session cookie shared
          by all subdomains.

      select_type_workflow_threshold:
        type: int
        default: -1
        required: false
        desc: |
          Due to performance considerations (select2 fields are pretty 'expensive' in terms of memory usage)
          Galaxy uses the regular select fields for non-dataset selectors in the workflow run form.
          use 0 in order to always use select2 fields,
          use -1 (default) in order to always use the regular select fields,
          use any other positive number as threshold (above threshold: regular select fields will be used)

      enable_tool_recommendations:
        type: bool
        default: false
        required: false
        desc: |
          Allow the display of tool recommendations in workflow editor and after tool execution.
          If it is enabled and set to true, please enable 'tool_recommendation_model_path' as well

      tool_recommendation_model_path:
        type: str
        default: 'https://github.com/galaxyproject/galaxy-test-data/raw/master/tool_recommendation_model_v_0.2.hdf5'
        required: false
        desc: |
          Set remote path of the trained model (HDF5 file) for tool recommendation.

      topk_recommendations:
        type: int
        default: 20
        required: false
        desc: |
          Set the number of predictions/recommendations to be made by the model

      admin_tool_recommendations_path:
        type: str
        required: false
        default: 'tool_recommendations_overwrite.yml'
        path_resolves_to: config_dir
        desc: |
          Set path to the additional tool preferences from Galaxy admins.
          It has two blocks. One for listing deprecated tools which will be removed from the recommendations and
          another is for adding additional tools to be recommended along side those from the deep learning model.

      overwrite_model_recommendations:
        type: bool
        default: false
        required: false
        desc: |
          Overwrite or append to the tool recommendations by the deep learning model. When set to true, all the recommendations by the deep learning model
          are overwritten by the recommendations set by an admin in a config file 'tool_recommendations_overwrite.yml'. When set to false, the recommended tools
          by admins and predicted by the deep learning model are shown.

      error_report_file:
        type: str
        default: 'error_report.yml'
        path_resolves_to: config_dir
        required: false
        desc: |
          Path to error reports configuration file.

      tool_destinations_config_file:
        type: str
        default: 'tool_destinations.yml'
        path_resolves_to: config_dir
        required: false
        desc: |
          Path to dynamic tool destinations configuration file.

      welcome_directory:
        type: str
        default: plugins/welcome_page/new_user/static/topics/
        required: false
        desc: |
          Location of New User Welcome data, a single directory containing the
          images and JSON of Topics/Subtopics/Slides as export. This location
          is relative to galaxy/static

      vault_config_file:
        type: str
        default: vault_conf.yml
        path_resolves_to: config_dir
        required: false
        desc: |
          Vault config file.

      display_builtin_converters:
        type: bool
        default: true
        required: false
        desc: Display built-in converters in the tool panel.

<<<<<<< HEAD
      enable_beacon_integration:
        type: bool
        default: false
        required: false
        desc: |
          Enables user preferences and api endpoint for the beacon integration.
=======
      themes_config_file:
        type: str
        default: themes_conf.yml
        path_resolves_to: config_dir
        resolves_to: themes
        per_host: true
        required: false
        desc: |
          Optional file containing one or more themes for galaxy. If several themes
          are defined, users can choose their preferred theme in the client.
>>>>>>> 413ad50a
<|MERGE_RESOLUTION|>--- conflicted
+++ resolved
@@ -3684,14 +3684,6 @@
         required: false
         desc: Display built-in converters in the tool panel.
 
-<<<<<<< HEAD
-      enable_beacon_integration:
-        type: bool
-        default: false
-        required: false
-        desc: |
-          Enables user preferences and api endpoint for the beacon integration.
-=======
       themes_config_file:
         type: str
         default: themes_conf.yml
@@ -3702,4 +3694,10 @@
         desc: |
           Optional file containing one or more themes for galaxy. If several themes
           are defined, users can choose their preferred theme in the client.
->>>>>>> 413ad50a
+
+      enable_beacon_integration:
+        type: bool
+        default: false
+        required: false
+        desc: |
+          Enables user preferences and api endpoint for the beacon integration.
