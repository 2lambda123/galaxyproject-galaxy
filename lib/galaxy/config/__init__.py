"""
Universe configuration builder.
"""
# absolute_import needed for tool_shed package.

import collections
import configparser
import errno
import ipaddress
import logging
import logging.config
import os
import re
import signal
import socket
import string
import sys
import tempfile
import threading
import time
from datetime import timedelta
from typing import (
    Any,
    Callable,
    cast,
    Dict,
    List,
    Optional,
    Set,
    SupportsInt,
    TYPE_CHECKING,
    TypeVar,
    Union,
)

import yaml
from beaker.cache import CacheManager
from beaker.util import parse_cache_config_options

from galaxy.config.schema import AppSchema
from galaxy.containers import parse_containers_config
from galaxy.exceptions import ConfigurationError
from galaxy.model import mapping
from galaxy.model.database_utils import database_exists
from galaxy.model.tool_shed_install.migrate.check import create_or_verify_database as tsi_create_or_verify_database
from galaxy.structured_app import BasicSharedApp
from galaxy.util import (
    ExecutionTimer,
    listify,
    string_as_bool,
    unicodify,
)
from galaxy.util.custom_logging import LOGLV_TRACE
from galaxy.util.dbkeys import GenomeBuilds
from galaxy.util.dynamic import HasDynamicProperties
from galaxy.util.properties import (
    find_config_file,
    read_properties_from_file,
    running_from_source,
)
from galaxy.web.formatting import expand_pretty_datetime_format
from galaxy.web_stack import get_stack_facts
from ..version import VERSION_MAJOR, VERSION_MINOR

if TYPE_CHECKING:
    from galaxy.jobs import JobConfiguration
    from galaxy.tool_util.deps.containers import ContainerFinder
    from galaxy.tools import ToolBox
    from galaxy.tools.cache import ToolCache
    from galaxy.tools.search import ToolBoxSearch

log = logging.getLogger(__name__)

GALAXY_APP_NAME = 'galaxy'
GALAXY_CONFIG_SCHEMA_PATH = 'lib/galaxy/webapps/galaxy/config_schema.yml'
LOGGING_CONFIG_DEFAULT: Dict[str, Any] = {
    'disable_existing_loggers': False,
    'version': 1,
    'root': {
        'handlers': ['console'],
        'level': 'DEBUG',
    },
    'loggers': {
        'paste.httpserver.ThreadPool': {
            'level': 'WARN',
            'qualname': 'paste.httpserver.ThreadPool',
        },
        'sqlalchemy_json.track': {
            'level': 'WARN',
            'qualname': 'sqlalchemy_json.track',
        },
        'urllib3.connectionpool': {
            'level': 'WARN',
            'qualname': 'urllib3.connectionpool',
        },
        'routes.middleware': {
            'level': 'WARN',
            'qualname': 'routes.middleware',
        },
        'amqp': {
            'level': 'INFO',
            'qualname': 'amqp',
        },
        'botocore': {
            'level': 'INFO',
            'qualname': 'botocore',
        },
    },
    'filters': {
        'stack': {
            '()': 'galaxy.web_stack.application_stack_log_filter',
        },
    },
    'handlers': {
        'console': {
            'class': 'logging.StreamHandler',
            'formatter': 'stack',
            'level': 'DEBUG',
            'stream': 'ext://sys.stderr',
            'filters': ['stack'],
        },
    },
    'formatters': {
        'stack': {
            '()': 'galaxy.web_stack.application_stack_log_formatter',
        },
    },
}
"""Default value for logging configuration, passed to :func:`logging.config.dictConfig`"""


def find_root(kwargs):
    return os.path.abspath(kwargs.get('root_dir', '.'))


OptStr = TypeVar("OptStr", None, str)


class BaseAppConfiguration(HasDynamicProperties):
    # Override in subclasses (optional): {KEY: config option, VALUE: deprecated directory name}
    # If VALUE == first directory in a user-supplied path that resolves to KEY, it will be stripped from that path
    renamed_options: Optional[Dict[str, str]] = None
    deprecated_dirs: Dict[str, str] = {}
    paths_to_check_against_root: Set[str] = set()  # backward compatibility: if resolved path doesn't exist, try resolving w.r.t root
    add_sample_file_to_defaults: Set[str] = set()  # for these options, add sample config files to their defaults
    listify_options: Set[str] = set()  # values for these options are processed as lists of values
    object_store_store_by: str

    def __init__(self, **kwargs):
        self._preprocess_kwargs(kwargs)
        self._kwargs = kwargs  # Save these as a record of explicitly set options
        self.config_dict = kwargs
        self.root = find_root(kwargs)
        self._set_config_base(kwargs)
        self.schema = self._load_schema()  # Load schema from schema definition file
        self._raw_config = self.schema.defaults.copy()  # Save schema defaults as initial config values (raw_config)
        self._update_raw_config_from_kwargs(kwargs)  # Overwrite raw_config with values passed in kwargs
        self._create_attributes_from_raw_config()  # Create attributes based on raw_config
        self._preprocess_paths_to_resolve()  # Any preprocessing steps that need to happen before paths are resolved
        self._resolve_paths()  # Overwrite attribute values with resolved paths
        self._postprocess_paths_to_resolve()  # Any steps that need to happen after paths are resolved

    def _preprocess_kwargs(self, kwargs):
        self._process_renamed_options(kwargs)
        self._fix_postgresql_dburl(kwargs)

    def _process_renamed_options(self, kwargs):
        """Update kwargs to set any unset renamed options to values of old-named options, if set.

        Does not remove the old options from kwargs so that deprecated option usage can be logged.
        """
        if self.renamed_options is not None:
            for old, new in self.renamed_options.items():
                if old in kwargs and new not in kwargs:
                    kwargs[new] = kwargs[old]

    def _fix_postgresql_dburl(self, kwargs):
        """
        Fix deprecated database URLs (postgres... >> postgresql...)
        https://docs.sqlalchemy.org/en/14/changelog/changelog_14.html#change-3687655465c25a39b968b4f5f6e9170b
        """
        old_dialect, new_dialect = 'postgres', 'postgresql'
        old_prefixes = (f'{old_dialect}:', f'{old_dialect}+')  # check for postgres://foo and postgres+driver//foo
        offset = len(old_dialect)
        keys = ('database_connection', 'install_database_connection')
        for key in keys:
            if key in kwargs:
                value = kwargs[key]
                for prefix in old_prefixes:
                    if value.startswith(prefix):
                        value = f'{new_dialect}{value[offset:]}'
                        kwargs[key] = value
                        log.warning('PostgreSQL database URLs of the form "postgres://" have been '
                            'deprecated. Please use "postgresql://".')

    def is_set(self, key):
        """Check if a configuration option has been explicitly set."""
        # NOTE: This will check all supplied keyword arguments, including those not in the schema.
        # To check only schema options, change the line below to `if property not in self._raw_config:`
        if key not in self._raw_config:
            log.warning(f"Configuration option does not exist: '{key}'")
        return key in self._kwargs

    def resolve_path(self, path):
        """Resolve a path relative to Galaxy's root."""
        return self._in_root_dir(path)

    def _set_config_base(self, config_kwargs):

        def _set_global_conf():
            self.config_file = find_config_file('galaxy')
            self.global_conf = config_kwargs.get('global_conf')
            self.global_conf_parser = configparser.ConfigParser()
            if not self.config_file and self.global_conf and "__file__" in self.global_conf:
                self.config_file = os.path.join(self.root, self.global_conf['__file__'])

            if self.config_file is None:
                log.warning("No Galaxy config file found, running from current working directory: %s", os.getcwd())
            else:
                try:
                    self.global_conf_parser.read(self.config_file)
                except OSError:
                    raise
                except Exception:
                    pass  # Not an INI file

        def _set_config_directories():
            # Set config_dir to value from kwargs OR dirname of config_file OR None
            _config_dir = os.path.dirname(self.config_file) if self.config_file else None
            self.config_dir = config_kwargs.get('config_dir', _config_dir)
            # Make path absolute before using it as base for other paths
            if self.config_dir:
                self.config_dir = os.path.abspath(self.config_dir)

            self.data_dir = config_kwargs.get('data_dir')
            if self.data_dir:
                self.data_dir = os.path.abspath(self.data_dir)

            self.sample_config_dir = os.path.join(os.path.dirname(__file__), 'sample')
            if self.sample_config_dir:
                self.sample_config_dir = os.path.abspath(self.sample_config_dir)

            self.managed_config_dir = config_kwargs.get('managed_config_dir')
            if self.managed_config_dir:
                self.managed_config_dir = os.path.abspath(self.managed_config_dir)

            if running_from_source:
                if not self.config_dir:
                    self.config_dir = os.path.join(self.root, 'config')
                if not self.data_dir:
                    self.data_dir = os.path.join(self.root, 'database')
                if not self.managed_config_dir:
                    self.managed_config_dir = self.config_dir
            else:
                if not self.config_dir:
                    self.config_dir = os.getcwd()
                if not self.data_dir:
                    self.data_dir = self._in_config_dir('data')
                if not self.managed_config_dir:
                    self.managed_config_dir = self._in_data_dir('config')

            # TODO: do we still need to support ../shed_tools when running_from_source?
            self.shed_tools_dir = self._in_data_dir('shed_tools')

            log.debug("Configuration directory is %s", self.config_dir)
            log.debug("Data directory is %s", self.data_dir)
            log.debug("Managed config directory is %s", self.managed_config_dir)

        _set_global_conf()
        _set_config_directories()

    def _load_schema(self):
        # Override in subclasses
        raise Exception('Not implemented')

    def _preprocess_paths_to_resolve(self):
        # For these options, if option is not set, listify its defaults and add a sample config file.
        if self.add_sample_file_to_defaults:
            for key in self.add_sample_file_to_defaults:
                if not self.is_set(key):
                    defaults = listify(getattr(self, key), do_strip=True)
                    sample = f'{defaults[-1]}.sample'  # if there are multiple defaults, use last as template
                    sample = self._in_sample_dir(sample)  # resolve w.r.t sample_dir
                    defaults.append(sample)
                    setattr(self, key, defaults)

    def _postprocess_paths_to_resolve(self):

        def select_one_path_from_list():
            # To consider: options with a sample file added to defaults except options that can have multiple values.
            # If value is not set, check each path in list; set to first path that exists; if none exist, set to last path in list.
            keys = self.add_sample_file_to_defaults - self.listify_options if self.listify_options else self.add_sample_file_to_defaults
            for key in keys:
                if not self.is_set(key):
                    paths = getattr(self, key)
                    for path in paths:
                        if self._path_exists(path):
                            setattr(self, key, path)
                            break
                    else:
                        setattr(self, key, paths[-1])  # TODO: we assume it exists; but we've already checked in the loop! Raise error instead?

        def select_one_or_all_paths_from_list():
            # Values for these options are lists of paths. If value is not set, use defaults if all paths in list exist;
            # otherwise, set to last path in list.
            for key in self.listify_options:
                if not self.is_set(key):
                    paths = getattr(self, key)
                    for path in paths:
                        if not self._path_exists(path):
                            setattr(self, key, [paths[-1]])  # value is a list
                            break

        if self.add_sample_file_to_defaults:  # Currently, this is the ONLY case when we need to pick one file from a list
            select_one_path_from_list()
        if self.listify_options:
            select_one_or_all_paths_from_list()

    def _path_exists(self, path):  # factored out so we can mock it in tests
        return os.path.exists(path)

    def _set_alt_paths(self, option, *alt_paths):
        # If `option` is not set, check *alt_paths. Set `option` to first path that exists and return it.
        if not self.is_set(option):
            for path in alt_paths:
                if self._path_exists(path):
                    setattr(self, option, path)
                    return path

    def _update_raw_config_from_kwargs(self, kwargs):

        type_converters: Dict[str, Callable[[Any], Union[bool, int, float, str]]] = {
            "bool": string_as_bool,
            "int": int,
            "float": float,
            "str": str,
        }

        def convert_datatype(key, value):
            datatype = self.schema.app_schema[key].get('type')
            # check for `not None` explicitly (value can be falsy)
            if value is not None and datatype in type_converters:
                # convert value or each item in value to type `datatype`
                f = type_converters[datatype]
                if isinstance(value, list):
                    return [f(item) for item in value]
                else:
                    return f(value)
            return value

        def strip_deprecated_dir(key, value):
            resolves_to = self.schema.paths_to_resolve.get(key)
            if resolves_to:  # value contains paths that will be resolved
                paths = listify(value, do_strip=True)
                for i, path in enumerate(paths):
                    first_dir = path.split(os.sep)[0]  # get first directory component
                    if first_dir == self.deprecated_dirs.get(resolves_to):  # first_dir is deprecated for this option
                        ignore = first_dir + os.sep
                        log.warning(
                            "Paths for the '%s' option are now relative to '%s', remove the leading '%s' "
                            "to suppress this warning: %s", key, resolves_to, ignore, path
                        )
                        paths[i] = path[len(ignore):]

                # return list or string, depending on type of `value`
                if isinstance(value, list):
                    return paths
                return ','.join(paths)
            return value

        for key, value in kwargs.items():
            if key in self.schema.app_schema:
                value = convert_datatype(key, value)
                if value and self.deprecated_dirs:
                    value = strip_deprecated_dir(key, value)
                self._raw_config[key] = value

    def _create_attributes_from_raw_config(self):
        # `base_configs` are a special case: these attributes have been created and will be ignored
        # by the code below. Trying to overwrite any other existing attributes will raise an error.
        base_configs = {'config_dir', 'data_dir', 'managed_config_dir'}
        for key, value in self._raw_config.items():
            if not hasattr(self, key):
                setattr(self, key, value)
            elif key not in base_configs:
                raise ConfigurationError(f"Attempting to override existing attribute '{key}'")

    def _resolve_paths(self):

        def resolve(key):
            if key in _cache:  # resolve each path only once
                return _cache[key]

            path = getattr(self, key)  # path prior to being resolved
            parent = self.schema.paths_to_resolve.get(key)
            if not parent:  # base case: nothing else needs resolving
                return path
            parent_path = resolve(parent)  # recursively resolve parent path
            if path is not None:
                path = os.path.join(parent_path, path)  # resolve path
            else:
                path = parent_path  # or use parent path

            setattr(self, key, path)  # update property
            _cache[key] = path  # cache it!
            return path

        _cache = {}
        for key in self.schema.paths_to_resolve:
            value = getattr(self, key)
            # Check if value is a list or should be listified; if so, listify and resolve each item separately.
            if type(value) is list or (self.listify_options and key in self.listify_options):
                saved_values = listify(getattr(self, key), do_strip=True)  # listify and save original value
                setattr(self, key, '_')  # replace value with temporary placeholder
                resolve(key)  # resolve temporary value (`_` becomes `parent-path/_`)
                resolved_base = getattr(self, key)[:-1]  # get rid of placeholder in resolved path
                # apply resolved base to saved values
                resolved_paths = [os.path.join(resolved_base, value) for value in saved_values]
                setattr(self, key, resolved_paths)  # set config.key to a list of resolved paths
            else:
                resolve(key)
            # Check options that have been set and may need to be resolved w.r.t. root
            if self.is_set(key) and self.paths_to_check_against_root and key in self.paths_to_check_against_root:
                self._check_against_root(key)

    def _check_against_root(self, key):

        def get_path(current_path, initial_path):
            # if path does not exist and was set as relative:
            if not self._path_exists(current_path) and not os.path.isabs(initial_path):
                new_path = self._in_root_dir(initial_path)
                if self._path_exists(new_path):  # That's a bingo!
                    resolves_to = self.schema.paths_to_resolve.get(key)
                    log.warning(
                        "Paths for the '{0}' option should be relative to '{1}'. To suppress this warning, "
                        "move '{0}' into '{1}', or set it's value to an absolute path.".format(key, resolves_to)
                    )
                    return new_path
            return current_path

        current_value = getattr(self, key)  # resolved path or list of resolved paths
        if type(current_value) is list:
            initial_paths = listify(self._raw_config[key], do_strip=True)  # initial unresolved paths
            updated_paths = []
            # check and, if needed, update each path in the list
            for current_path, initial_path in zip(current_value, initial_paths):
                path = get_path(current_path, initial_path)
                updated_paths.append(path)  # add to new list regardless of whether path has changed or not
            setattr(self, key, updated_paths)  # update: one or more paths may have changed
        else:
            initial_path = self._raw_config[key]  # initial unresolved path
            path = get_path(current_value, initial_path)
            if path != current_value:
                setattr(self, key, path)  # update if path has changed

    def _in_root_dir(self, path: OptStr) -> OptStr:
        return self._in_dir(self.root, path)

    def _in_managed_config_dir(self, path: OptStr) -> OptStr:
        return self._in_dir(self.managed_config_dir, path)

    def _in_config_dir(self, path: OptStr) -> OptStr:
        return self._in_dir(self.config_dir, path)

    def _in_sample_dir(self, path: OptStr) -> OptStr:
        return self._in_dir(self.sample_config_dir, path)

    def _in_data_dir(self, path: OptStr) -> OptStr:
        return self._in_dir(self.data_dir, path)

    def _in_dir(self, _dir: str, path: OptStr) -> OptStr:
        if path is not None:
            return os.path.join(_dir, path)
        return None


class CommonConfigurationMixin:
    """Shared configuration settings code for Galaxy and ToolShed."""

    sentry_dsn: str
    config_dict: Dict[str, str]

    @property
    def admin_users(self):
        return self._admin_users

    @admin_users.setter
    def admin_users(self, value):
        self._admin_users = value
        self.admin_users_list = listify(value)

    def is_admin_user(self, user):
        """Determine if the provided user is listed in `admin_users`."""
        return user and (user.email in self.admin_users_list or user.bootstrap_admin_user)

    @property
    def sentry_dsn_public(self):
        """
        Sentry URL with private key removed for use in client side scripts,
        sentry server will need to be configured to accept events
        """
        if self.sentry_dsn:
            return re.sub(r"^([^:/?#]+:)?//(\w+):(\w+)", r"\1//\2", self.sentry_dsn)

    def get_bool(self, key, default):
        # Warning: the value of self.config_dict['foo'] may be different from self.foo
        if key in self.config_dict:
            return string_as_bool(self.config_dict[key])
        else:
            return default

    def get(self, key, default=None):
        # Warning: the value of self.config_dict['foo'] may be different from self.foo
        return self.config_dict.get(key, default)

    def _ensure_directory(self, path):
        if path not in [None, False] and not os.path.isdir(path):
            try:
                os.makedirs(path)
            except Exception as e:
                raise ConfigurationError(f"Unable to create missing directory: {path}\n{unicodify(e)}")


class GalaxyAppConfiguration(BaseAppConfiguration, CommonConfigurationMixin):
    deprecated_options = ('database_file', 'track_jobs_in_database', 'blacklist_file', 'whitelist_file',
                          'sanitize_whitelist_file', 'user_library_import_symlink_whitelist', 'fetch_url_whitelist',
                          'containers_resolvers_config_file')
    renamed_options = {
        'blacklist_file': 'email_domain_blocklist_file',
        'whitelist_file': 'email_domain_allowlist_file',
        'sanitize_whitelist_file': 'sanitize_allowlist_file',
        'user_library_import_symlink_whitelist': 'user_library_import_symlink_allowlist',
        'fetch_url_whitelist': 'fetch_url_allowlist',
        'containers_resolvers_config_file': 'container_resolvers_config_file',
    }
    default_config_file_name = 'galaxy.yml'
    deprecated_dirs = {'config_dir': 'config', 'data_dir': 'database'}

    paths_to_check_against_root = {
        'auth_config_file',
        'build_sites_config_file',
        'containers_config_file',
        'data_manager_config_file',
        'datatypes_config_file',
        'dependency_resolvers_config_file',
        'error_report_file',
        'job_config_file',
        'job_metrics_config_file',
        'job_resource_params_file',
        'local_conda_mapping_file',
        'migrated_tools_config',
        'modules_mapping_files',
        'object_store_config_file',
        'oidc_backends_config_file',
        'oidc_config_file',
        'shed_data_manager_config_file',
        'shed_tool_config_file',
        'shed_tool_data_table_config',
        'tool_destinations_config_file',
        'tool_sheds_config_file',
        'user_preferences_extra_conf_path',
        'workflow_resource_params_file',
        'workflow_schedulers_config_file',
        'markdown_export_css',
        'markdown_export_css_pages',
        'markdown_export_css_invocation_reports',
        'file_path',
        'tool_data_table_config_path',
        'tool_config_file',
    }

    add_sample_file_to_defaults = {
        'build_sites_config_file',
        'datatypes_config_file',
        'job_metrics_config_file',
        'tool_data_table_config_path',
        'tool_config_file',
    }

    listify_options = {
        'tool_data_table_config_path',
        'tool_config_file',
    }
    database_connection: str
    tool_path: str
    tool_data_path: str
    builds_file_path: str
    len_file_path: str
    integrated_tool_panel_config: str
    toolbox_filter_base_modules: List[str]
    tool_filters: List[str]
    tool_label_filters: List[str]
    tool_section_filters: List[str]
    user_tool_filters: List[str]
    user_tool_section_filters: List[str]
    user_tool_label_filters: List[str]
    password_expiration_period: timedelta
    shed_tool_data_path: str
    hours_between_check: int
    galaxy_data_manager_data_path: str
    use_remote_user: bool
    cluster_files_directory: str
    preserve_python_environment: str
    email_from: str
    workflow_resource_params_mapper: str
    sanitize_allowlist_file: str
    allowed_origin_hostnames: List[str]
    trust_jupyter_notebook_conversion: bool
    user_library_import_symlink_allowlist: List[str]
    user_library_import_dir_auto_creation: bool
    container_resolvers_config_file: str
    tool_dependency_dir: Optional[str]
    involucro_path: str
    mulled_channels: List[str]
    nginx_upload_store: str
    pretty_datetime_format: str
    visualization_plugins_directory: str
    galaxy_infrastructure_url: str

    def __init__(self, **kwargs):
        super().__init__(**kwargs)
        self._override_tempdir(kwargs)
        self._process_config(kwargs)

    def _load_schema(self):
        # Schemas are symlinked to the root of the galaxy-app package
        config_schema_path = os.path.join(os.path.dirname(__file__), os.pardir, 'config_schema.yml')
        if os.path.exists(GALAXY_CONFIG_SCHEMA_PATH):
            config_schema_path = GALAXY_CONFIG_SCHEMA_PATH
        elif not os.path.exists(config_schema_path):
            # Not a package, but cwd is not galaxy_root
            config_schema_path = os.path.join(self.root, GALAXY_CONFIG_SCHEMA_PATH)
        return AppSchema(config_schema_path, GALAXY_APP_NAME)

    def _override_tempdir(self, kwargs):
        if string_as_bool(kwargs.get("override_tempdir", "True")):
            tempfile.tempdir = self.new_file_path

    def config_value_for_host(self, config_option, host):
        val = getattr(self, config_option)
        if config_option in self.schema.per_host_options:
            per_host_option = f"{config_option}_by_host"
            if per_host_option in self.config_dict:
                per_host = self.config_dict[per_host_option] or {}
                for host_key, host_val in per_host.items():
                    if host_key in host:
                        val = host_val
                        break

        return val

    def _process_config(self, kwargs):
        # Backwards compatibility for names used in too many places to fix
        self.datatypes_config = self.datatypes_config_file
        self.tool_configs = self.tool_config_file

        # Collect the umask and primary gid from the environment
        self.umask = os.umask(0o77)  # get the current umask
        os.umask(self.umask)  # can't get w/o set, so set it back
        self.gid = os.getgid()  # if running under newgrp(1) we'll need to fix the group of data created on the cluster

        self.version_major = VERSION_MAJOR
        self.version_minor = VERSION_MINOR

        # Database related configuration
        self.check_migrate_databases = kwargs.get('check_migrate_databases', True)
        if not self.database_connection:  # Provide default if not supplied by user
            db_path = self._in_data_dir('universe.sqlite')
            self.database_connection = f'sqlite:///{db_path}?isolation_level=IMMEDIATE'
        self.database_engine_options = get_database_engine_options(kwargs)
        self.database_create_tables = string_as_bool(kwargs.get('database_create_tables', 'True'))
        self.database_encoding = kwargs.get('database_encoding')  # Create new databases with this encoding
        self.thread_local_log = None
        if self.enable_per_request_sql_debugging:
            self.thread_local_log = threading.local()
        # Install database related configuration (if different)
        self.install_database_engine_options = get_database_engine_options(kwargs, model_prefix="install_")
        self.shared_home_dir = kwargs.get("shared_home_dir")
        self.cookie_path = kwargs.get("cookie_path")
        self.tool_path = self._in_root_dir(self.tool_path)
        self.tool_data_path = self._in_root_dir(self.tool_data_path)
        if not running_from_source and kwargs.get("tool_data_path") is None:
            self.tool_data_path = self._in_data_dir(self.schema.defaults['tool_data_path'])
        self.builds_file_path = os.path.join(self.tool_data_path, self.builds_file_path)
        self.len_file_path = os.path.join(self.tool_data_path, self.len_file_path)
        self.oidc = {}
        self.integrated_tool_panel_config = self._in_managed_config_dir(self.integrated_tool_panel_config)
        integrated_tool_panel_tracking_directory = kwargs.get('integrated_tool_panel_tracking_directory')
        if integrated_tool_panel_tracking_directory:
            self.integrated_tool_panel_tracking_directory = self._in_root_dir(integrated_tool_panel_tracking_directory)
        else:
            self.integrated_tool_panel_tracking_directory = None
        self.toolbox_filter_base_modules = listify(self.toolbox_filter_base_modules)
        self.tool_filters = listify(self.tool_filters, do_strip=True)
        self.tool_label_filters = listify(self.tool_label_filters, do_strip=True)
        self.tool_section_filters = listify(self.tool_section_filters, do_strip=True)

        self.user_tool_filters = listify(self.user_tool_filters, do_strip=True)
        self.user_tool_label_filters = listify(self.user_tool_label_filters, do_strip=True)
        self.user_tool_section_filters = listify(self.user_tool_section_filters, do_strip=True)
        self.has_user_tool_filters = bool(self.user_tool_filters or self.user_tool_label_filters or self.user_tool_section_filters)

        self.password_expiration_period = timedelta(
            days=int(cast(SupportsInt, self.password_expiration_period))
        )

        if self.shed_tool_data_path:
            self.shed_tool_data_path = self._in_root_dir(self.shed_tool_data_path)
        else:
            self.shed_tool_data_path = self.tool_data_path

        self.running_functional_tests = string_as_bool(kwargs.get('running_functional_tests', False))
        if isinstance(self.hours_between_check, str):
            self.hours_between_check = float(self.hours_between_check)
        try:
            if isinstance(self.hours_between_check, int):
                if self.hours_between_check < 1 or self.hours_between_check > 24:
                    self.hours_between_check = 12
            elif isinstance(self.hours_between_check, float):
                # If we're running functional tests, the minimum hours between check should be reduced to 0.001, or 3.6 seconds.
                if self.running_functional_tests:
                    if self.hours_between_check < 0.001 or self.hours_between_check > 24.0:
                        self.hours_between_check = 12.0
                else:
                    if self.hours_between_check < 1.0 or self.hours_between_check > 24.0:
                        self.hours_between_check = 12.0
            else:
                self.hours_between_check = 12
        except Exception:
            self.hours_between_check = 12
        self.update_integrated_tool_panel = kwargs.get("update_integrated_tool_panel", True)
        self.galaxy_data_manager_data_path = self.galaxy_data_manager_data_path or self.tool_data_path
        self.tool_secret = kwargs.get("tool_secret", "")
        self.metadata_strategy = kwargs.get("metadata_strategy", "directory")
        self.use_remote_user = self.use_remote_user or self.single_user
        self.fetch_url_allowlist_ips = [
            ipaddress.ip_network(unicodify(ip.strip()))  # If it has a slash, assume 127.0.0.1/24 notation
            if '/' in ip else
            ipaddress.ip_address(unicodify(ip.strip()))  # Otherwise interpret it as an ip address.
            for ip in kwargs.get("fetch_url_allowlist", "").split(',')
            if len(ip.strip()) > 0
        ]
        self.template_path = self._in_root_dir(kwargs.get("template_path", "templates"))
        self.job_queue_cleanup_interval = int(kwargs.get("job_queue_cleanup_interval", "5"))
        self.cluster_files_directory = self._in_root_dir(self.cluster_files_directory)

        # Fall back to legacy job_working_directory config variable if set.
        self.jobs_directory = self._in_data_dir(kwargs.get("jobs_directory", self.job_working_directory))
        if self.preserve_python_environment not in ["legacy_only", "legacy_and_local", "always"]:
            log.warning("preserve_python_environment set to unknown value [%s], defaulting to legacy_only")
            self.preserve_python_environment = "legacy_only"
        self.nodejs_path = kwargs.get("nodejs_path")
        self.container_image_cache_path = self._in_data_dir(kwargs.get("container_image_cache_path", "container_cache"))
        self.output_size_limit = int(kwargs.get('output_size_limit', 0))
        # activation_email was used until release_15.03
        activation_email = kwargs.get('activation_email')
        self.email_from = self.email_from or activation_email

        self.email_domain_blocklist_content = self._load_list_from_file(self._in_config_dir(self.email_domain_blocklist_file)) if self.email_domain_blocklist_file else None
        self.email_domain_allowlist_content = self._load_list_from_file(self._in_config_dir(self.email_domain_allowlist_file)) if self.email_domain_allowlist_file else None

        # These are not even beta - just experiments - don't use them unless
        # you want yours tools to be broken in the future.
        self.enable_beta_tool_formats = string_as_bool(kwargs.get('enable_beta_tool_formats', 'False'))

        if self.workflow_resource_params_mapper and ':' not in self.workflow_resource_params_mapper:
            # Assume it is not a Python function, so a file; else: a Python function
            self.workflow_resource_params_mapper = self._in_root_dir(self.workflow_resource_params_mapper)

        self.pbs_application_server = kwargs.get('pbs_application_server', "")
        self.pbs_dataset_server = kwargs.get('pbs_dataset_server', "")
        self.pbs_dataset_path = kwargs.get('pbs_dataset_path', "")
        self.pbs_stage_path = kwargs.get('pbs_stage_path', "")

        _sanitize_allowlist_path = self._in_managed_config_dir(self.sanitize_allowlist_file)
        if not os.path.isfile(_sanitize_allowlist_path):  # then check old default location
            for deprecated in (
                    self._in_managed_config_dir('sanitize_whitelist.txt'),
                    self._in_root_dir('config/sanitize_whitelist.txt')):
                if os.path.isfile(deprecated):
                    log.warning("The path '%s' for the 'sanitize_allowlist_file' config option is "
                        "deprecated and will be no longer checked in a future release. Please consult "
                        "the latest version of the sample configuration file." % deprecated)
                    _sanitize_allowlist_path = deprecated
                    break
        self.sanitize_allowlist_file = _sanitize_allowlist_path

        self.allowed_origin_hostnames = self._parse_allowed_origin_hostnames(self.allowed_origin_hostnames)
        if "trust_jupyter_notebook_conversion" not in kwargs:
            # if option not set, check IPython-named alternative, falling back to schema default if not set either
            _default = self.trust_jupyter_notebook_conversion
            self.trust_jupyter_notebook_conversion = string_as_bool(kwargs.get('trust_ipython_notebook_conversion', _default))
        # Configuration for the message box directly below the masthead.
        self.blog_url = kwargs.get('blog_url')
        self.user_library_import_symlink_allowlist = listify(self.user_library_import_symlink_allowlist, do_strip=True)
        self.user_library_import_dir_auto_creation = self.user_library_import_dir_auto_creation if self.user_library_import_dir else False
        # Searching data libraries
        self.ftp_upload_dir_template = kwargs.get('ftp_upload_dir_template', '${ftp_upload_dir}%s${ftp_upload_dir_identifier}' % os.path.sep)
        # Support older library-specific path paste option but just default to the new
        # allow_path_paste value.
        self.allow_library_path_paste = string_as_bool(kwargs.get('allow_library_path_paste', self.allow_path_paste))
        self.disable_library_comptypes = kwargs.get('disable_library_comptypes', '').lower().split(',')
        self.check_upload_content = string_as_bool(kwargs.get('check_upload_content', True))
        # On can mildly speed up Galaxy startup time by disabling index of help,
        # not needed on production systems but useful if running many functional tests.
        self.index_tool_help = string_as_bool(kwargs.get("index_tool_help", True))
        self.tool_labels_boost = kwargs.get("tool_labels_boost", 1)
        default_tool_test_data_directories = os.environ.get("GALAXY_TEST_FILE_DIR", self._in_root_dir("test-data"))
        self.tool_test_data_directories = kwargs.get("tool_test_data_directories", default_tool_test_data_directories)
        # Deployers may either specify a complete list of mapping files or get the default for free and just
        # specify a local mapping file to adapt and extend the default one.
        if "conda_mapping_files" not in kwargs:
            _default_mapping = self._in_root_dir(os.path.join("lib", "galaxy", "tool_util", "deps", "resolvers", "default_conda_mapping.yml"))
            # dependency resolution options are consumed via config_dict - so don't populate
            # self, populate config_dict
            self.config_dict["conda_mapping_files"] = [self.local_conda_mapping_file, _default_mapping]

        if self.container_resolvers_config_file:
            self.container_resolvers_config_file = self._in_config_dir(self.container_resolvers_config_file)

        # tool_dependency_dir can be "none" (in old configs). If so, set it to None
        if self.tool_dependency_dir and self.tool_dependency_dir.lower() == 'none':
            self.tool_dependency_dir = None
        if self.involucro_path is None:
            target_dir = self.tool_dependency_dir or self.schema.defaults['tool_dependency_dir']
            self.involucro_path = self._in_data_dir(os.path.join(target_dir, "involucro"))
        self.involucro_path = self._in_root_dir(self.involucro_path)
        if self.mulled_channels:
            self.mulled_channels = [c.strip() for c in self.mulled_channels.split(",")]  # type: ignore[attr-defined]

        default_job_resubmission_condition = kwargs.get('default_job_resubmission_condition', '')
        if not default_job_resubmission_condition.strip():
            default_job_resubmission_condition = None
        self.default_job_resubmission_condition = default_job_resubmission_condition

        # Configuration options for taking advantage of nginx features
        if self.nginx_upload_store:
            self.nginx_upload_store = os.path.abspath(self.nginx_upload_store)

        self.object_store = kwargs.get('object_store', 'disk')
        self.object_store_check_old_style = string_as_bool(kwargs.get('object_store_check_old_style', False))
        self.object_store_cache_path = self._in_root_dir(kwargs.get("object_store_cache_path", self._in_data_dir("object_store_cache")))
        self._configure_dataset_storage()

        # Handle AWS-specific config options for backward compatibility
        if kwargs.get('aws_access_key') is not None:
            self.os_access_key = kwargs.get('aws_access_key')
            self.os_secret_key = kwargs.get('aws_secret_key')
            self.os_bucket_name = kwargs.get('s3_bucket')
            self.os_use_reduced_redundancy = kwargs.get('use_reduced_redundancy', False)
        else:
            self.os_access_key = kwargs.get('os_access_key')
            self.os_secret_key = kwargs.get('os_secret_key')
            self.os_bucket_name = kwargs.get('os_bucket_name')
            self.os_use_reduced_redundancy = kwargs.get('os_use_reduced_redundancy', False)
        self.os_host = kwargs.get('os_host')
        self.os_port = kwargs.get('os_port')
        self.os_is_secure = string_as_bool(kwargs.get('os_is_secure', True))
        self.os_conn_path = kwargs.get('os_conn_path', '/')
        self.object_store_cache_size = float(kwargs.get('object_store_cache_size', -1))
        self.distributed_object_store_config_file = kwargs.get('distributed_object_store_config_file')
        if self.distributed_object_store_config_file is not None:
            self.distributed_object_store_config_file = self._in_root_dir(self.distributed_object_store_config_file)
        self.irods_root_collection_path = kwargs.get('irods_root_collection_path')
        self.irods_default_resource = kwargs.get('irods_default_resource')
        # Heartbeat log file name override
        if self.global_conf is not None and 'heartbeat_log' in self.global_conf:
            self.heartbeat_log = self.global_conf['heartbeat_log']
        # Determine which 'server:' this is
        self.server_name = 'main'
        for arg in sys.argv:
            # Crummy, but PasteScript does not give you a way to determine this
            if arg.lower().startswith('--server-name='):
                self.server_name = arg.split('=', 1)[-1]
        # Allow explicit override of server name in config params
        if "server_name" in kwargs:
            self.server_name = kwargs.get("server_name")
        # The application stack code may manipulate the server name. It also needs to be accessible via the get() method
        # for galaxy.util.facts()
        self.config_dict['base_server_name'] = self.base_server_name = self.server_name
        # Store all configured server names for the message queue routing
        self.server_names = []
        for section in self.global_conf_parser.sections():
            if section.startswith('server:'):
                self.server_names.append(section.replace('server:', '', 1))

        self._set_galaxy_infrastructure_url(kwargs)

        # Asynchronous execution process pools - limited functionality for now, attach_to_pools is designed to allow
        # webless Galaxy server processes to attach to arbitrary message queues (e.g. as job handlers) so they do not
        # have to be explicitly defined as such in the job configuration.
        self.attach_to_pools = kwargs.get('attach_to_pools', []) or []

        # Store advanced job management config
        self.job_handlers = [x.strip() for x in kwargs.get('job_handlers', self.server_name).split(',')]
        self.default_job_handlers = [x.strip() for x in kwargs.get('default_job_handlers', ','.join(self.job_handlers)).split(',')]
        # Galaxy internal control queue configuration.
        # If specified in universe, use it, otherwise we use whatever 'real'
        # database is specified.  Lastly, we create and use new sqlite database
        # (to minimize locking) as a final option.
        if 'amqp_internal_connection' in kwargs:
            self.amqp_internal_connection = kwargs.get('amqp_internal_connection')
            # TODO Get extra amqp args as necessary for ssl
        elif 'database_connection' in kwargs:
            self.amqp_internal_connection = f"sqlalchemy+{self.database_connection}"
        else:
            self.amqp_internal_connection = f"sqlalchemy+sqlite:///{self._in_data_dir('control.sqlite')}?isolation_level=IMMEDIATE"
        self.pretty_datetime_format = expand_pretty_datetime_format(self.pretty_datetime_format)
        try:
            with open(self.user_preferences_extra_conf_path) as stream:
                self.user_preferences_extra = yaml.safe_load(stream)
        except Exception:
            if self.is_set('user_preferences_extra_conf_path'):
                log.warning(f'Config file ({self.user_preferences_extra_conf_path}) could not be found or is malformed.')
            self.user_preferences_extra = {'preferences': {}}

        # Experimental: This will not be enabled by default and will hide
        # nonproduction code.
        # The api_folders refers to whether the API exposes the /folders section.
        self.api_folders = string_as_bool(kwargs.get('api_folders', False))
        # This is for testing new library browsing capabilities.
        self.new_lib_browse = string_as_bool(kwargs.get('new_lib_browse', False))
        # Logging configuration with logging.config.configDict:
        # Statistics and profiling with statsd
        self.statsd_host = kwargs.get('statsd_host', '')

        ie_dirs = self.interactive_environment_plugins_directory
        self.gie_dirs = [d.strip() for d in (ie_dirs.split(",") if ie_dirs else [])]
        if ie_dirs:
            self.visualization_plugins_directory += f",{ie_dirs}"

        self.proxy_session_map = self.dynamic_proxy_session_map
        self.manage_dynamic_proxy = self.dynamic_proxy_manage  # Set to false if being launched externally

        # InteractiveTools propagator mapping file
        self.interactivetools_map = self._in_root_dir(kwargs.get("interactivetools_map", self._in_data_dir("interactivetools_map.sqlite")))

        self.containers_conf = parse_containers_config(self.containers_config_file)

        # Compliance/Policy variables
        self.redact_username_during_deletion = False
        self.redact_email_during_deletion = False
        self.redact_ip_address = False
        self.redact_username_in_logs = False
        self.redact_email_in_job_name = False
        self.redact_user_details_in_bugreport = False
        self.redact_user_address_during_deletion = False
        # GDPR compliance mode changes values on a number of variables. Other
        # policies could change (non)overlapping subsets of these variables.
        if self.enable_beta_gdpr:
            self.expose_user_name = False
            self.expose_user_email = False

            self.redact_username_during_deletion = True
            self.redact_email_during_deletion = True
            self.redact_ip_address = True
            self.redact_username_in_logs = True
            self.redact_email_in_job_name = True
            self.redact_user_details_in_bugreport = True
            self.redact_user_address_during_deletion = True
            self.allow_user_deletion = True

            LOGGING_CONFIG_DEFAULT['formatters']['brief'] = {
                'format': '%(asctime)s %(levelname)-8s %(name)-15s %(message)s'
            }
            LOGGING_CONFIG_DEFAULT['handlers']['compliance_log'] = {
                'class': 'logging.handlers.RotatingFileHandler',
                'formatter': 'brief',
                'filename': 'compliance.log',
                'backupCount': 0,
            }
            LOGGING_CONFIG_DEFAULT['loggers']['COMPLIANCE'] = {
                'handlers': ['compliance_log'],
                'level': 'DEBUG',
                'qualname': 'COMPLIANCE'
            }

        log_destination = kwargs.get("log_destination")
        galaxy_daemon_log_destination = os.environ.get('GALAXY_DAEMON_LOG')
        if log_destination == "stdout":
            LOGGING_CONFIG_DEFAULT['handlers']['console'] = {
                'class': 'logging.StreamHandler',
                'formatter': 'stack',
                'level': 'DEBUG',
                'stream': 'ext://sys.stdout',
                'filters': ['stack']
            }
        elif log_destination:
            LOGGING_CONFIG_DEFAULT['handlers']['console'] = {
                'class': 'logging.FileHandler',
                'formatter': 'stack',
                'level': 'DEBUG',
                'filename': log_destination,
                'filters': ['stack']
            }
        if galaxy_daemon_log_destination:
            LOGGING_CONFIG_DEFAULT['handlers']['files'] = {
                'class': 'logging.FileHandler',
                'formatter': 'stack',
                'level': 'DEBUG',
                'filename': galaxy_daemon_log_destination,
                'filters': ['stack']
            }
            LOGGING_CONFIG_DEFAULT['root']['handlers'].append('files')

    def _configure_dataset_storage(self):
        # The default for `file_path` has changed in 20.05; we may need to fall back to the old default
        self._set_alt_paths('file_path', self._in_data_dir('files'))  # this is called BEFORE guessing id/uuid
        ID, UUID = 'id', 'uuid'
        if self.is_set('object_store_store_by'):
            if self.object_store_store_by not in [ID, UUID]:
                raise Exception(
                    f"Invalid value for object_store_store_by [{self.object_store_store_by}]"
                )
        elif os.path.basename(self.file_path) == "objects":
            self.object_store_store_by = UUID
        else:
            self.object_store_store_by = ID

    def _load_list_from_file(self, filepath):
        with open(filepath) as f:
            return [line.strip() for line in f]

    def _set_galaxy_infrastructure_url(self, kwargs):
        # indicate if this was not set explicitly, so dependending on the context a better default
        # can be used (request url in a web thread, Docker parent in IE stuff, etc.)
        self.galaxy_infrastructure_url_set = kwargs.get('galaxy_infrastructure_url') is not None
        if "HOST_IP" in self.galaxy_infrastructure_url:
            self.galaxy_infrastructure_url = string.Template(self.galaxy_infrastructure_url).safe_substitute({
                'HOST_IP': socket.gethostbyname(socket.gethostname())
            })
        if "GALAXY_WEB_PORT" in self.galaxy_infrastructure_url:
            port = os.environ.get('GALAXY_WEB_PORT')
            if not port:
                raise Exception('$GALAXY_WEB_PORT set in galaxy_infrastructure_url, but environment variable not set')
            self.galaxy_infrastructure_url = string.Template(self.galaxy_infrastructure_url).safe_substitute({
                'GALAXY_WEB_PORT': port
            })
        if "UWSGI_PORT" in self.galaxy_infrastructure_url:
            import uwsgi
            http = unicodify(uwsgi.opt['http'])
            host, port = http.split(":", 1)
            assert port, "galaxy_infrastructure_url depends on dynamic PORT determination but port unknown"
            self.galaxy_infrastructure_url = string.Template(self.galaxy_infrastructure_url).safe_substitute({
                'UWSGI_PORT': port
            })

    def reload_sanitize_allowlist(self, explicit=True):
        self.sanitize_allowlist = []
        if not os.path.exists(self.sanitize_allowlist_file):
            if explicit:
                log.warning("Sanitize log file explicitly specified as '%s' but does not exist, continuing with no tools allowlisted.", self.sanitize_allowlist_file)
        else:
            with open(self.sanitize_allowlist_file) as f:
<<<<<<< HEAD
                self.sanitize_allowlist = sorted(line.strip() for line in f.readlines() if not line.startswith('#'))
=======
                self.sanitize_allowlist = sorted(line.strip() for line in f.readlines() if line.strip() and not line.startswith('#'))
>>>>>>> 54bd9d1c

    def ensure_tempdir(self):
        self._ensure_directory(self.new_file_path)

    def check(self):
        # Check that required directories exist; attempt to create otherwise
        paths_to_check = [
            self.data_dir,
            self.ftp_upload_dir,
            self.library_import_dir,
            self.managed_config_dir,
            self.new_file_path,
            self.nginx_upload_store,
            self.object_store_cache_path,
            self.template_cache_path,
            self.tool_data_path,
            self.user_library_import_dir,
        ]
        for path in paths_to_check:
            self._ensure_directory(path)
        # Check that required files exist
        tool_configs = self.tool_configs
        for path in tool_configs:
            if not os.path.exists(path) and path not in (self.shed_tool_config_file, self.migrated_tools_config):
                raise ConfigurationError(f"Tool config file not found: {path}")
        for datatypes_config in listify(self.datatypes_config):
            if not os.path.isfile(datatypes_config):
                raise ConfigurationError(f"Datatypes config file not found: {datatypes_config}")
        # Check for deprecated options.
        for key in self.config_dict.keys():
            if key in self.deprecated_options:
                log.warning(f"Config option '{key}' is deprecated and will be removed in a future release.  Please consult the latest version of the sample configuration file.")

    @staticmethod
    def _parse_allowed_origin_hostnames(allowed_origin_hostnames):
        """
        Parse a CSV list of strings/regexp of hostnames that should be allowed
        to use CORS and will be sent the Access-Control-Allow-Origin header.
        """
        allowed_origin_hostnames_list = listify(allowed_origin_hostnames)
        if not allowed_origin_hostnames_list:
            return None

        def parse(string):
            # a string enclosed in fwd slashes will be parsed as a regexp: e.g. /<some val>/
            if string[0] == '/' and string[-1] == '/':
                string = string[1:-1]
                return re.compile(string, flags=(re.UNICODE))
            return string

        return [parse(v) for v in allowed_origin_hostnames_list if v]


# legacy naming
Configuration = GalaxyAppConfiguration


def reload_config_options(current_config):
    """Reload modified reloadable config options."""
    modified_config = read_properties_from_file(current_config.config_file)
    for option in current_config.schema.reloadable_options:
        if option in modified_config:
            # compare to raw value, as that one is set only on load and reload
            if current_config._raw_config[option] != modified_config[option]:
                current_config._raw_config[option] = modified_config[option]
                setattr(current_config, option, modified_config[option])
                log.info(f'Reloaded {option}')


def get_database_engine_options(kwargs, model_prefix=''):
    """
    Allow options for the SQLAlchemy database engine to be passed by using
    the prefix "database_engine_option".
    """
    conversions: Dict[str, Callable[[Any], Union[bool, int]]] = {
        'convert_unicode': string_as_bool,
        'pool_timeout': int,
        'echo': string_as_bool,
        'echo_pool': string_as_bool,
        'pool_recycle': int,
        'pool_size': int,
        'max_overflow': int,
        'pool_threadlocal': string_as_bool,
        'server_side_cursors': string_as_bool
    }
    prefix = f"{model_prefix}database_engine_option_"
    prefix_len = len(prefix)
    rval = {}
    for key, value in kwargs.items():
        if key.startswith(prefix):
            key = key[prefix_len:]
            if key in conversions:
                value = conversions[key](value)
            rval[key] = value
    return rval


def get_database_url(config):
    db_url = config.database_connection
    return db_url


def init_models_from_config(config, map_install_models=False, object_store=None, trace_logger=None):
    db_url = get_database_url(config)
    model = mapping.init(
        config.file_path,
        db_url,
        config.database_engine_options,
        map_install_models=map_install_models,
        database_query_profiling_proxy=config.database_query_profiling_proxy,
        object_store=object_store,
        trace_logger=trace_logger,
        use_pbkdf2=config.get_bool('use_pbkdf2', True),
        slow_query_log_threshold=config.slow_query_log_threshold,
        thread_local_log=config.thread_local_log,
        log_query_counts=config.database_log_query_counts,
    )
    return model


def configure_logging(config):
    """Allow some basic logging configuration to be read from ini file.

    This should be able to consume either a galaxy.config.Configuration object
    or a simple dictionary of configuration variables.
    """
    # Get root logger
    logging.addLevelName(LOGLV_TRACE, "TRACE")
    # PasteScript will have already configured the logger if the
    # 'loggers' section was found in the config file, otherwise we do
    # some simple setup using the 'log_*' values from the config.
    parser = getattr(config, "global_conf_parser", None)
    if parser:
        paste_configures_logging = config.global_conf_parser.has_section("loggers")
    else:
        paste_configures_logging = False
    auto_configure_logging = not paste_configures_logging and string_as_bool(config.get("auto_configure_logging", "True"))
    if auto_configure_logging:
        logging_conf = config.get('logging', None)
        if logging_conf is None:
            # if using the default logging config, honor the log_level setting
            logging_conf = LOGGING_CONFIG_DEFAULT
            if config.get('log_level', 'DEBUG') != 'DEBUG':
                logging_conf['handlers']['console']['level'] = config.get('log_level', 'DEBUG')
        # configure logging with logging dict in config, template *FileHandler handler filenames with the `filename_template` option
        for name, conf in logging_conf.get('handlers', {}).items():
            if conf['class'].startswith('logging.') and conf['class'].endswith('FileHandler') and 'filename_template' in conf:
                conf['filename'] = conf.pop('filename_template').format(**get_stack_facts(config=config))
                logging_conf['handlers'][name] = conf
        logging.config.dictConfig(logging_conf)


class ConfiguresGalaxyMixin:
    """Shared code for configuring Galaxy-like app objects."""

    config: GalaxyAppConfiguration
    tool_cache: "ToolCache"
    job_config: "JobConfiguration"
    toolbox: "ToolBox"
    toolbox_search: "ToolBoxSearch"
    container_finder: "ContainerFinder"

    def _configure_genome_builds(self, data_table_name="__dbkeys__", load_old_style=True):
        self.genome_builds = GenomeBuilds(self, data_table_name=data_table_name, load_old_style=load_old_style)

    def wait_for_toolbox_reload(self, old_toolbox):
        timer = ExecutionTimer()
        log.debug('Waiting for toolbox reload')
        # Wait till toolbox reload has been triggered (or more than 60 seconds have passed)
        while timer.elapsed < 60:
            if self.toolbox.has_reloaded(old_toolbox):
                log.debug('Finished waiting for toolbox reload %s', timer)
                break
            time.sleep(0.1)
        else:
            log.warning('Waiting for toolbox reload timed out after 60 seconds')

    def _configure_tool_config_files(self):
        if self.config.shed_tool_config_file not in self.config.tool_configs:
            self.config.tool_configs.append(self.config.shed_tool_config_file)
        # The value of migrated_tools_config is the file reserved for containing only those tools that have been
        # eliminated from the distribution and moved to the tool shed. If migration checking is disabled, only add it if
        # it exists (since this may be an existing deployment where migrations were previously run).
        if ((self.config.check_migrate_tools or os.path.exists(self.config.migrated_tools_config))
                and self.config.migrated_tools_config not in self.config.tool_configs):
            self.config.tool_configs.append(self.config.migrated_tools_config)

    def _configure_toolbox(self):
        from galaxy import tools
        from galaxy.tools.biotools import get_galaxy_biotools_metadata_source
        from galaxy.managers.citations import CitationsManager
        from galaxy.tool_util.deps import containers
        from galaxy.tool_util.deps.dependencies import AppInfo
        import galaxy.tools.search

        if not isinstance(self, BasicSharedApp):
            raise Exception("Must inherit from BasicSharedApp")

        self.citations_manager = CitationsManager(self)
        self.biotools_metadata_source = get_galaxy_biotools_metadata_source(self.config)

        from galaxy.managers.tools import DynamicToolManager

        self.dynamic_tools_manager = DynamicToolManager(self)
        self._toolbox_lock = threading.RLock()
        self.toolbox = tools.ToolBox(self.config.tool_configs, self.config.tool_path, self)
        galaxy_root_dir = os.path.abspath(self.config.root)
        file_path = os.path.abspath(self.config.file_path)
        app_info = AppInfo(
            galaxy_root_dir=galaxy_root_dir,
            default_file_path=file_path,
            tool_data_path=self.config.tool_data_path,
            shed_tool_data_path=self.config.shed_tool_data_path,
            outputs_to_working_directory=self.config.outputs_to_working_directory,
            container_image_cache_path=self.config.container_image_cache_path,
            library_import_dir=self.config.library_import_dir,
            enable_mulled_containers=self.config.enable_mulled_containers,
            container_resolvers_config_file=self.config.container_resolvers_config_file,
            container_resolvers_config_dict=self.config.container_resolvers,
            involucro_path=self.config.involucro_path,
            involucro_auto_init=self.config.involucro_auto_init,
            mulled_channels=self.config.mulled_channels,
        )
        mulled_resolution_cache = None
        if self.config.mulled_resolution_cache_type:
            cache_opts = {
                'cache.type': self.config.mulled_resolution_cache_type,
                'cache.data_dir': self.config.mulled_resolution_cache_data_dir,
                'cache.lock_dir': self.config.mulled_resolution_cache_lock_dir,
            }
            mulled_resolution_cache = CacheManager(**parse_cache_config_options(cache_opts)).get_cache('mulled_resolution')
        self.container_finder = containers.ContainerFinder(app_info, mulled_resolution_cache=mulled_resolution_cache)
        self._set_enabled_container_types()
        index_help = getattr(self.config, "index_tool_help", True)
        self.toolbox_search = galaxy.tools.search.ToolBoxSearch(self.toolbox, index_dir=self.config.tool_search_index_dir, index_help=index_help)

    def reindex_tool_search(self):
        # Call this when tools are added or removed.
        self.toolbox_search.build_index(tool_cache=self.tool_cache)
        self.tool_cache.reset_status()

    def _set_enabled_container_types(self):
        container_types_to_destinations = collections.defaultdict(list)
        for destinations in self.job_config.destinations.values():
            for destination in destinations:
                for enabled_container_type in self.container_finder._enabled_container_types(destination.params):
                    container_types_to_destinations[enabled_container_type].append(destination)
        self.toolbox.dependency_manager.set_enabled_container_types(container_types_to_destinations)
        self.toolbox.dependency_manager.resolver_classes.update(self.container_finder.default_container_registry.resolver_classes)
        self.toolbox.dependency_manager.dependency_resolvers.extend(self.container_finder.default_container_registry.container_resolvers)

    def _configure_tool_data_tables(self, from_shed_config):
        from galaxy.tools.data import ToolDataTableManager

        # Initialize tool data tables using the config defined by self.config.tool_data_table_config_path.
        self.tool_data_tables = ToolDataTableManager(tool_data_path=self.config.tool_data_path,
                                                     config_filename=self.config.tool_data_table_config_path,
                                                     other_config_dict=self.config)
        # Load additional entries defined by self.config.shed_tool_data_table_config into tool data tables.
        try:
            self.tool_data_tables.load_from_config_file(config_filename=self.config.shed_tool_data_table_config,
                                                        tool_data_path=self.tool_data_tables.tool_data_path,
                                                        from_shed_config=from_shed_config)
        except OSError as exc:
            # Missing shed_tool_data_table_config is okay if it's the default
            if exc.errno != errno.ENOENT or self.config.is_set('shed_tool_data_table_config'):
                raise

    def _configure_datatypes_registry(self, installed_repository_manager=None):
        from galaxy.datatypes import registry
        # Create an empty datatypes registry.
        self.datatypes_registry = registry.Registry(self.config)
        if installed_repository_manager:
            # Load proprietary datatypes defined in datatypes_conf.xml files in all installed tool shed repositories.  We
            # load proprietary datatypes before datatypes in the distribution because Galaxy's default sniffers include some
            # generic sniffers (eg text,xml) which catch anything, so it's impossible for proprietary sniffers to be used.
            # However, if there is a conflict (2 datatypes with the same extension) between a proprietary datatype and a datatype
            # in the Galaxy distribution, the datatype in the Galaxy distribution will take precedence.  If there is a conflict
            # between 2 proprietary datatypes, the datatype from the repository that was installed earliest will take precedence.
            installed_repository_manager.load_proprietary_datatypes()
        # Load the data types in the Galaxy distribution, which are defined in self.config.datatypes_config.
        datatypes_configs = self.config.datatypes_config
        for datatypes_config in listify(datatypes_configs):
            # Setting override=False would make earlier files would take
            # precedence - but then they wouldn't override tool shed
            # datatypes.
            self.datatypes_registry.load_datatypes(self.config.root, datatypes_config, override=True)

    def _configure_object_store(self, **kwds):
        from galaxy.objectstore import build_object_store_from_config
        self.object_store = build_object_store_from_config(self.config, **kwds)

    def _configure_security(self):
        from galaxy.security import idencoding
        self.security = idencoding.IdEncodingHelper(id_secret=self.config.id_secret)

    def _configure_tool_shed_registry(self):
        import galaxy.tool_shed.tool_shed_registry

        # Set up the tool sheds registry
        if os.path.isfile(self.config.tool_sheds_config_file):
            self.tool_shed_registry = galaxy.tool_shed.tool_shed_registry.Registry(self.config.tool_sheds_config_file)
        else:
            self.tool_shed_registry = galaxy.tool_shed.tool_shed_registry.Registry()

    def _configure_models(self, check_migrate_databases=False, check_migrate_tools=False, config_file=None):
        """Preconditions: object_store must be set on self."""
        db_url = get_database_url(self.config)
        install_db_url = self.config.install_database_connection
        # TODO: Consider more aggressive check here that this is not the same
        # database file under the hood.
        combined_install_database = not(install_db_url and install_db_url != db_url)
        install_db_url = install_db_url or db_url
        install_database_options = self.config.database_engine_options if combined_install_database else self.config.install_database_engine_options

        if self.config.database_wait:
            self._wait_for_database(db_url)

        if getattr(self.config, "max_metadata_value_size", None):
            from galaxy.model import custom_types
            custom_types.MAX_METADATA_VALUE_SIZE = self.config.max_metadata_value_size

        if check_migrate_databases:
            # Initialize database / check for appropriate schema version.  # If this
            # is a new installation, we'll restrict the tool migration messaging.
            from galaxy.model.migrate.check import create_or_verify_database
            create_or_verify_database(db_url, config_file, self.config.database_engine_options, app=self, map_install_models=combined_install_database)
            if not combined_install_database:
                tsi_create_or_verify_database(install_db_url, install_database_options, app=self)

        if check_migrate_tools:
            # Alert the Galaxy admin to tools that have been moved from the distribution to the tool shed.
            from galaxy.tool_shed.galaxy_install.migrate.check import verify_tools
            verify_tools(self, install_db_url, config_file, install_database_options)

        self.model = init_models_from_config(
            self.config,
            map_install_models=combined_install_database,
            object_store=self.object_store,
            trace_logger=getattr(self, "trace_logger", None)
        )
        if combined_install_database:
            log.info("Install database targetting Galaxy's database configuration.")
            self.install_model = self.model
        else:
            from galaxy.model.tool_shed_install import mapping as install_mapping
            install_db_url = self.config.install_database_connection
            log.info(f"Install database using its own connection {install_db_url}")
            self.install_model = install_mapping.init(install_db_url,
                                                      install_database_options)

    def _configure_signal_handlers(self, handlers):
        for sig, handler in handlers.items():
            signal.signal(sig, handler)

    def _wait_for_database(self, url):
        attempts = self.config.database_wait_attempts
        pause = self.config.database_wait_sleep
        for i in range(1, attempts):
            try:
                database_exists(url)
                break
            except Exception:
                log.info("Waiting for database: attempt %d of %d" % (i, attempts))
                time.sleep(pause)

    @property
    def tool_dependency_dir(self):
        return self.toolbox.dependency_manager.default_base_path<|MERGE_RESOLUTION|>--- conflicted
+++ resolved
@@ -1052,11 +1052,7 @@
                 log.warning("Sanitize log file explicitly specified as '%s' but does not exist, continuing with no tools allowlisted.", self.sanitize_allowlist_file)
         else:
             with open(self.sanitize_allowlist_file) as f:
-<<<<<<< HEAD
-                self.sanitize_allowlist = sorted(line.strip() for line in f.readlines() if not line.startswith('#'))
-=======
                 self.sanitize_allowlist = sorted(line.strip() for line in f.readlines() if line.strip() and not line.startswith('#'))
->>>>>>> 54bd9d1c
 
     def ensure_tempdir(self):
         self._ensure_directory(self.new_file_path)
