"""
Determine what optional dependencies are needed.
"""
import pkg_resources

from os.path import dirname, join
from xml.etree import ElementTree

from galaxy.util import asbool
from galaxy.util.properties import load_app_properties


class ConditionalDependencies( object ):
    def __init__( self, config_file ):
        self.config_file = config_file
        self.config = None
        self.job_runners = []
<<<<<<< HEAD
        self.authenticators = []
=======
        self.object_stores = []
>>>>>>> b4896bc3
        self.conditional_reqs = []
        self.parse_configs()
        self.get_conditional_requirements()

    def parse_configs( self ):
        self.config = load_app_properties( ini_file=self.config_file )
        job_conf_xml = self.config.get(
            "job_config_file",
            join( dirname( self.config_file ), 'job_conf.xml' ) )
        try:
            for plugin in ElementTree.parse( job_conf_xml ).find( 'plugins' ).findall( 'plugin' ):
                if 'load' in plugin.attrib:
                    self.job_runners.append( plugin.attrib['load'] )
        except (OSError, IOError):
            pass
        object_store_conf_xml = self.config.get(
            "object_store_config_file",
            join( dirname( self.config_file ), 'object_store_conf.xml' ) )
        try:
            for store in ElementTree.parse( object_store_conf_xml ).iter( 'object_store' ):
                if 'type' in store.attrib:
                    self.object_stores.append( store.attrib['type'] )
        except (OSError, IOError):
            pass

        # Parse auth conf
        auth_conf_xml = self.config.get(
            "auth_config_file",
            join( dirname( self.config_file ), 'auth_conf.xml' ) )
        try:
            for auth in ElementTree.parse( auth_conf_xml ).findall( 'authenticator' ):
                auth_type = auth.find('type')
                if auth_type is not None:
                    self.authenticators.append( auth_type.text )
        except (OSError, IOError):
            pass

    def get_conditional_requirements( self ):
        crfile = join( dirname( __file__ ), 'conditional-requirements.txt' )
        for req in pkg_resources.parse_requirements( open( crfile ).readlines() ):
            self.conditional_reqs.append( req )

    def check( self, name ):
        try:
            name = name.replace('-', '_').replace('.', '_')
            return getattr( self, 'check_' + name )()
        except:
            return False

    def check_psycopg2( self ):
        return self.config["database_connection"].startswith( "postgres" )

    def check_mysql_python( self ):
        return self.config["database_connection"].startswith( "mysql" )

    def check_drmaa( self ):
        return ("galaxy.jobs.runners.drmaa:DRMAAJobRunner" in self.job_runners or
                "galaxy.jobs.runners.slurm:SlurmJobRunner" in self.job_runners)

    def check_pbs_python( self ):
        return "galaxy.jobs.runners.pbs:PBSJobRunner" in self.job_runners

    def check_python_openid( self ):
        return asbool( self.config["enable_openid"] )

    def check_fluent_logger( self ):
        return asbool( self.config["fluent_log"] )

    def check_raven( self ):
        return self.config.get("sentry_dsn", None) is not None

    def check_statsd( self ):
        return self.config.get("statsd_host", None) is not None

    def check_weberror( self ):
        return ( asbool( self.config["debug"] ) and
                 asbool( self.config["use_interactive"] ) )

    def check_pygments( self ):
        # pygments is a dependency of weberror and only weberror
        return self.check_weberror()

<<<<<<< HEAD
    def check_python_ldap( self ):
        return ('ldap' in self.authenticators or
                'activedirectory' in self.authenticators)
=======
    def check_azure_storage( self ):
        return 'azure_blob' in self.object_stores
>>>>>>> b4896bc3


def optional( config_file ):
    rval = []
    conditional = ConditionalDependencies( config_file )
    for opt in conditional.conditional_reqs:
        if conditional.check( opt.key ):
            rval.append( str( opt ) )
    return rval<|MERGE_RESOLUTION|>--- conflicted
+++ resolved
@@ -15,11 +15,8 @@
         self.config_file = config_file
         self.config = None
         self.job_runners = []
-<<<<<<< HEAD
         self.authenticators = []
-=======
         self.object_stores = []
->>>>>>> b4896bc3
         self.conditional_reqs = []
         self.parse_configs()
         self.get_conditional_requirements()
@@ -102,14 +99,12 @@
         # pygments is a dependency of weberror and only weberror
         return self.check_weberror()
 
-<<<<<<< HEAD
     def check_python_ldap( self ):
         return ('ldap' in self.authenticators or
                 'activedirectory' in self.authenticators)
-=======
+
     def check_azure_storage( self ):
         return 'azure_blob' in self.object_stores
->>>>>>> b4896bc3
 
 
 def optional( config_file ):
