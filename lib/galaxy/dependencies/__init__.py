--- conflicted
+++ resolved
@@ -81,7 +81,6 @@
 
     def check_python_openid(self):
         return asbool(self.config["enable_openid"])
-<<<<<<< HEAD
 
     def check_chronos_python(self):
         return "galaxy.jobs.runners.chronos:ChronosJobRunner" in self.job_runners
@@ -89,15 +88,6 @@
     def check_fluent_logger(self):
         return asbool(self.config["fluent_log"])
 
-=======
-
-    def check_chronos_python(self):
-        return "galaxy.jobs.runners.chronos:ChronosJobRunner" in self.job_runners
-
-    def check_fluent_logger(self):
-        return asbool(self.config["fluent_log"])
-
->>>>>>> 2f2acb98
     def check_raven(self):
         return self.config.get("sentry_dsn", None) is not None
 
@@ -125,14 +115,11 @@
     def check_kamaki(self):
         return 'pithos' in self.object_stores
 
-<<<<<<< HEAD
-=======
     def check_watchdog(self):
         install_set = {'auto', 'True', 'true', 'polling'}
         return (self.config['watch_tools'] in install_set or
                 self.config['watch_tool_data_dir'] in install_set)
 
->>>>>>> 2f2acb98
 
 def optional(config_file):
     rval = []
