--- conflicted
+++ resolved
@@ -954,6 +954,7 @@
 
 class IoDicts(NamedTuple):
     inp_data: Dict[str, Optional["DatasetInstance"]]
+    inp_collections: Dict[str, Union["DatasetCollectionInstance", "DatasetCollection"]]
     out_data: Dict[str, "DatasetInstance"]
     out_collections: Dict[str, Union["DatasetCollectionInstance", "DatasetCollection"]]
 
@@ -1098,18 +1099,13 @@
             states.DELETED_NEW,
         ]
 
-<<<<<<< HEAD
-    def io_dicts(self, exclude_implicit_outputs=False):
-        inp_data = {da.name: da.dataset for da in self.input_datasets}
-        inp_collections = {obj.name: obj.dataset_collection for obj in self.input_dataset_collections}
-        # log.error(f"io_dicts inp_collections {inp_collections}")
-
-        out_data = {da.name: da.dataset for da in self.output_datasets}
-=======
     def io_dicts(self, exclude_implicit_outputs=False) -> IoDicts:
         inp_data: Dict[str, Optional["DatasetInstance"]] = {da.name: da.dataset for da in self.input_datasets}
+        inp_collections: Dict[str, Union["DatasetCollectionInstance", "DatasetCollection"]] = {
+            obj.name: obj.dataset_collection for obj in self.input_dataset_collections
+        }
         out_data: Dict[str, "DatasetInstance"] = {da.name: da.dataset for da in self.output_datasets}
->>>>>>> bc4f8041
+
         inp_data.update([(da.name, da.dataset) for da in self.input_library_datasets])
         out_data.update([(da.name, da.dataset) for da in self.output_library_datasets])
 
@@ -1125,12 +1121,7 @@
                     out_collections[obj.name] = obj.dataset_collection_instance
                 # else this is a mapped over output
         out_collections.update([(obj.name, obj.dataset_collection) for obj in self.output_dataset_collections])
-<<<<<<< HEAD
-        # log.error(f"io_dicts out_collections {out_collections}")
-        return inp_data, inp_collections, out_data, out_collections
-=======
-        return IoDicts(inp_data, out_data, out_collections)
->>>>>>> bc4f8041
+        return IoDicts(inp_data, inp_collections, out_data, out_collections)
 
     # TODO: Add accessors for members defined in SQL Alchemy for the Job table and
     # for the mapper defined to the Job table.
