"""
Details of how the data model objects are mapped onto the relational database
are encapsulated here. 
"""
import logging
log = logging.getLogger( __name__ )

import sys
import datetime

from galaxy.model import *
from galaxy.model.orm import *
from galaxy.model.orm.ext.assignmapper import *
from galaxy.model.custom_types import *
from galaxy.util.bunch import Bunch
from galaxy.security import GalaxyRBACAgent

metadata = MetaData()
context = Session = scoped_session( sessionmaker( autoflush=False, transactional=False ) )

<<<<<<< HEAD
metadata = MetaData()
context = Session = scoped_session( sessionmaker( autoflush=False, transactional=False ) )

=======
>>>>>>> 9454ca8a
# For backward compatibility with "context.current"
context.current = Session

dialect_to_egg = { 
    "sqlite"   : "pysqlite>=2",
    "postgres" : "psycopg2",
    "mysql"    : "MySQL_python"
}

# NOTE REGARDING TIMESTAMPS:
#   It is currently difficult to have the timestamps calculated by the 
#   database in a portable way, so we're doing it in the client. This
#   also saves us from needing to postfetch on postgres. HOWEVER: it
#   relies on the client's clock being set correctly, so if clustering
#   web servers, use a time server to ensure synchronization

# Return the current time in UTC without any timezone information
now = datetime.datetime.utcnow

User.table = Table( "galaxy_user", metadata,
    Column( "id", Integer, primary_key=True),
    Column( "create_time", DateTime, default=now ),
    Column( "update_time", DateTime, default=now, onupdate=now ),
    Column( "email", TrimmedString( 255 ), nullable=False ),
    Column( "password", TrimmedString( 40 ), nullable=False ),
    Column( "external", Boolean, default=False ) )
            
History.table = Table( "history", metadata,
    Column( "id", Integer, primary_key=True),
    Column( "create_time", DateTime, default=now ),
    Column( "update_time", DateTime, index=True, default=now, onupdate=now ),
    Column( "user_id", Integer, ForeignKey( "galaxy_user.id" ), index=True ),
    Column( "name", TrimmedString( 255 ) ),
    Column( "hid_counter", Integer, default=1 ),
    Column( "deleted", Boolean, index=True, default=False ),
    Column( "purged", Boolean, index=True, default=False ),
    Column( "genome_build", TrimmedString( 40 ) ) )

# model.Query.table = Table( "query", engine,
#             Column( "id", Integer, primary_key=True),
#             Column( "history_id", Integer, ForeignKey( "history.id" ) ),
#             Column( "name", String( 255 ) ),
#             Column( "state", String( 64 ) ),
#             Column( "tool_parameters", Pickle() ) )

HistoryDatasetAssociation.table = Table( "history_dataset_association", metadata, 
    Column( "id", Integer, primary_key=True ),
    Column( "history_id", Integer, ForeignKey( "history.id" ), index=True ),
    Column( "dataset_id", Integer, ForeignKey( "dataset.id" ), index=True ),
    Column( "create_time", DateTime, default=now ),
    Column( "update_time", DateTime, default=now, onupdate=now ),
    Column( "copied_from_history_dataset_association_id", Integer, ForeignKey( "history_dataset_association.id" ), nullable=True ),
    Column( "copied_from_library_folder_dataset_association_id", Integer, ForeignKey( "library_folder_dataset_association.id" ), nullable=True ),
    Column( "hid", Integer ),
    Column( "name", TrimmedString( 255 ) ),
    Column( "info", TrimmedString( 255 ) ),
    Column( "blurb", TrimmedString( 255 ) ),
    Column( "peek" , TEXT ),
    Column( "extension", TrimmedString( 64 ) ),
    Column( "metadata", MetadataType(), key="_metadata" ),
    Column( "parent_id", Integer, ForeignKey( "history_dataset_association.id" ), nullable=True ),
    Column( "designation", TrimmedString( 255 ) ),
    Column( "deleted", Boolean, index=True, default=False ),
    Column( "visible", Boolean ) )

Dataset.table = Table( "dataset", metadata, 
    Column( "id", Integer, primary_key=True ),
    Column( "create_time", DateTime, default=now ),
    Column( "update_time", DateTime, index=True, default=now, onupdate=now ),
    Column( "state", TrimmedString( 64 ) ),
    Column( "deleted", Boolean, index=True, default=False ),
    Column( "purged", Boolean, index=True, default=False ),
    Column( "purgable", Boolean, default=True ),
    Column( "external_filename" , TEXT ),
    Column( "_extra_files_path", TEXT ),
    Column( 'file_size', Numeric( 15, 0 ) ) )

ImplicitlyConvertedDatasetAssociation.table = Table( "implicitly_converted_dataset_association", metadata,
    Column( "id", Integer, primary_key=True ),
    Column( "create_time", DateTime, default=now ),
    Column( "update_time", DateTime, default=now, onupdate=now ),
    Column( "hda_id", Integer, ForeignKey( "history_dataset_association.id" ), index=True, nullable=True ),
    Column( "hda_parent_id", Integer, ForeignKey( "history_dataset_association.id" ), index=True ),
    Column( "deleted", Boolean, index=True, default=False ),
    Column( "metadata_safe", Boolean, index=True, default=True ),
    Column( "type", TrimmedString( 255 ) ) )

ValidationError.table = Table( "validation_error", metadata,
    Column( "id", Integer, primary_key=True ),
    Column( "dataset_id", Integer, ForeignKey( "history_dataset_association.id" ), index=True ),
    Column( "message", TrimmedString( 255 ) ),
    Column( "err_type", TrimmedString( 64 ) ),
    Column( "attributes", TEXT ) )

Group.table = Table( "galaxy_group", metadata,
    Column( "id", Integer, primary_key=True ),
    Column( "create_time", DateTime, default=now ),
    Column( "update_time", DateTime, default=now, onupdate=now ),
    Column( "name", TEXT, index=True, unique=True ),
    Column( "deleted", Boolean, index=True, default=False ) )

UserGroupAssociation.table = Table( "user_group_association", metadata, 
    Column( "id", Integer, primary_key=True ),
    Column( "user_id", Integer, ForeignKey( "galaxy_user.id" ), index=True ),
    Column( "group_id", Integer, ForeignKey( "galaxy_group.id" ), index=True ),
    Column( "create_time", DateTime, default=now ),
    Column( "update_time", DateTime, default=now, onupdate=now ) )

UserRoleAssociation.table = Table( "user_role_association", metadata,
    Column( "id", Integer, primary_key=True ),
    Column( "user_id", Integer, ForeignKey( "galaxy_user.id" ), index=True ),
    Column( "role_id", Integer, ForeignKey( "role.id" ), index=True ),
    Column( "create_time", DateTime, default=now ),
    Column( "update_time", DateTime, default=now, onupdate=now ) )

GroupRoleAssociation.table = Table( "group_role_association", metadata,
    Column( "id", Integer, primary_key=True ),
    Column( "group_id", Integer, ForeignKey( "galaxy_group.id" ), index=True ),
    Column( "role_id", Integer, ForeignKey( "role.id" ), index=True ),
    Column( "create_time", DateTime, default=now ),
    Column( "update_time", DateTime, default=now, onupdate=now ) )

Role.table = Table( "role", metadata,
    Column( "id", Integer, primary_key=True ),
    Column( "create_time", DateTime, default=now ),
    Column( "update_time", DateTime, default=now, onupdate=now ),
    Column( "name", TEXT, index=True, unique=True ),
    Column( "description", TEXT ),
    Column( "type", TEXT, index=True ),
    Column( "deleted", Boolean, index=True, default=False ) )

ActionDatasetRoleAssociation.table = Table( "action_dataset_role_association", metadata,
    Column( "id", Integer, primary_key=True ),
    Column( "create_time", DateTime, default=now ),
    Column( "update_time", DateTime, default=now, onupdate=now ),
    Column( "action", TEXT ),
    Column( "dataset_id", Integer, ForeignKey( "dataset.id" ), index=True ),
    Column( "role_id", Integer, ForeignKey( "role.id" ), index=True ) )

DefaultUserPermissions.table = Table( "default_user_permissions", metadata,
    Column( "id", Integer, primary_key=True ),
    Column( "user_id", Integer, ForeignKey( "galaxy_user.id" ), index=True ),
    Column( "action", TEXT ),
    Column( "role_id", Integer, ForeignKey( "role.id" ), index=True ) )

DefaultHistoryPermissions.table = Table( "default_history_permissions", metadata,
    Column( "id", Integer, primary_key=True ),
    Column( "history_id", Integer, ForeignKey( "history.id" ), index=True ),
    Column( "action", TEXT ),
    Column( "role_id", Integer, ForeignKey( "role.id" ), index=True ) )

LibraryFolderDatasetAssociation.table = Table( "library_folder_dataset_association", metadata, 
    Column( "id", Integer, primary_key=True ),
    Column( "dataset_id", Integer, ForeignKey( "dataset.id" ), index=True ),
    Column( "folder_id", Integer, ForeignKey( "library_folder.id" ), index=True ),
    Column( "order_id", Integer ),
    Column( "create_time", DateTime, default=now ),
    Column( "update_time", DateTime, default=now, onupdate=now ),
    Column( "copied_from_history_dataset_association_id", Integer, ForeignKey( "history_dataset_association.id", use_alter=True, name='history_dataset_association_dataset_id_fkey' ), nullable=True ),
    Column( "copied_from_library_folder_dataset_association_id", Integer, ForeignKey( "library_folder_dataset_association.id", use_alter=True, name='library_folder_dataset_association_id_fkey' ), nullable=True ),
    Column( "name", TrimmedString( 255 ) ),
    Column( "info", TrimmedString( 255 ) ),
    Column( "blurb", TrimmedString( 255 ) ),
    Column( "peek" , TEXT ),
    Column( "extension", TrimmedString( 64 ) ),
    Column( "metadata", MetadataType(), key="_metadata" ),
    Column( "parent_id", Integer, ForeignKey( "library_folder_dataset_association.id" ), nullable=True ),
    Column( "designation", TrimmedString( 255 ) ),
    Column( "deleted", Boolean, index=True, default=False ),
    Column( "visible", Boolean ) )

Library.table = Table( "library", metadata,
    Column( "id", Integer, primary_key=True ),
    Column( "root_folder_id", Integer, ForeignKey( "library_folder.id" ), index=True ),
    Column( "create_time", DateTime, default=now ),
    Column( "update_time", DateTime, default=now, onupdate=now ),
    Column( "name", TEXT, index=True ),
    Column( "deleted", Boolean, index=True, default=False ),
    Column( "description", TEXT ) )

LibraryFolder.table = Table( "library_folder", metadata,
    Column( "id", Integer, primary_key=True ),
    Column( "parent_id", Integer, ForeignKey( "library_folder.id" ), nullable = True, index=True ),
    Column( "create_time", DateTime, default=now ),
    Column( "update_time", DateTime, default=now, onupdate=now ),
    Column( "name", TEXT ),
    Column( "description", TEXT ),
    Column( "order_id", Integer ),
    Column( "item_count", Integer ),
    Column( "deleted", Boolean, index=True, default=False ),
    Column( "genome_build", TrimmedString( 40 ) ) )

LibraryTag.table = Table( "library_tag", metadata,
    Column( "id", Integer, primary_key=True ),
    Column( "create_time", DateTime, default=now ),
    Column( "update_time", DateTime, default=now, onupdate=now ),
    Column( "text", TEXT ) )

LibraryTagFolderAssociation.table = Table( "library_tag_folder_association", metadata, 
    Column( "id", Integer, primary_key=True ),
    Column( "folder_id", Integer, ForeignKey( "library_folder.id" ), index=True ),
    Column( "tag_id", Integer, ForeignKey( "library_tag.id" ), index=True ),
    Column( "create_time", DateTime, default=now ),
    Column( "update_time", DateTime, default=now, onupdate=now ) )

LibraryTagDatasetAssociation.table = Table( "library_tag_dataset_association", metadata, 
    Column( "id", Integer, primary_key=True ),
    Column( "dataset_id", Integer, ForeignKey( "library_folder_dataset_association.id" ), index=True ),
    Column( "tag_id", Integer, ForeignKey( "library_tag.id" ), index=True ),
    Column( "create_time", DateTime, default=now ),
    Column( "update_time", DateTime, default=now, onupdate=now ) )

Job.table = Table( "job", metadata,
    Column( "id", Integer, primary_key=True ),
    Column( "create_time", DateTime, default=now ),
    Column( "update_time", DateTime, default=now, onupdate=now ),
    Column( "history_id", Integer, ForeignKey( "history.id" ), index=True ),
    Column( "tool_id", String( 255 ) ),
    Column( "tool_version", TEXT, default="1.0.0" ),
    Column( "state", String( 64 ) ),
    Column( "info", TrimmedString( 255 ) ),
    Column( "command_line", TEXT ), 
    Column( "param_filename", String( 1024 ) ),
    Column( "runner_name", String( 255 ) ),
    Column( "stdout", TEXT ),
    Column( "stderr", TEXT ),
    Column( "traceback", TEXT ),
    Column( "session_id", Integer, ForeignKey( "galaxy_session.id" ), index=True, nullable=True ),
    Column( "job_runner_name", String( 255 ) ),
    Column( "job_runner_external_id", String( 255 ) ) )
    
JobParameter.table = Table( "job_parameter", metadata,
    Column( "id", Integer, primary_key=True ),
    Column( "job_id", Integer, ForeignKey( "job.id" ), index=True ),
    Column( "name", String(255) ),
    Column( "value", TEXT ) )
    
JobToInputDatasetAssociation.table = Table( "job_to_input_dataset", metadata,
    Column( "id", Integer, primary_key=True ),
    Column( "job_id", Integer, ForeignKey( "job.id" ), index=True ),
    Column( "dataset_id", Integer, ForeignKey( "history_dataset_association.id" ), index=True ),
    Column( "name", String(255) ) )
    
JobToOutputDatasetAssociation.table = Table( "job_to_output_dataset", metadata,
    Column( "id", Integer, primary_key=True ),
    Column( "job_id", Integer, ForeignKey( "job.id" ), index=True ),
    Column( "dataset_id", Integer, ForeignKey( "history_dataset_association.id" ), index=True ),
    Column( "name", String(255) ) )
    
Event.table = Table( "event", metadata, 
    Column( "id", Integer, primary_key=True ),
    Column( "create_time", DateTime, default=now ),
    Column( "update_time", DateTime, default=now, onupdate=now ),
    Column( "history_id", Integer, ForeignKey( "history.id" ), index=True, nullable=True ),
    Column( "user_id", Integer, ForeignKey( "galaxy_user.id" ), index=True, nullable=True ),
    Column( "message", TrimmedString( 1024 ) ),
    Column( "session_id", Integer, ForeignKey( "galaxy_session.id" ), index=True, nullable=True ),
    Column( "tool_id", String( 255 ) ) )

GalaxySession.table = Table( "galaxy_session", metadata,
    Column( "id", Integer, primary_key=True ),
    Column( "create_time", DateTime, default=now ),
    Column( "update_time", DateTime, default=now, onupdate=now ),
    Column( "user_id", Integer, ForeignKey( "galaxy_user.id" ), index=True, nullable=True ),
    Column( "remote_host", String( 255 ) ),
    Column( "remote_addr", String( 255 ) ),
    Column( "referer", TEXT ),
    Column( "current_history_id", Integer, ForeignKey( "history.id" ), nullable=True ),
    Column( "session_key", TrimmedString( 255 ), index=True, unique=True ), # unique 128 bit random number coerced to a string
    Column( "is_valid", Boolean, default=False ),
    Column( "prev_session_id", Integer ) # saves a reference to the previous session so we have a way to chain them together
    )

GalaxySessionToHistoryAssociation.table = Table( "galaxy_session_to_history", metadata,
    Column( "id", Integer, primary_key=True ),
    Column( "create_time", DateTime, default=now ),
    Column( "session_id", Integer, ForeignKey( "galaxy_session.id" ), index=True ),
    Column( "history_id", Integer, ForeignKey( "history.id" ), index=True ) )

StoredWorkflow.table = Table( "stored_workflow", metadata,
    Column( "id", Integer, primary_key=True ),
    Column( "create_time", DateTime, default=now ),
    Column( "update_time", DateTime, default=now, onupdate=now ),
    Column( "user_id", Integer, ForeignKey( "galaxy_user.id" ), index=True, nullable=False ),
    Column( "latest_workflow_id", Integer,
            ForeignKey( "workflow.id", use_alter=True, name='stored_workflow_latest_workflow_id_fk' ), index=True ),
    Column( "name", TEXT ),
    Column( "deleted", Boolean, default=False ),
    )

Workflow.table = Table( "workflow", metadata,
    Column( "id", Integer, primary_key=True ),
    Column( "create_time", DateTime, default=now ),
    Column( "update_time", DateTime, default=now, onupdate=now ),
    Column( "stored_workflow_id", Integer, ForeignKey( "stored_workflow.id" ), index=True, nullable=False ),
    Column( "name", TEXT ),
    Column( "has_cycles", Boolean ),
    Column( "has_errors", Boolean )
    )

WorkflowStep.table = Table( "workflow_step", metadata,
    Column( "id", Integer, primary_key=True ),
    Column( "create_time", DateTime, default=now ),
    Column( "update_time", DateTime, default=now, onupdate=now ),
    Column( "workflow_id", Integer, ForeignKey( "workflow.id" ), index=True, nullable=False ),
    Column( "type", String(64) ),
    Column( "tool_id", TEXT ),
    Column( "tool_version", TEXT ), # Reserved for future
    Column( "tool_inputs", JSONType ),
    Column( "tool_errors", JSONType ),
    Column( "position", JSONType ),
    Column( "config", JSONType ),
    Column( "order_index", Integer ),
    ## Column( "input_connections", JSONType )
    )

WorkflowStepConnection.table = Table( "workflow_step_connection", metadata,
    Column( "id", Integer, primary_key=True ),
    Column( "output_step_id", Integer, ForeignKey( "workflow_step.id" ), index=True ),
    Column( "input_step_id", Integer, ForeignKey( "workflow_step.id" ), index=True ),
    Column( "output_name", TEXT ),
    Column( "input_name", TEXT)
    )

StoredWorkflowUserShareAssociation.table = Table( "stored_workflow_user_share_connection", metadata,
    Column( "id", Integer, primary_key=True ),
    Column( "stored_workflow_id", Integer, ForeignKey( "stored_workflow.id" ), index=True ),
    Column( "user_id", Integer, ForeignKey( "galaxy_user.id" ), index=True )
    )

StoredWorkflowMenuEntry.table = Table( "stored_workflow_menu_entry", metadata,
    Column( "id", Integer, primary_key=True ),
    Column( "stored_workflow_id", Integer, ForeignKey( "stored_workflow.id" ), index=True ),
    Column( "user_id", Integer, ForeignKey( "galaxy_user.id" ), index=True ),                              
    Column( "order_index", Integer ) )

MetadataFile.table = Table( "metadata_file", metadata, 
    Column( "id", Integer, primary_key=True ),
    Column( "name", TEXT ),
    Column( "hda_id", Integer, ForeignKey( "history_dataset_association.id" ), index=True, nullable=True ),
    Column( "lda_id", Integer, ForeignKey( "library_folder_dataset_association.id" ), index=True, nullable=True ),
    Column( "create_time", DateTime, default=now ),
    Column( "update_time", DateTime, index=True, default=now, onupdate=now ),
    Column( "deleted", Boolean, index=True, default=False ),
    Column( "purged", Boolean, index=True, default=False ) )

# With the tables defined we can define the mappers and setup the 
# relationships between the model objects.

assign_mapper( context, ValidationError, ValidationError.table )

assign_mapper( context, HistoryDatasetAssociation, HistoryDatasetAssociation.table,
    properties=dict( 
        dataset=relation( 
            Dataset, 
            primaryjoin=( Dataset.table.c.id == HistoryDatasetAssociation.table.c.dataset_id ), lazy=False ),
        # .history defined in History mapper
        copied_to_history_dataset_associations=relation( 
            HistoryDatasetAssociation, 
            primaryjoin=( HistoryDatasetAssociation.table.c.copied_from_history_dataset_association_id == HistoryDatasetAssociation.table.c.id ),
            backref=backref( "copied_from_history_dataset_association", primaryjoin=( HistoryDatasetAssociation.table.c.copied_from_history_dataset_association_id == HistoryDatasetAssociation.table.c.id ), remote_side=[HistoryDatasetAssociation.table.c.id], uselist=False ) ),
        copied_to_library_folder_dataset_associations=relation( 
            LibraryFolderDatasetAssociation, 
            primaryjoin=( HistoryDatasetAssociation.table.c.copied_from_library_folder_dataset_association_id == LibraryFolderDatasetAssociation.table.c.id ),
            backref=backref( "copied_from_history_dataset_association", primaryjoin=( HistoryDatasetAssociation.table.c.copied_from_library_folder_dataset_association_id == LibraryFolderDatasetAssociation.table.c.id ), remote_side=[LibraryFolderDatasetAssociation.table.c.id], uselist=False ) ),
        implicitly_converted_datasets=relation( 
            ImplicitlyConvertedDatasetAssociation, 
            primaryjoin=( ImplicitlyConvertedDatasetAssociation.table.c.hda_parent_id == HistoryDatasetAssociation.table.c.id ) ),
        children=relation( 
            HistoryDatasetAssociation, 
            primaryjoin=( HistoryDatasetAssociation.table.c.parent_id == HistoryDatasetAssociation.table.c.id ),
            backref=backref( "parent", primaryjoin=( HistoryDatasetAssociation.table.c.parent_id == HistoryDatasetAssociation.table.c.id ), remote_side=[HistoryDatasetAssociation.table.c.id], uselist=False ) )
            ) )

assign_mapper( context, Dataset, Dataset.table,
    properties=dict( 
        history_associations=relation( 
            HistoryDatasetAssociation, 
            primaryjoin=( Dataset.table.c.id == HistoryDatasetAssociation.table.c.dataset_id ) ),
        library_associations=relation( 
            LibraryFolderDatasetAssociation, 
            primaryjoin=( Dataset.table.c.id == LibraryFolderDatasetAssociation.table.c.dataset_id ) )
            ) )


# assign_mapper( model.Query, model.Query.table,
#     properties=dict( datasets=relation( model.Dataset.mapper, backref="query") ) )


assign_mapper( context, ImplicitlyConvertedDatasetAssociation, ImplicitlyConvertedDatasetAssociation.table, 
    properties=dict( parent=relation( 
                     HistoryDatasetAssociation, 
                     primaryjoin=( ImplicitlyConvertedDatasetAssociation.table.c.hda_parent_id == HistoryDatasetAssociation.table.c.id ) ),
                     
                     dataset=relation( 
                     HistoryDatasetAssociation, 
                     primaryjoin=( ImplicitlyConvertedDatasetAssociation.table.c.hda_id == HistoryDatasetAssociation.table.c.id ) ) ) )

assign_mapper( context, History, History.table,
    properties=dict( galaxy_sessions=relation( GalaxySessionToHistoryAssociation ),
                     datasets=relation( HistoryDatasetAssociation, backref="history", order_by=asc(HistoryDatasetAssociation.table.c.hid) ),
                     active_datasets=relation( HistoryDatasetAssociation, primaryjoin=( ( HistoryDatasetAssociation.table.c.history_id == History.table.c.id ) & ( not_( HistoryDatasetAssociation.table.c.deleted ) ) ), order_by=asc( HistoryDatasetAssociation.table.c.hid ), lazy=False, viewonly=True ),
                     activatable_datasets=relation( HistoryDatasetAssociation, primaryjoin=( ( HistoryDatasetAssociation.table.c.history_id == History.table.c.id ) & ( not_( Dataset.table.c.purged ) ) ), order_by=asc( HistoryDatasetAssociation.table.c.hid ), lazy=True, viewonly=True )
                      ) )

assign_mapper( context, User, User.table, 
    properties=dict( histories=relation( History, backref="user",
                                         order_by=desc(History.table.c.update_time) ),
                     active_histories=relation( History, primaryjoin=( ( History.table.c.user_id == User.table.c.id ) & ( not_( History.table.c.deleted ) ) ), order_by=desc( History.table.c.update_time ) ),
                     stored_workflow_menu_entries=relation( StoredWorkflowMenuEntry, backref="user",
                                                            cascade="all, delete-orphan",
                                                            collection_class=ordering_list( 'order_index' ) )
                     ) )

assign_mapper( context, Group, Group.table,
    properties=dict( users=relation( UserGroupAssociation ) ) )

assign_mapper( context, UserGroupAssociation, UserGroupAssociation.table,
    properties=dict( user=relation( User, backref = "groups" ),
                     group=relation( Group, backref = "members" ) ) )

assign_mapper( context, DefaultUserPermissions, DefaultUserPermissions.table,
    properties=dict( user=relation( User, backref = "default_permissions" ),
                     role=relation( Role ) ) )

assign_mapper( context, DefaultHistoryPermissions, DefaultHistoryPermissions.table,
    properties=dict( history=relation( History, backref = "default_permissions" ),
                     role=relation( Role ) ) )

assign_mapper( context, Role, Role.table,
    properties=dict(
        users=relation( UserRoleAssociation ),
        groups=relation( GroupRoleAssociation )
    )
)

assign_mapper( context, UserRoleAssociation, UserRoleAssociation.table,
    properties=dict(
        user=relation( User, backref="roles" ),
        non_private_roles=relation( User, 
                                    backref="non_private_roles",
                                    primaryjoin=( ( User.table.c.id == UserRoleAssociation.table.c.user_id ) & ( UserRoleAssociation.table.c.role_id == Role.table.c.id ) & not_( Role.table.c.type == 'private' ) ) ),
        role=relation( Role )
    )
)

assign_mapper( context, GroupRoleAssociation, GroupRoleAssociation.table,
    properties=dict(
        group=relation( Group, backref="roles" ),
        role=relation( Role )
    )
)

assign_mapper( context, ActionDatasetRoleAssociation, ActionDatasetRoleAssociation.table,
    properties=dict(
        dataset=relation( Dataset, backref="actions" ),
        role=relation( Role, backref="actions" )
    )
)

assign_mapper( context, Library, Library.table,
    properties=dict(
        root_folder=relation( LibraryFolder,
        backref=backref( "library_root" ) )
        ) )

assign_mapper( context, LibraryFolder, LibraryFolder.table,
    properties=dict( 
        folders=relation( 
            LibraryFolder, 
            primaryjoin=( LibraryFolder.table.c.parent_id == LibraryFolder.table.c.id ),
            backref=backref( "parent", primaryjoin=( LibraryFolder.table.c.parent_id == LibraryFolder.table.c.id ), remote_side=[LibraryFolder.table.c.id] ) ),
        active_folders=relation( LibraryFolder, 
            primaryjoin=( ( LibraryFolder.table.c.parent_id == LibraryFolder.table.c.id ) & ( not_( LibraryFolder.table.c.deleted ) ) ), 
            order_by=asc( LibraryFolder.table.c.order_id ), 
            lazy=True, #"""sqlalchemy.exceptions.ArgumentError: Error creating eager relationship 'active_folders' on parent class '<class 'galaxy.model.LibraryFolder'>' to child class '<class 'galaxy.model.LibraryFolder'>': Cant use eager loading on a self referential relationship."""
            viewonly=True ),
        active_datasets=relation( LibraryFolderDatasetAssociation,
            primaryjoin=( ( LibraryFolderDatasetAssociation.table.c.folder_id == LibraryFolder.table.c.id ) & ( not_( LibraryFolderDatasetAssociation.table.c.deleted ) ) ), 
            order_by=asc( LibraryFolderDatasetAssociation.table.c.order_id ), 
            lazy=False, 
            viewonly=True ),
        tags=relation( 
            LibraryTagFolderAssociation, 
            primaryjoin=( LibraryFolder.table.c.id == LibraryTagFolderAssociation.table.c.folder_id ),
            backref=backref( "folders" ) )
    ) )

assign_mapper( context, LibraryFolderDatasetAssociation, LibraryFolderDatasetAssociation.table,
    properties=dict( 
        dataset=relation( Dataset ),
        folder=relation( 
            LibraryFolder,
            backref=backref( "datasets" ) ),
        copied_to_library_folder_dataset_associations=relation( 
            LibraryFolderDatasetAssociation, 
            primaryjoin=( LibraryFolderDatasetAssociation.table.c.copied_from_library_folder_dataset_association_id == LibraryFolderDatasetAssociation.table.c.id ),
            backref=backref( "copied_from_library_folder_dataset_association", primaryjoin=( LibraryFolderDatasetAssociation.table.c.copied_from_library_folder_dataset_association_id == LibraryFolderDatasetAssociation.table.c.id ), remote_side=[LibraryFolderDatasetAssociation.table.c.id] ) ),
        children=relation( 
            LibraryFolderDatasetAssociation, 
            primaryjoin=( LibraryFolderDatasetAssociation.table.c.parent_id == LibraryFolderDatasetAssociation.table.c.id ),
            backref=backref( "parent", primaryjoin=( LibraryFolderDatasetAssociation.table.c.parent_id == LibraryFolderDatasetAssociation.table.c.id ), remote_side=[LibraryFolderDatasetAssociation.table.c.id] ) ),
        tags=relation( 
            LibraryTagDatasetAssociation, 
            primaryjoin=( LibraryFolderDatasetAssociation.table.c.id == LibraryTagDatasetAssociation.table.c.dataset_id ),
            backref=backref( "datasets" ) )
        ) )

assign_mapper( context, LibraryTag, LibraryTag.table )
                     
assign_mapper( context, LibraryTagFolderAssociation, LibraryTagFolderAssociation.table,
    properties=dict( tag=relation( LibraryTag ),
                     folder=relation( LibraryFolder ) ) )

assign_mapper( context, LibraryTagDatasetAssociation, LibraryTagDatasetAssociation.table,
    properties=dict( tag=relation( LibraryTag ),
                     dataset=relation( LibraryFolderDatasetAssociation ) ) )

assign_mapper( context, JobToInputDatasetAssociation, JobToInputDatasetAssociation.table,
    properties=dict( job=relation( Job ), dataset=relation( HistoryDatasetAssociation ) ) )

assign_mapper( context, JobToOutputDatasetAssociation, JobToOutputDatasetAssociation.table,
    properties=dict( job=relation( Job ), dataset=relation( HistoryDatasetAssociation ) ) )

assign_mapper( context, JobParameter, JobParameter.table )

assign_mapper( context, Job, Job.table, 
    properties=dict( galaxy_session=relation( GalaxySession ),
                     history=relation( History ),
                     parameters=relation( JobParameter ),
                     input_datasets=relation( JobToInputDatasetAssociation ),
                     output_datasets=relation( JobToOutputDatasetAssociation ) ) )

assign_mapper( context, Event, Event.table,
    properties=dict( history=relation( History ),
                     galaxy_session=relation( GalaxySession ),
                     user=relation( User.mapper ) ) )

assign_mapper( context, GalaxySession, GalaxySession.table,
    properties=dict( histories=relation( GalaxySessionToHistoryAssociation ),
                     user=relation( User.mapper ) ) )

assign_mapper( context, GalaxySessionToHistoryAssociation, GalaxySessionToHistoryAssociation.table,
    properties=dict( galaxy_session=relation( GalaxySession ), 
                     history=relation( History ) ) )

HistoryDatasetAssociation.mapper.add_property( "creating_job_associations", relation( JobToOutputDatasetAssociation ) )

assign_mapper( context, Workflow, Workflow.table,
    properties=dict( steps=relation( WorkflowStep, backref='workflow',
                                     order_by=asc(WorkflowStep.table.c.order_index),
                                     cascade="all, delete-orphan",
                                     lazy=False ) ) )

    
assign_mapper( context, WorkflowStep, WorkflowStep.table )

assign_mapper( context, WorkflowStepConnection, WorkflowStepConnection.table,
    properties=dict( input_step=relation( WorkflowStep, backref="input_connections", cascade="all",
                                          primaryjoin=( WorkflowStepConnection.table.c.input_step_id == WorkflowStep.table.c.id ) ),
                     output_step=relation( WorkflowStep, backref="output_connections", cascade="all",
                                           primaryjoin=( WorkflowStepConnection.table.c.output_step_id == WorkflowStep.table.c.id ) ) ) )

assign_mapper( context, StoredWorkflow, StoredWorkflow.table,
    properties=dict( user=relation( User ),
                     workflows=relation( Workflow, backref='stored_workflow',
                                         cascade="all, delete-orphan",
                                         primaryjoin=( StoredWorkflow.table.c.id == Workflow.table.c.stored_workflow_id ) ),
                     latest_workflow=relation( Workflow, post_update=True,
                                               primaryjoin=( StoredWorkflow.table.c.latest_workflow_id == Workflow.table.c.id ),
                                               lazy=False )
                   ) )

assign_mapper( context, StoredWorkflowUserShareAssociation, StoredWorkflowUserShareAssociation.table,
    properties=dict( user=relation( User, backref='workflows_shared_by_others' ),
                     stored_workflow=relation( StoredWorkflow )
                   ) )

assign_mapper( context, StoredWorkflowMenuEntry, StoredWorkflowMenuEntry.table,
    properties=dict( stored_workflow=relation( StoredWorkflow ) ) )

assign_mapper( context, MetadataFile, MetadataFile.table,
    properties=dict( history_dataset=relation( HistoryDatasetAssociation ), library_dataset=relation( LibraryFolderDatasetAssociation ) ) )

def db_next_hid( self ):
    """
    Override __next_hid to generate from the database in a concurrency
    safe way.
    """
    conn = object_session( self ).connection()
    table = self.table
    trans = conn.begin()
    try:
        next_hid = select( [table.c.hid_counter], table.c.id == self.id, for_update=True ).scalar()
        table.update( table.c.id == self.id ).execute( hid_counter = ( next_hid + 1 ) )
        trans.commit()
        return next_hid
    except:
        trans.rollback()
        raise

History._next_hid = db_next_hid
    
def init( file_path, url, engine_options={}, create_tables=False ):
    """Connect mappings to the database"""
    # Connect dataset to the file path
    Dataset.file_path = file_path
    # Load the appropriate db module
    dialect = (url.split(':', 1))[0]
    try:
        egg = dialect_to_egg[dialect]
        try:
            pkg_resources.require( egg )
            log.debug( "%s egg successfully loaded for %s dialect" % ( egg, dialect ) )
        except:
            # If the module's in the path elsewhere (i.e. non-egg), it'll still load.
            log.warning( "%s egg not found, but an attempt will be made to use %s anyway" % ( egg, dialect ) )
    except KeyError:
        # Let this go, it could possibly work with db's we don't support
        log.error( "database_connection contains an unknown SQLAlchemy database dialect: %s" % dialect )
    # Create the database engine
    engine = create_engine( url, **engine_options )
    # Connect the metadata to the database.
    metadata.bind = engine
    # Clear any existing contextual sessions and reconfigure
    Session.remove()
    Session.configure( bind=engine )
    # Create tables if needed
    if create_tables:
        metadata.create_all()
        # metadata.engine.commit()
    # Pack everything into a bunch
    result = Bunch( **globals() )
    result.engine = engine
    result.flush = lambda *args, **kwargs: Session.flush( *args, **kwargs )
    result.session = Session
    # For backward compatibility with "model.context.current"
    result.context = Session
    result.create_tables = create_tables
    #load local galaxy security policy
    result.security_agent = GalaxyRBACAgent( result )
    # Create private roles if necessary.
    if not result.Role.query().all():
        for user in result.User.query().all():
            role = Role( name = user.email, description = 'Private Role for ' + user.email, type = 'private' )
            role.flush()
            ura = UserRoleAssociation( user = user, role = role )
            ura.flush()
            dup = DefaultUserPermissions( user = user, action = result.security_agent.permitted_actions.DATASET_MANAGE_PERMISSIONS.action, role = role )
            dup.flush()
    return result
    
def get_suite():
    """Get unittest suite for this module"""
    import unittest, mapping_tests
    return unittest.makeSuite( mapping_tests.MappingTests )<|MERGE_RESOLUTION|>--- conflicted
+++ resolved
@@ -18,12 +18,6 @@
 metadata = MetaData()
 context = Session = scoped_session( sessionmaker( autoflush=False, transactional=False ) )
 
-<<<<<<< HEAD
-metadata = MetaData()
-context = Session = scoped_session( sessionmaker( autoflush=False, transactional=False ) )
-
-=======
->>>>>>> 9454ca8a
 # For backward compatibility with "context.current"
 context.current = Session
 
