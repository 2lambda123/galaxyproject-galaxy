--- conflicted
+++ resolved
@@ -889,14 +889,9 @@
 
         backends: List[Dict[str, Any]] = []
         config_dict = {
-<<<<<<< HEAD
+            "search_for_missing": asbool(backends_root.get("search_for_missing", True)),
             "global_max_percent_full": float(backends_root.get("maxpctfull", 0)),
             "backends": backends,
-=======
-            'search_for_missing': asbool(backends_root.get('search_for_missing', True)),
-            'global_max_percent_full': float(backends_root.get('maxpctfull', 0)),
-            'backends': backends,
->>>>>>> 4a646aea
         }
 
         for b in [e for e in backends_root if e.tag == "backend"]:
@@ -1008,35 +1003,21 @@
             if obj.object_store_id in self.backends:
                 return obj.object_store_id
             else:
-<<<<<<< HEAD
                 log.warning(
                     "The backend object store ID (%s) for %s object with ID %s is invalid"
                     % (obj.object_store_id, obj.__class__.__name__, obj.id)
                 )
-        # if this instance has been switched from a non-distributed to a
-        # distributed object store, or if the object's store id is invalid,
-        # try to locate the object
-        for id, store in self.backends.items():
-            if store.exists(obj, **kwargs):
-                log.warning(
-                    "%s object with ID %s found in backend object store with ID %s"
-                    % (obj.__class__.__name__, obj.id, id)
-                )
-                obj.object_store_id = id
-                return id
-=======
-                log.warning('The backend object store ID (%s) for %s object with ID %s is invalid'
-                            % (obj.object_store_id, obj.__class__.__name__, obj.id))
         elif self.search_for_missing:
             # if this instance has been switched from a non-distributed to a
             # distributed object store, or if the object's store id is invalid,
             # try to locate the object
             for id, store in self.backends.items():
                 if store.exists(obj, **kwargs):
-                    log.warning(f"{obj.__class__.__name__} object with ID {obj.id} found in backend object store with ID {id}")
+                    log.warning(
+                        f"{obj.__class__.__name__} object with ID {obj.id} found in backend object store with ID {id}"
+                    )
                     obj.object_store_id = id
                     return id
->>>>>>> 4a646aea
         return None
 
 
