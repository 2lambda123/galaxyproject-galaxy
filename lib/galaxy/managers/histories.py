--- conflicted
+++ resolved
@@ -476,14 +476,15 @@
         deletable.PurgableSerializerMixin.add_serializers(self)
 
         serializers: Dict[str, Serializer] = {
-<<<<<<< HEAD
             "model_class": lambda item, key, **context: "History",
             "size": lambda item, key, **context: int(item.disk_size),
             "nice_size": lambda item, key, **context: item.disk_nice_size,
             "state": self.serialize_history_state,
-            "url": lambda item, key, **context: self.url_for("history", id=self.app.security.encode_id(item.id)),
+            "url": lambda item, key, **context: self.url_for(
+                "history", id=self.app.security.encode_id(item.id), context=context
+            ),
             "contents_url": lambda item, key, **context: self.url_for(
-                "history_contents", history_id=self.app.security.encode_id(item.id)
+                "history_contents", history_id=self.app.security.encode_id(item.id), context=context
             ),
             "empty": lambda item, key, **context: (len(item.datasets) + len(item.dataset_collections)) <= 0,
             "count": lambda item, key, **context: len(item.datasets),
@@ -496,28 +497,6 @@
             ],
             "contents_states": self.serialize_contents_states,
             "contents_active": self.serialize_contents_active,
-=======
-            'model_class': lambda item, key, **context: 'History',
-            'size': lambda item, key, **context: int(item.disk_size),
-            'nice_size': lambda item, key, **context: item.disk_nice_size,
-            'state': self.serialize_history_state,
-
-            'url': lambda item, key, **context: self.url_for('history', id=self.app.security.encode_id(item.id), context=context),
-            'contents_url': lambda item, key, **context: self.url_for('history_contents',
-                                                           history_id=self.app.security.encode_id(item.id), context=context),
-
-            'empty': lambda item, key, **context: (len(item.datasets) + len(item.dataset_collections)) <= 0,
-            'count': lambda item, key, **context: len(item.datasets),
-            'hdas': lambda item, key, **context: [self.app.security.encode_id(hda.id) for hda in item.datasets],
-            'state_details': self.serialize_state_counts,
-            'state_ids': self.serialize_state_ids,
-            'contents': self.serialize_contents,
-            'non_ready_jobs': lambda item, key, **context: [self.app.security.encode_id(job.id) for job
-                                                 in self.manager.non_ready_jobs(item)],
-
-            'contents_states': self.serialize_contents_states,
-            'contents_active': self.serialize_contents_active,
->>>>>>> 582a7b95
             #  TODO: Use base manager's serialize_id for user_id (and others)
             #  after refactoring hierarchy here?
             "user_id": lambda item, key, **context: self.app.security.encode_id(item.user_id)
