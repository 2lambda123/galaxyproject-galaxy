"""
Manager and Serializer for histories.

Histories are containers for datasets or dataset collections
created (or copied) by users over the course of an analysis.
"""
import logging
from typing import (
    Any,
    cast,
    Dict,
    List,
    Optional,
    Set,
    Union,
)

from sqlalchemy import (
    and_,
    asc,
    desc,
    false,
    func,
    select,
    true,
)
from typing_extensions import Literal

from galaxy import (
    exceptions as glx_exceptions,
    model,
)
from galaxy.managers import (
    deletable,
    hdas,
    history_contents,
    sharable,
)
from galaxy.managers.base import (
    ModelDeserializingError,
    Serializer,
    SortableManager,
    StorageCleanerManager,
)
from galaxy.managers.export_tracker import StoreExportTracker
from galaxy.model.base import transaction
from galaxy.schema.fields import DecodedDatabaseIdField
from galaxy.schema.schema import (
    ExportObjectMetadata,
    ExportObjectType,
    HDABasicInfo,
    ShareHistoryExtra,
)
from galaxy.schema.storage_cleaner import (
    CleanableItemsSummary,
    StorageItemCleanupError,
    StorageItemsCleanupResult,
    StoredItem,
    StoredItemOrderBy,
)
from galaxy.security.validate_user_input import validate_preferred_object_store_id
from galaxy.structured_app import MinimalManagerApp

log = logging.getLogger(__name__)


class HistoryManager(sharable.SharableModelManager, deletable.PurgableManagerMixin, SortableManager):
    model_class = model.History
    foreign_key_name = "history"
    user_share_model = model.HistoryUserShareAssociation

    tag_assoc = model.HistoryTagAssociation
    annotation_assoc = model.HistoryAnnotationAssociation
    rating_assoc = model.HistoryRatingAssociation

    # TODO: incorporate imp/exp (or alias to)

    def __init__(
        self,
        app: MinimalManagerApp,
        hda_manager: hdas.HDAManager,
        contents_manager: history_contents.HistoryContentsManager,
        contents_filters: history_contents.HistoryContentsFilters,
    ) -> None:
        super().__init__(app)
        self.hda_manager = hda_manager
        self.contents_manager = contents_manager
        self.contents_filters = contents_filters

    def copy(self, history, user, **kwargs):
        """
        Copy and return the given `history`.
        """
        return history.copy(target_user=user, **kwargs)

    # .... sharable
    # overriding to handle anonymous users' current histories in both cases
    def by_user(
        self, user: model.User, current_history: Optional[model.History] = None, **kwargs: Any
    ) -> List[model.History]:
        """
        Get all the histories for a given user (allowing anon users' theirs)
        ordered by update time.
        """
        # handle default and/or anonymous user (which still may not have a history yet)
        if self.user_manager.is_anonymous(user):
            return [current_history] if current_history else []
        return super().by_user(user, **kwargs)

    def is_owner(
        self,
        item: model.Base,
        user: Optional[model.User],
        current_history: Optional[model.History] = None,
        **kwargs: Any,
    ) -> bool:
        """
        True if the current user is the owner of the given history.
        """
        # anon users are only allowed to view their current history
        if self.user_manager.is_anonymous(user):
            if current_history and item == current_history:
                return True
            return False
        return super().is_owner(item, user)

    # TODO: possibly to sharable or base
    def most_recent(self, user, filters=None, current_history=None, **kwargs):
        """
        Return the most recently update history for the user.

        If user is anonymous, return the current history. If the user is anonymous
        and the current history is deleted, return None.
        """
        if self.user_manager.is_anonymous(user):
            return None if (not current_history or current_history.deleted) else current_history
        desc_update_time = desc(self.model_class.update_time)
        filters = self._munge_filters(filters, self.model_class.user_id == user.id)
        # TODO: normalize this return value
        return self.query(filters=filters, order_by=desc_update_time, limit=1, **kwargs).first()

    # .... purgable
    def purge(self, history, flush=True, **kwargs):
        """
        Purge this history and all HDAs, Collections, and Datasets inside this history.
        """
        self.error_unless_mutable(history)
        self.hda_manager.dataset_manager.error_unless_dataset_purge_allowed()
        # First purge all the datasets
        for hda in history.datasets:
            if not hda.purged:
                self.hda_manager.purge(hda, flush=True, **kwargs)

        # Now mark the history as purged
        super().purge(history, flush=flush, **kwargs)

    # .... current
    # TODO: make something to bypass the anon user + current history permissions issue
    # def is_current_users_current_history( self, history, trans ):
    #     pass

    def get_current(self, trans):
        """
        Return the current history.
        """
        # TODO: trans
        return trans.get_history()

    def set_current(self, trans, history):
        """
        Set the current history.
        """
        # TODO: trans
        trans.set_history(history)
        return history

    def set_current_by_id(self, trans, history_id):
        """
        Set the current history by an id.
        """
        return self.set_current(trans, self.by_id(history_id))

    # order_by parsing - similar to FilterParser but not enough yet to warrant a class?
    def parse_order_by(self, order_by_string, default=None):
        """Return an ORM compatible order_by using the given string"""
        # TODO: generalize into class
        # TODO: general (enough) columns
        if order_by_string in ("create_time", "create_time-dsc"):
            return desc(self.model_class.create_time)
        if order_by_string == "create_time-asc":
            return asc(self.model_class.create_time)
        if order_by_string in ("update_time", "update_time-dsc"):
            return desc(self.model_class.update_time)
        if order_by_string == "update_time-asc":
            return asc(self.model_class.update_time)
        if order_by_string in ("name", "name-asc"):
            return asc(self.model_class.name)
        if order_by_string == "name-dsc":
            return desc(self.model_class.name)
        # TODO: history columns
        if order_by_string in ("size", "size-dsc"):
            return desc(self.model_class.disk_size)
        if order_by_string == "size-asc":
            return asc(self.model_class.disk_size)
        # TODO: add functional/non-orm orders (such as rating)
        if default:
            return self.parse_order_by(default)
        raise glx_exceptions.RequestParameterInvalidException(
            "Unknown order_by", order_by=order_by_string, available=["create_time", "update_time", "name", "size"]
        )

    def non_ready_jobs(self, history):
        """Return the currently running job objects associated with this history.

        Where running is defined as new, waiting, queued, running, resubmitted,
        and upload.
        """
        # TODO: defer to jobModelManager (if there was one)
        # TODO: genericize the params to allow other filters
        jobs = (
            self.session()
            .query(model.Job)
            .filter(model.Job.history == history)
            .filter(model.Job.state.in_(model.Job.non_ready_states))
        )
        return jobs

    def queue_history_import(self, trans, archive_type, archive_source):
        # Run job to do import.
        history_imp_tool = trans.app.toolbox.get_tool("__IMPORT_HISTORY__")
        incoming = {"__ARCHIVE_SOURCE__": archive_source, "__ARCHIVE_TYPE__": archive_type}
        job, *_ = history_imp_tool.execute(trans, incoming=incoming)
        trans.app.job_manager.enqueue(job, tool=history_imp_tool)
        return job

    # TODO: remove this function when the legacy endpoint using it is removed
    def legacy_serve_ready_history_export(self, trans, jeha):
        assert jeha.ready
        if jeha.compressed:
            trans.response.set_content_type("application/x-gzip")
        else:
            trans.response.set_content_type("application/x-tar")
        disposition = f'attachment; filename="{jeha.export_name}"'
        trans.response.headers["Content-Disposition"] = disposition
        archive = trans.app.object_store.get_filename(jeha.dataset)
        return open(archive, mode="rb")

    def get_ready_history_export_file_path(self, trans, jeha) -> str:
        """
        Serves the history export archive for use as a streaming response so the file
        doesn't need to be loaded into memory.
        """
        assert jeha.ready
        return trans.app.object_store.get_filename(jeha.dataset)

    def queue_history_export(
        self, trans, history, gzip=True, include_hidden=False, include_deleted=False, directory_uri=None, file_name=None
    ):
        # Convert options to booleans.
        if isinstance(gzip, str):
            gzip = gzip in ["True", "true", "T", "t"]
        if isinstance(include_hidden, str):
            include_hidden = include_hidden in ["True", "true", "T", "t"]
        if isinstance(include_deleted, str):
            include_deleted = include_deleted in ["True", "true", "T", "t"]

        params = {
            "history_to_export": history,
            "compress": gzip,
            "include_hidden": include_hidden,
            "include_deleted": include_deleted,
        }

        if directory_uri is None:
            export_tool_id = "__EXPORT_HISTORY__"
        else:
            params["directory_uri"] = directory_uri
            params["file_name"] = file_name or None
            export_tool_id = "__EXPORT_HISTORY_TO_URI__"

        # Run job to do export.
        history_exp_tool = trans.app.toolbox.get_tool(export_tool_id)
        job, *_ = history_exp_tool.execute(trans, incoming=params, history=history, set_output_hid=True)
        trans.app.job_manager.enqueue(job, tool=history_exp_tool)
        return job

    def get_sharing_extra_information(
        self, trans, item, users: Set[model.User], errors: Set[str], option: Optional[sharable.SharingOptions] = None
    ) -> Optional[sharable.ShareWithExtra]:
        """Returns optional extra information about the datasets of the history that can be accessed by the users."""
        extra = ShareHistoryExtra()
        history = cast(model.History, item)
        if history.empty:
            errors.add("You cannot share an empty history.")
            return extra

        owner = trans.user
        owner_roles = owner.all_roles()
        can_change_dict = {}
        cannot_change_dict = {}
        share_anyway = option is not None and option == sharable.SharingOptions.no_changes
        datasets = history.activatable_datasets
        total_dataset_count = len(datasets)
        for user in users:
            if self.is_history_shared_with(history, user):
                continue

            user_roles = user.all_roles()
            # TODO: Handle this is a more performant way
            # Only deal with datasets that have not been purged
            for hda in datasets:
                if trans.app.security_agent.can_access_dataset(user_roles, hda.dataset):
                    continue
                # The user with which we are sharing the history does not have access permission on the current dataset
                owner_can_manage_dataset = (
                    trans.app.security_agent.can_manage_dataset(owner_roles, hda.dataset)
                    and not hda.dataset.library_associations
                )
                if option and owner_can_manage_dataset:
                    if option == sharable.SharingOptions.make_accessible_to_shared:
                        trans.app.security_agent.privately_share_dataset(hda.dataset, users=[owner, user])
                    elif option == sharable.SharingOptions.make_public:
                        trans.app.security_agent.make_dataset_public(hda.dataset)
                else:
                    hda_id = trans.security.encode_id(hda.id)
                    hda_info = HDABasicInfo(id=hda_id, name=hda.name)
                    if owner_can_manage_dataset:
                        can_change_dict[hda_id] = hda_info
                    else:
                        cannot_change_dict[hda_id] = hda_info

        extra.can_change = list(can_change_dict.values())
        extra.cannot_change = list(cannot_change_dict.values())
        extra.accessible_count = total_dataset_count - len(extra.can_change) - len(extra.cannot_change)
        if not extra.accessible_count and not extra.can_change and not share_anyway:
            errors.add(
                "The history you are sharing do not contain any datasets that can be accessed by the users with which you are sharing."
            )

        extra.can_share = not errors and (extra.accessible_count == total_dataset_count or option is not None)
        return extra

    def is_history_shared_with(self, history: model.History, user: model.User) -> bool:
        return bool(
            self.session()
            .query(self.user_share_model)
            .filter(
                and_(
                    self.user_share_model.table.c.user_id == user.id,
                    self.user_share_model.table.c.history_id == history.id,
                )
            )
            .first()
        )

    def make_members_public(self, trans, item):
        """Make the non-purged datasets in history public.
        Performs permissions check.
        """
        for hda in item.activatable_datasets:
            dataset = hda.dataset
            if not trans.app.security_agent.dataset_is_public(dataset):
                if trans.app.security_agent.can_manage_dataset(trans.user.all_roles(), dataset):
                    try:
                        trans.app.security_agent.make_dataset_public(hda.dataset)
                    except Exception:
                        log.warning(f"Unable to make dataset with id: {dataset.id} public")
                else:
                    log.warning(f"User without permissions tried to make dataset with id: {dataset.id} public")

    def archive_history(self, history: model.History, archive_export_id: Optional[int]):
        """Marks the history with the given id as archived and optionally associates it with the given archive export record.

        **Important**: The caller is responsible for passing a valid `archive_export_id` that belongs to the given history.
        """
        history.archived = True
        history.archive_export_id = archive_export_id
        with transaction(self.session()):
            self.session().commit()

        return history

    def restore_archived_history(self, history: model.History, force: bool = False):
        """Marks the history with the given id as not archived anymore.

        Only un-archives the history if it is not associated with an archive export record. You can force the un-archiving
        in this case by passing `force=True`.

        Please note that histories that are associated with an archive export are usually purged after export, so un-archiving them
        will not restore the datasets that were in the history before it was archived. You will need to import the archive export
        record to restore the history and its datasets as a new copy.
        """
        if history.archive_export_id is not None and history.purged and not force:
            raise glx_exceptions.RequestParameterInvalidException(
                "Cannot restore an archived (and purged) history that is associated with an archive export record. "
                "Please try importing it back as a new copy from the associated archive export record instead. "
                "You can still force the un-archiving of the purged history by setting the 'force' parameter."
            )

        history.archived = False
        with transaction(self.session()):
            self.session().commit()

        return history

    def get_active_count(self, user: model.User) -> int:
        """Return the number of active histories for the given user."""
        user_active_histories_filter = [
            model.History.user_id == user.id,
            model.History.deleted == false(),
            model.History.archived == false(),
        ]
        return self.count(filters=user_active_histories_filter)


class HistoryStorageCleanerManager(StorageCleanerManager):
    def __init__(self, history_manager: HistoryManager):
        self.history_manager = history_manager
        self.sort_map = {
            StoredItemOrderBy.NAME_ASC: asc(model.History.name),
            StoredItemOrderBy.NAME_DSC: desc(model.History.name),
            StoredItemOrderBy.SIZE_ASC: asc(model.History.disk_size),
            StoredItemOrderBy.SIZE_DSC: desc(model.History.disk_size),
            StoredItemOrderBy.UPDATE_TIME_ASC: asc(model.History.update_time),
            StoredItemOrderBy.UPDATE_TIME_DSC: desc(model.History.update_time),
        }

    def get_discarded_summary(self, user: model.User) -> CleanableItemsSummary:
        stmt = select(func.sum(model.History.disk_size), func.count(model.History.id)).where(
            model.History.user_id == user.id,
            model.History.deleted == true(),
            model.History.purged == false(),
        )
        result = self.history_manager.session().execute(stmt).fetchone()
        total_size = 0 if result[0] is None else result[0]
        return CleanableItemsSummary(total_size=total_size, total_items=result[1])

    def get_discarded(
        self,
        user: model.User,
        offset: Optional[int],
        limit: Optional[int],
        order: Optional[StoredItemOrderBy],
    ) -> List[StoredItem]:
        stmt = select(model.History).where(
            model.History.user_id == user.id,
            model.History.deleted == true(),
            model.History.purged == false(),
        )
        if offset:
            stmt = stmt.offset(offset)
        if limit:
            stmt = stmt.limit(limit)
        if order:
            stmt = stmt.order_by(self.sort_map[order])
        result = self.history_manager.session().execute(stmt).scalars()
        discarded = [self._history_to_stored_item(item) for item in result]
        return discarded

    # TODO reduce duplication

    def get_archived_summary(self, user: model.User) -> CleanableItemsSummary:
        stmt = select(func.sum(model.History.disk_size), func.count(model.History.id)).where(
            model.History.user_id == user.id,
            model.History.archived == true(),
            model.History.purged == false(),
        )
        result = self.history_manager.session().execute(stmt).fetchone()
        total_size = 0 if result[0] is None else result[0]
        return CleanableItemsSummary(total_size=total_size, total_items=result[1])

    def get_archived(
        self,
        user: model.User,
        offset: Optional[int],
        limit: Optional[int],
        order: Optional[StoredItemOrderBy],
    ) -> List[StoredItem]:
        stmt = select(model.History).where(
            model.History.user_id == user.id,
            model.History.archived == true(),
            model.History.purged == false(),
        )
        if offset:
            stmt = stmt.offset(offset)
        if limit:
            stmt = stmt.limit(limit)
        if order:
            stmt = stmt.order_by(self.sort_map[order])
        result = self.history_manager.session().execute(stmt).scalars()
        archived = [self._history_to_stored_item(item) for item in result]
        return archived

    def cleanup_items(self, user: model.User, item_ids: Set[int]) -> StorageItemsCleanupResult:
        success_item_count = 0
        total_free_bytes = 0
        errors: List[StorageItemCleanupError] = []

        for history_id in item_ids:
            try:
                history = self.history_manager.get_owned(history_id, user)
<<<<<<< HEAD
                self.history_manager.purge(history, flush=False, user=user)
=======
                self._unarchive_if_needed(history)
                self.history_manager.purge(history, flush=False)
>>>>>>> e3023492
                success_item_count += 1
                total_free_bytes += int(history.disk_size)
            except BaseException as e:
                errors.append(StorageItemCleanupError(item_id=history_id, error=str(e)))

        if success_item_count:
            session = self.history_manager.session()
            with transaction(session):
                session.commit()

        return StorageItemsCleanupResult(
            total_item_count=len(item_ids),
            success_item_count=success_item_count,
            total_free_bytes=total_free_bytes,
            errors=errors,
        )

    def _unarchive_if_needed(self, history: model.History):
        if history.archived:
            self.history_manager.restore_archived_history(history, force=True)

    def _history_to_stored_item(self, history: model.History) -> StoredItem:
        return StoredItem(
            id=history.id, name=history.name, type="history", size=history.disk_size, update_time=history.update_time
        )


class HistoryExportManager:
    export_object_type = ExportObjectType.HISTORY

    def __init__(self, app: MinimalManagerApp, export_tracker: StoreExportTracker):
        self.app = app
        self.export_tracker = export_tracker

    def get_task_exports(self, trans, history_id: int, limit: Optional[int] = None, offset: Optional[int] = None):
        """Returns task-based exports associated with this history"""
        history = self._history(trans, history_id)
        export_associations = self.export_tracker.get_object_exports(
            object_id=history_id, object_type=self.export_object_type, limit=limit, offset=offset
        )
        return [self._serialize_task_export(export, history) for export in export_associations]

    def get_task_export_by_id(self, store_export_id: int) -> model.StoreExportAssociation:
        return self.export_tracker.get_export_association(store_export_id)

    def create_export_association(self, history_id: int) -> model.StoreExportAssociation:
        return self.export_tracker.create_export_association(object_id=history_id, object_type=self.export_object_type)

    def get_record_metadata(self, export: model.StoreExportAssociation) -> Optional[ExportObjectMetadata]:
        json_metadata = export.export_metadata
        export_metadata = ExportObjectMetadata.parse_raw(json_metadata) if json_metadata else None
        return export_metadata

    def _serialize_task_export(self, export: model.StoreExportAssociation, history: model.History):
        task_uuid = export.task_uuid
        export_date = export.create_time
        history_has_changed = history.update_time > export_date
        export_metadata = self.get_record_metadata(export)
        is_ready = export_metadata is not None and export_metadata.is_ready()
        is_export_up_to_date = is_ready and not history_has_changed
        return {
            "id": export.id,
            "ready": is_ready,
            "preparing": export_metadata is None or export_metadata.result_data is None,
            "up_to_date": is_export_up_to_date,
            "task_uuid": task_uuid,
            "create_time": export_date,
            "export_metadata": export_metadata,
        }

    def get_exports(self, trans, history_id: int):
        """Returns job-based exports associated with this history"""
        history = self._history(trans, history_id)
        matching_exports = history.exports
        return [self.serialize(trans, history_id, e) for e in matching_exports]

    def serialize(self, trans, history_id: int, jeha: model.JobExportHistoryArchive) -> dict:
        rval = jeha.to_dict()
        rval["type"] = "job"
        encoded_jeha_id = DecodedDatabaseIdField.encode(jeha.id)
        encoded_history_id = DecodedDatabaseIdField.encode(history_id)
        api_url = trans.url_builder("history_archive_download", history_id=encoded_history_id, jeha_id=encoded_jeha_id)
        external_url = trans.url_builder(
            "history_archive_download", history_id=encoded_history_id, jeha_id="latest", qualified=True
        )
        external_permanent_url = trans.url_builder(
            "history_archive_download", history_id=encoded_history_id, jeha_id=encoded_jeha_id, qualified=True
        )
        rval["download_url"] = api_url
        rval["external_download_latest_url"] = external_url
        rval["external_download_permanent_url"] = external_permanent_url
        rval = trans.security.encode_all_ids(rval)
        return rval

    def get_ready_jeha(self, trans, history_id: int, jeha_id: Union[int, Literal["latest"]] = "latest"):
        history = self._history(trans, history_id)
        matching_exports = history.exports
        if jeha_id != "latest":
            matching_exports = [e for e in matching_exports if e.id == jeha_id]
        if len(matching_exports) == 0:
            raise glx_exceptions.ObjectNotFound("Failed to find target history export")

        jeha = matching_exports[0]
        if not jeha.ready:
            raise glx_exceptions.MessageException("Export not available or not yet ready.")

        return jeha

    def _history(self, trans, history_id: int) -> model.History:
        history = self.app.history_manager.get_accessible(history_id, trans.user, current_history=trans.history)
        return history


class HistorySerializer(sharable.SharableModelSerializer, deletable.PurgableSerializerMixin):
    """
    Interface/service object for serializing histories into dictionaries.
    """

    model_manager_class = HistoryManager
    SINGLE_CHAR_ABBR = "h"

    def __init__(
        self,
        app: MinimalManagerApp,
        hda_manager: hdas.HDAManager,
        hda_serializer: hdas.HDASerializer,
        history_contents_serializer: history_contents.HistoryContentsSerializer,
    ):
        super().__init__(app)

        self.history_manager = self.manager
        self.hda_manager = hda_manager
        self.hda_serializer = hda_serializer
        self.history_contents_serializer = history_contents_serializer

        self.default_view = "summary"
        self.add_view(
            "summary",
            [
                "id",
                "model_class",
                "name",
                "deleted",
                "purged",
                "archived",
                "count",
                "url",
                # TODO: why these?
                "published",
                "annotation",
                "tags",
                "update_time",
                "preferred_object_store_id",
            ],
        )
        self.add_view(
            "detailed",
            [
                "contents_url",
                "email_hash",
                "empty",
                "size",
                "user_id",
                "create_time",
                "importable",
                "slug",
                "username",
                "username_and_slug",
                "genome_build",
                # TODO: remove the next three - instead getting the same info from the 'hdas' list
                "state",
                "state_details",
                "state_ids",
                "hid_counter",
                # 'community_rating',
                # 'user_rating',
            ],
            include_keys_from="summary",
        )
        # in the Historys' case, each of these views includes the keys from the previous

        #: ..note: this is a custom view for newer (2016/3) UI and should be considered volatile
        self.add_view(
            "dev-detailed",
            [
                "contents_url",
                "size",
                "user_id",
                "create_time",
                "importable",
                "slug",
                "username_and_slug",
                "genome_build",
                # 'contents_states',
                "contents_active",
                "hid_counter",
            ],
            include_keys_from="summary",
        )

    # assumes: outgoing to json.dumps and sanitized
    def add_serializers(self):
        super().add_serializers()
        deletable.PurgableSerializerMixin.add_serializers(self)

        serializers: Dict[str, Serializer] = {
            "model_class": lambda item, key, **context: "History",
            "size": lambda item, key, **context: int(item.disk_size),
            "nice_size": lambda item, key, **context: item.disk_nice_size,
            "state": self.serialize_history_state,
            "url": lambda item, key, **context: self.url_for(
                "history", history_id=self.app.security.encode_id(item.id), context=context
            ),
            "contents_url": lambda item, key, **context: self.url_for(
                "history_contents", history_id=self.app.security.encode_id(item.id), context=context
            ),
            "hdas": lambda item, key, **context: [self.app.security.encode_id(hda.id) for hda in item.datasets],
            "state_details": self.serialize_state_counts,
            "state_ids": self.serialize_state_ids,
            "contents": self.serialize_contents,
            "non_ready_jobs": lambda item, key, **context: [
                self.app.security.encode_id(job.id) for job in self.manager.non_ready_jobs(item)
            ],
            "contents_states": self.serialize_contents_states,
            "contents_active": self.serialize_contents_active,
            #  TODO: Use base manager's serialize_id for user_id (and others)
            #  after refactoring hierarchy here?
            "user_id": lambda item, key, **context: self.app.security.encode_id(item.user_id)
            if item.user_id is not None
            else None,
        }
        self.serializers.update(serializers)

    # remove this
    def serialize_state_ids(self, item, key, **context):
        """
        Return a dictionary keyed to possible dataset states and valued with lists
        containing the ids of each HDA in that state.
        """
        history = item
        state_ids: Dict[str, List[str]] = {}
        for state in model.Dataset.states.values():
            state_ids[state] = []

        # TODO:?? collections and coll. states?
        for hda in history.datasets:
            # TODO: do not encode ids at this layer
            encoded_id = self.app.security.encode_id(hda.id)
            state_ids[hda.state].append(encoded_id)
        return state_ids

    # remove this
    def serialize_state_counts(self, item, key, exclude_deleted=True, exclude_hidden=False, **context):
        """
        Return a dictionary keyed to possible dataset states and valued with the number
        of datasets in this history that have those states.
        """
        history = item
        # TODO: the default flags above may not make a lot of sense (T,T?)
        state_counts = {}
        for state in model.Dataset.states.values():
            state_counts[state] = 0

        # TODO:?? collections and coll. states?
        for hda in history.datasets:
            if exclude_deleted and hda.deleted:
                continue
            if exclude_hidden and not hda.visible:
                continue
            state_counts[hda.state] = state_counts[hda.state] + 1
        return state_counts

    # TODO: remove this (is state used/useful?)
    def serialize_history_state(self, item, key, **context):
        """
        Returns the history state based on the states of the HDAs it contains.
        """
        history = item
        states = model.Dataset.states
        # (default to ERROR)
        state = states.ERROR
        # TODO: history_state and state_counts are classically calc'd at the same time
        #   so this is rel. ineff. - if we keep this...
        hda_state_counts = self.serialize_state_counts(history, "counts", exclude_deleted=True, **context)
        if history.empty:
            state = states.NEW
        else:
            num_hdas = sum(hda_state_counts.values())
            if (
                hda_state_counts[states.RUNNING] > 0
                or hda_state_counts[states.SETTING_METADATA] > 0
                or hda_state_counts[states.UPLOAD] > 0
            ):
                state = states.RUNNING
            # TODO: this method may be more useful if we *also* polled the histories jobs here too
            elif hda_state_counts[states.QUEUED] > 0 or hda_state_counts[states.NEW] > 0:
                state = states.QUEUED
            elif hda_state_counts[states.ERROR] > 0 or hda_state_counts[states.FAILED_METADATA] > 0:
                state = states.ERROR
            elif (hda_state_counts[states.OK] + hda_state_counts[states.DEFERRED]) == num_hdas:
                state = states.OK

        return state

    def serialize_contents(self, item, key, trans=None, user=None, **context):
        history = item
        returned = []
        for content in self.manager.contents_manager._union_of_contents_query(history).all():
            serialized = self.history_contents_serializer.serialize_to_view(
                content, view="summary", trans=trans, user=user
            )
            returned.append(serialized)
        return returned

    def serialize_contents_states(self, item, key, trans=None, **context):
        """
        Return a dictionary containing the counts of all contents in each state
        keyed by the distinct states.

        Note: does not include deleted/hidden contents.
        """
        history = item
        return self.manager.contents_manager.state_counts(history)

    def serialize_contents_active(self, item, key, **context):
        """
        Return a dictionary keyed with 'deleted', 'hidden', and 'active' with values
        for each representing the count of contents in each state.

        Note: counts for deleted and hidden overlap; In other words, a dataset that's
        both deleted and hidden will be added to both totals.
        """
        history = item
        return self.manager.contents_manager.active_counts(history)


class HistoryDeserializer(sharable.SharableModelDeserializer, deletable.PurgableDeserializerMixin):
    """
    Interface/service object for validating and deserializing dictionaries into histories.
    """

    model_manager_class = HistoryManager

    def __init__(self, app: MinimalManagerApp):
        super().__init__(app)
        self.history_manager = self.manager

    def add_deserializers(self):
        super().add_deserializers()
        deletable.PurgableDeserializerMixin.add_deserializers(self)

        self.deserializers.update(
            {
                "name": self.deserialize_basestring,
                "genome_build": self.deserialize_genome_build,
                "preferred_object_store_id": self.deserialize_preferred_object_store_id,
            }
        )

    def deserialize_preferred_object_store_id(self, item, key, val, **context):
        preferred_object_store_id = val
        validation_error = validate_preferred_object_store_id(self.app.object_store, preferred_object_store_id)
        if validation_error:
            raise ModelDeserializingError(validation_error)
        return self.default_deserializer(item, key, preferred_object_store_id, **context)


class HistoryFilters(sharable.SharableModelFilters, deletable.PurgableFiltersMixin):
    model_class = model.History
    model_manager_class = HistoryManager

    def _add_parsers(self):
        super()._add_parsers()
        deletable.PurgableFiltersMixin._add_parsers(self)
        self.orm_filter_parsers.update(
            {
                # history specific
                "name": {"op": ("eq", "contains", "like")},
                "genome_build": {"op": ("eq", "contains", "like")},
                "create_time": {"op": ("le", "ge", "gt", "lt"), "val": self.parse_date},
                "update_time": {"op": ("le", "ge", "gt", "lt"), "val": self.parse_date},
            }
        )<|MERGE_RESOLUTION|>--- conflicted
+++ resolved
@@ -499,12 +499,8 @@
         for history_id in item_ids:
             try:
                 history = self.history_manager.get_owned(history_id, user)
-<<<<<<< HEAD
+                self._unarchive_if_needed(history)
                 self.history_manager.purge(history, flush=False, user=user)
-=======
-                self._unarchive_if_needed(history)
-                self.history_manager.purge(history, flush=False)
->>>>>>> e3023492
                 success_item_count += 1
                 total_free_bytes += int(history.disk_size)
             except BaseException as e:
