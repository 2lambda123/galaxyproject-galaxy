"""
Serializers for Galaxy config file data: ConfigSerializer for all users
and a more expanded set of data for admin in AdminConfigSerializer.

Used by both the API and bootstrapped data.
"""
# TODO: this is a bit of an odd duck. It uses the serializer structure from managers
#   but doesn't have a model like them. It might be better in config.py or a
#   totally new area, but I'm leaving it in managers for now for class consistency.
import logging
import sys

from galaxy.managers import base
from galaxy.web.framework.base import server_starttime

log = logging.getLogger(__name__)


class ConfigSerializer(base.ModelSerializer):
    """Configuration (galaxy.ini) settings viewable by all users"""

    def __init__(self, app):
        super().__init__(app)

        self.default_view = 'all'
        self.add_view('all', list(self.serializers.keys()))

    def default_serializer(self, config, key):
        return getattr(config, key, None)

    def add_serializers(self):

        def _defaults_to(default):
            return lambda config, key, **context: getattr(config, key, default)

        def _use_config(config, key, **context):
            """Let config object determine the value for key"""
            assert hasattr(config, key)
            return getattr(config, key)

        self.serializers = {
            # TODO: this is available from user data, remove
            'is_admin_user'                     : lambda *a, **c: False,
            'brand'                             : _use_config,
            'display_galaxy_brand'              : _use_config,
            'logo_url'                          : lambda config, key, **context: self.url_for(config.get(key, '/')),
            'logo_src'                          : lambda config, key, **context: self.url_for(config.get(key, '/static/favicon.png')),
            'logo_src_secondary'                : lambda config, key, **context: self.url_for(config.get(key)) if config.get(key) else None,
            'terms_url'                         : _use_config,
            'myexperiment_target_url'           : _use_config,
            'wiki_url'                          : _use_config,
            'search_url'                        : _use_config,
            'mailing_lists'                     : _defaults_to(self.app.config.mailing_lists_url),
            'screencasts_url'                   : _use_config,
            'citation_url'                      : _use_config,
            'support_url'                       : _use_config,
            'quota_url'                         : _use_config,
            'helpsite_url'                      : _use_config,
            'lims_doc_url'                      : _defaults_to("https://usegalaxy.org/u/rkchak/p/sts"),
            'default_locale'                    : _use_config,
            'enable_openid'                     : _use_config,
            'enable_tool_recommendations'       : _use_config,
            'tool_recommendation_model_path'    : _use_config,
            'admin_tool_recommendations_path'   : _use_config,
            'overwrite_model_recommendations'   : _use_config,
            'topk_recommendations'              : _use_config,
            'allow_user_impersonation'          : _use_config,
            'allow_user_creation'               : _defaults_to(False),  # schema default is True
            'use_remote_user'                   : _defaults_to(None),  # schema default is False; or config.single_user
            'enable_oidc'                       : _use_config,
            'oidc'                              : _use_config,
            'enable_quotas'                     : _use_config,
            'remote_user_logout_href'           : _use_config,
            'datatypes_disable_auto'            : _use_config,
            'allow_user_dataset_purge'          : _defaults_to(False),  # schema default is True
            'ga_code'                           : _use_config,
            'enable_unique_workflow_defaults'   : _use_config,
            'enable_beta_markdown_export'       : _use_config,
            'simplified_workflow_run_ui'        : _use_config,
            'simplified_workflow_run_ui_target_history': _use_config,
            'simplified_workflow_run_ui_job_cache': _use_config,
            'has_user_tool_filters'             : _defaults_to(False),
            # TODO: is there no 'correct' way to get an api url? controller='api', action='tools' is a hack
            # at any rate: the following works with path_prefix but is still brittle
            # TODO: change this to (more generic) upload_path and incorporate config.nginx_upload_path into building it
            'nginx_upload_path'                 : lambda config, key, **context: getattr(config, key, False),
            'chunk_upload_size'                 : _use_config,
            'ftp_upload_site'                   : _use_config,
            'version_major'                     : _defaults_to(None),
            'version_minor'                     : _defaults_to(None),
            'require_login'                     : _use_config,
            'inactivity_box_content'            : _use_config,
            'visualizations_visible'            : _use_config,
            'interactivetools_enable'           : _use_config,
            'aws_estimate'                      : _use_config,
            'message_box_content'               : _use_config,
            'message_box_visible'               : _use_config,
            'message_box_class'                 : _use_config,
            'server_startttime'                 : lambda config, key, **context: server_starttime,
            'mailing_join_addr'                 : _defaults_to('galaxy-announce-join@bx.psu.edu'),  # should this be the schema default?
            'server_mail_configured'            : lambda config, key, **context: bool(config.smtp_server),
            'registration_warning_message'      : _use_config,
            'welcome_url'                       : _use_config,
            'show_welcome_with_login'           : _defaults_to(True),  # schema default is False
            'cookie_domain'                     : _use_config,
            'python'                            : _defaults_to((sys.version_info.major, sys.version_info.minor)),
            'select_type_workflow_threshold'    : _use_config,
            'file_sources_configured'           : lambda config, key, **context: self.app.file_sources.custom_sources_configured,
            'upload_from_form_button'           : _use_config,
<<<<<<< HEAD
            'release_doc_base_url'              : _use_config,
=======
            'user_library_import_dir_available' : lambda config, key, **context: bool(config.get('user_library_import_dir')),
>>>>>>> a271d241
        }


class AdminConfigSerializer(ConfigSerializer):
    """Configuration attributes viewable only by admin users"""

    def add_serializers(self):
        super().add_serializers()

        def _defaults_to(default):
            return lambda config, key, **context: getattr(config, key, default)

        self.serializers.update({
            # TODO: this is available from user serialization: remove
            'is_admin_user'                     : lambda *a: True,

            'library_import_dir'                : _defaults_to(None),
            'user_library_import_dir'           : _defaults_to(None),
            'allow_library_path_paste'          : _defaults_to(False),
            'allow_user_deletion'               : _defaults_to(False),
        })<|MERGE_RESOLUTION|>--- conflicted
+++ resolved
@@ -107,11 +107,8 @@
             'select_type_workflow_threshold'    : _use_config,
             'file_sources_configured'           : lambda config, key, **context: self.app.file_sources.custom_sources_configured,
             'upload_from_form_button'           : _use_config,
-<<<<<<< HEAD
             'release_doc_base_url'              : _use_config,
-=======
             'user_library_import_dir_available' : lambda config, key, **context: bool(config.get('user_library_import_dir')),
->>>>>>> a271d241
         }
 
 
