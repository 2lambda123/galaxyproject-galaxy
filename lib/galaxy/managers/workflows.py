--- conflicted
+++ resolved
@@ -42,18 +42,15 @@
     util,
 )
 from galaxy.job_execution.actions.post import ActionBox
-<<<<<<< HEAD
 from galaxy.managers import sharable
 from galaxy.managers.context import ProvidesUserContext
+from galaxy.model import StoredWorkflow
 from galaxy.model.index_filter_util import (
     append_user_filter,
     raw_text_column_filter,
     tag_filter,
     text_column_filter,
 )
-=======
-from galaxy.model import StoredWorkflow
->>>>>>> a066a423
 from galaxy.model.item_attrs import UsesAnnotations
 from galaxy.schema.schema import WorkflowIndexQueryPayload
 from galaxy.structured_app import MinimalManagerApp
@@ -124,7 +121,6 @@
         super().__init__(app)
         self.app = app
 
-<<<<<<< HEAD
     def index_query(
         self, trans: ProvidesUserContext, payload: WorkflowIndexQueryPayload, include_total_count: bool = False
     ) -> Tuple[Query, Optional[int]]:
@@ -233,10 +229,7 @@
             query = query.offset(payload.offset)
         return query, total_matches
 
-    def get_stored_workflow(self, trans, workflow_id, by_stored_id=True):
-=======
     def get_stored_workflow(self, trans, workflow_id, by_stored_id=True) -> StoredWorkflow:
->>>>>>> a066a423
         """Use a supplied ID (UUID or encoded stored workflow ID) to find
         a workflow.
         """
@@ -284,11 +277,7 @@
         stored_workflow = self.get_stored_workflow(trans, workflow_id, by_stored_id=by_stored_id)
 
         # check to see if user has permissions to selected workflow
-<<<<<<< HEAD
-        if stored_workflow.user != trans.user and not trans.user_is_admin and not stored_workflow.published:
-=======
         if stored_workflow.user != trans.user and not trans.user_is_admin and not stored_workflow.importable:
->>>>>>> a066a423
             if (
                 trans.sa_session.query(trans.app.model.StoredWorkflowUserShareAssociation)
                 .filter_by(user=trans.user, stored_workflow=stored_workflow)
