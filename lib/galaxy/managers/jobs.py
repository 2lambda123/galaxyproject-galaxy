--- conflicted
+++ resolved
@@ -5,14 +5,14 @@
     date,
     datetime,
 )
-<<<<<<< HEAD
+
 from pathlib import Path
-=======
+
 from typing import (
     cast,
     List,
 )
->>>>>>> a5d66888
+
 
 import sqlalchemy
 from boltons.iterutils import remap
