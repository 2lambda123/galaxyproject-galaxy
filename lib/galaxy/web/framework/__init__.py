"""
Galaxy web application framework
"""

import pkg_resources

<<<<<<< HEAD
import os, sys, time, socket
=======
import os, sys, time, random, string
>>>>>>> 4bb40fba
pkg_resources.require( "Cheetah" )
from Cheetah.Template import Template
import base
import pickle
from galaxy import util

pkg_resources.require( "simplejson" )
import simplejson

pkg_resources.require( "WebHelpers" )
import webhelpers

pkg_resources.require( "PasteDeploy" )
from paste.deploy.converters import asbool

pkg_resources.require( "Mako" )
import mako.template
import mako.lookup

pkg_resources.require( "SQLAlchemy >= 0.4" )
from sqlalchemy import and_
            
import logging
log = logging.getLogger( __name__ )

url_for = base.routes.url_for

UCSC_SERVERS = (
    'hgw1.cse.ucsc.edu',
    'hgw2.cse.ucsc.edu',
    'hgw3.cse.ucsc.edu',
    'hgw4.cse.ucsc.edu',
    'hgw5.cse.ucsc.edu',
    'hgw6.cse.ucsc.edu',
    'hgw7.cse.ucsc.edu',
    'hgw8.cse.ucsc.edu',
)

def expose( func ):
    """
    Decorator: mark a function as 'exposed' and thus web accessible
    """
    func.exposed = True
    return func
    
def json( func ):
    def decorator( self, trans, *args, **kwargs ):
        trans.response.set_content_type( "text/javascript" )
        return simplejson.dumps( func( self, trans, *args, **kwargs ) )
    if not hasattr(func, '_orig'):
        decorator._orig = func
    decorator.exposed = True
    return decorator

def require_login( verb="perform this action" ):
    def argcatcher( func ):
        def decorator( self, trans, *args, **kwargs ):
            if trans.get_user():
                return func( self, trans, *args, **kwargs )
            else:
                return trans.show_error_message(
                    "You must be <a target='galaxy_main' href='%s'>logged in</a> to %s</div>"
                    % ( url_for( controller='user', action='login' ), verb ) )      
        return decorator
    return argcatcher
    
def require_admin( func ):
    def decorator( self, trans, *args, **kwargs ):
        admin_users = trans.app.config.get( "admin_users", "" ).split( "," )
        if not admin_users:
            return trans.show_error_message( "You must be logged in as an administrator to access this feature, but no administrators are set in the Galaxy configuration." )
        user = trans.get_user()
        if not user:
            return trans.show_error_message( "You must be logged in as an administrator to access this feature." )
        if not user.email in admin_users:
            return trans.show_error_message( "You must be an administrator to access this feature." )
        return func( self, trans, *args, **kwargs )
    return decorator

NOT_SET = object()

class MessageException( Exception ):
    """
    Exception to make throwing errors from deep in controllers easier
    """
    def __init__( self, message, type="info" ):
        self.message = message
        self.type = type
        
def error( message ):
    raise MessageException( message, type='error' )

def form( *args, **kwargs ):
    return FormBuilder( *args, **kwargs )
    
class WebApplication( base.WebApplication ):
    def __init__( self, galaxy_app, session_cookie='galaxysession' ):
        base.WebApplication.__init__( self )
        self.set_transaction_factory( lambda e: UniverseWebTransaction( e, galaxy_app, self, session_cookie ) )
        # Mako support
        self.mako_template_lookup = mako.lookup.TemplateLookup(
            directories = [ galaxy_app.config.template_path ] ,
            module_directory = galaxy_app.config.template_cache,
            collection_size = 500 )
        # Security helper
        self.security = galaxy_app.security
    def handle_controller_exception( self, e, trans, **kwargs ):
        if isinstance( e, MessageException ):
            return trans.show_message( e.message, e.type )
    def make_body_iterable( self, trans, body ):
        if isinstance( body, FormBuilder ):
            body = trans.show_form( body )
        return base.WebApplication.make_body_iterable( self, trans, body )
    
class UniverseWebTransaction( base.DefaultWebTransaction ):
    """
    Encapsulates web transaction specific state for the Universe application
    (specifically the user's "cookie" session and history)
    """
    def __init__( self, environ, app, webapp, session_cookie ):
        self.app = app
        self.webapp = webapp
        self.security = webapp.security
        # FIXME: the following 3 attributes are not currently used
        #        Remove them if they are not going to be...
        self.__user = NOT_SET
        self.__history = NOT_SET
        self.__galaxy_session = NOT_SET
        base.DefaultWebTransaction.__init__( self, environ )
        self.sa_session.clear()
        self.debug = asbool( self.app.config.get( 'debug', False ) )
        # Flag indicating whether we are in workflow building mode (means
        # that the current history should not be used for parameter values
        # and such).
        self.workflow_building_mode = False
        # Always have a valid galaxy session
        self.__ensure_valid_session( session_cookie )
        if self.app.config.require_login:
            self.__ensure_logged_in_user( environ )
    @property
    def sa_session( self ):
        """
        Returns a SQLAlchemy session -- currently just gets the current
        session from the threadlocal session context, but this is provided
        to allow migration toward a more SQLAlchemy 0.4 style of use.
        """
        return self.app.model.context.current
    def log_event( self, message, tool_id=None, **kwargs ):
        """
        Application level logging. Still needs fleshing out (log levels and such)
        Logging events is a config setting - if False, do not log.
        """
        if self.app.config.log_events:
            event = self.app.model.Event()
            event.tool_id = tool_id
            try:
                event.message = message % kwargs
            except:
                event.message = message
            try:
                event.history = self.history
            except:
                event.history = None
            try:
                event.history_id = self.history.id
            except:
                event.history_id = None
            try:
                event.user = self.user
            except:
                event.user = None
            try:
                event.session_id = self.galaxy_session.id   
            except:
                event.session_id = None
            event.flush()
    def get_cookie( self, name='galaxysession' ):
        """Convenience method for getting a session cookie"""
        try:
            # If we've changed the cookie during the request return the new value
            if name in self.response.cookies:
                return self.response.cookies[name].value
            else:
                return self.request.cookies[name].value
        except:
            return None
    def set_cookie( self, value, name='galaxysession', path='/', age=90, version='1' ):
        """Convenience method for setting a session cookie"""
        # The galaxysession cookie value must be a high entropy 128 bit random number encrypted 
        # using a server secret key.  Any other value is invalid and could pose security issues.
        self.response.cookies[name] = value
        self.response.cookies[name]['path'] = path
        self.response.cookies[name]['max-age'] = 3600 * 24 * age # 90 days
        tstamp = time.localtime ( time.time() + 3600 * 24 * age )
        self.response.cookies[name]['expires'] = time.strftime( '%a, %d-%b-%Y %H:%M:%S GMT', tstamp ) 
        self.response.cookies[name]['version'] = version
    #@property
    #def galaxy_session( self ):
    #    if not self.__galaxy_session:
    #        self.__ensure_valid_session()
    #    return self.__galaxy_session  
    def __ensure_valid_session( self, session_cookie ):
        """
        Ensure that a valid Galaxy session exists and is available as
        trans.session (part of initialization)
        
        Support for universe_session and universe_user cookies has been
        removed as of 31 Oct 2008.
        """
        sa_session = self.sa_session
        # Try to load an existing session
        secure_id = self.get_cookie( name=session_cookie )
        galaxy_session = None
        prev_galaxy_session = None
        user_for_new_session = None
        invalidate_existing_session = False
        # Track whether the session has changed so we can avoid calling flush
        # in the most common case (session exists and is valid).
        galaxy_session_requires_flush = False
        if secure_id:
            # Decode the cookie value to get the session_key
            session_key = self.security.decode_session_key( secure_id )
            try:
                # Make sure we have a valid UTF-8 string 
                session_key = session_key.encode( 'utf8' )
            except UnicodeDecodeError:
                # We'll end up creating a new galaxy_session
                session_key = None
            if session_key:
                # Retrieve the galaxy_session id via the unique session_key
                galaxy_session = self.app.model.GalaxySession.filter( and_( self.app.model.GalaxySession.table.c.session_key==session_key,
                                                                            self.app.model.GalaxySession.table.c.is_valid==True ) ).first()
        # If remote user is in use it can invalidate the session, so we need to to check some things now.
        if self.app.config.use_remote_user:
            assert "HTTP_REMOTE_USER" in self.environ, \
                "use_remote_user is set but no HTTP_REMOTE_USER variable"
            remote_user_email = self.environ[ 'HTTP_REMOTE_USER' ]    
            if galaxy_session:
                # An existing session, make sure correct association exists
                if galaxy_session.user is None:
                    # No user, associate
                    galaxy_session.user = self.__get_or_create_remote_user( remote_user_email )
                    galaxy_session_requires_flush = True
                elif galaxy_session.user.email != remote_user_email:
                    # Session exists but is not associated with the correct remote user
                    invalidate_existing_session = True
                    user_for_new_session = self.__get_or_create_remote_user( remote_user_email )
                    log.warning( "User logged in as '%s' externally, but has a cookie as '%s' invalidating session",
                                 remote_user_email, prev_galaxy_session.user.email )
            else:
                # No session exists, get/create user for new session
                user_for_new_session = self.__get_or_create_remote_user( remote_user_email )
        else:
            if galaxy_session is not None and galaxy_session.user and galaxy_session.user.external:
                # Remote user support is not enabled, but there is an existing
                # session with an external user, invalidate
                invalidate_existing_session = True
                log.warning( "User '%s' is an external user with an existing session, invalidating session since external auth is disabled",
                             galaxy_session.user.email )
        # Do we need to invalidate the session for some reason?
        if invalidate_existing_session:
            prev_galaxy_session = galaxy_session
            prev_galaxy_session.is_valid = False
            galaxy_session = None
        # No relevant cookies, or couldn't find, or invalid, so create a new session
        if galaxy_session is None:
            galaxy_session = self.__create_new_session( prev_galaxy_session, user_for_new_session )
            galaxy_session_requires_flush = True
            self.galaxy_session = galaxy_session
            self.__update_session_cookie( name=session_cookie )
        else:
            self.galaxy_session = galaxy_session
        # Do we need to flush the session?
        if galaxy_session_requires_flush:
            objects_to_flush = [ galaxy_session ]
            # FIXME: If prev_session is a proper relation this would not
            #        be needed.
            if prev_galaxy_session:
                objects_to_flush.append( prev_galaxy_session )            
            sa_session.flush( objects_to_flush )
    def __ensure_logged_in_user( self, environ ):
        allowed_paths = (
            url_for( controller='root', action='index' ),
            url_for( controller='root', action='tool_menu' ),
            url_for( controller='root', action='masthead' ),
            url_for( controller='root', action='history' ),
            url_for( controller='user', action='login' ),
            url_for( controller='user', action='create' ),
            url_for( controller='user', action='reset_password' ),
            url_for( controller='library', action='browse' )
        )
        display_as = url_for( controller='root', action='display_as' )
        if self.galaxy_session.user is None:
            if self.app.config.ucsc_display_sites and self.request.path == display_as:
                try:
                    host = socket.gethostbyaddr( self.environ[ 'REMOTE_ADDR' ] )[0]
                except( socket.error, socket.herror, socket.gaierror, socket.timeout ):
                    host = None
                if host in UCSC_SERVERS:
                    return
            if self.request.path not in allowed_paths:
                self.response.send_redirect( url_for( controller='root', action='index' ) )
    def __create_new_session( self, prev_galaxy_session=None, user_for_new_session=None ):
        """
        Create a new GalaxySession for this request, possibly with a connection
        to a previous session (in `prev_galaxy_session`) and an existing user
        (in `user_for_new_session`).
        
        Caller is responsible for flushing the returned session.
        """
        session_key = self.security.get_new_session_key()
        galaxy_session = self.app.model.GalaxySession(
            session_key=session_key,
            is_valid=True, 
            remote_host = self.request.remote_host,
            remote_addr = self.request.remote_addr,
            referer = self.request.headers.get( 'Referer', None ) )
        # Invalidated an existing sesssion for some reason, keep track
        if prev_galaxy_session:
            galaxy_session.prev_session_id = prev_galaxy_session.id
        # The new session should be immediately associated with a user
        if user_for_new_session:
            galaxy_session.user = user_for_new_session
        return galaxy_session
    def __get_or_create_remote_user( self, remote_user_email ):
        """
        Return the user in $HTTP_REMOTE_USER and create if necessary
<<<<<<< HEAD
        Caller is responsible for flushing the returned user.
=======
>>>>>>> 4bb40fba
        """
        # remote_user middleware ensures HTTP_REMOTE_USER exists
        user = self.app.model.User.filter( self.app.model.User.table.c.email==remote_user_email ).first()
        if user is None:
            random.seed()
            user = self.app.model.User( email=remote_user_email )
            user.set_password_cleartext( ''.join( random.sample( string.letters + string.digits, 12 ) ) )
            user.external = True
<<<<<<< HEAD
        elif user.deleted:
            return self.show_error_message( "Your account is no longer valid, contact your Galaxy administrator to activate your account." )
=======
            user.flush()
            #self.log_event( "Automatically created account '%s'", user.email )
>>>>>>> 4bb40fba
        return user
    def __update_session_cookie( self, name='galaxysession' ):
        """
        Update the session cookie to match the current session.
        """
        self.set_cookie( self.security.encode_session_key( self.galaxy_session.session_key ), name=name )
            
    def handle_user_login( self, user ):
        """
        Login a new user (possibly newly created)
           - create a new session
           - associate new session with user
           - if old session had a history and it was not associated with a user, associate it with the new session, 
             otherwise associate the current session's history with the user
        """
        prev_galaxy_session = self.galaxy_session
        prev_galaxy_session.is_valid = False
        self.galaxy_session = self.__create_new_session( prev_galaxy_session, user )
        if prev_galaxy_session.current_history:
            history = prev_galaxy_session.current_history
        elif self.galaxy_session.current_history:
            history = self.galaxy_session.current_history
        else:
            history = self.history
        if history not in self.galaxy_session.histories:
            self.galaxy_session.add_history( history )
        if history.user is None:
            history.user = user
        self.galaxy_session.current_history = history
        self.app.security_agent.history_set_default_permissions( history, dataset=True, bypass_manage_permission=True )
        self.sa_session.flush( [ prev_galaxy_session, self.galaxy_session, history ] )
        # This method is not called from the Galaxy reports, so the cookie will always be galaxysession
        self.__update_session_cookie( name='galaxysession' )
    def handle_user_logout( self ):
        """
        Logout the current user:
           - invalidate the current session
           - create a new session with no user associated
        """
        prev_galaxy_session = self.galaxy_session
        prev_galaxy_session.is_valid = False
        self.galaxy_session = self.__create_new_session( prev_galaxy_session, None )
        self.sa_session.flush( [ prev_galaxy_session, self.galaxy_session ] )
        # This method is not called from the Galaxy reports, so the cookie will always be galaxysession
        self.__update_session_cookie( name='galaxysession' )
        
    def get_galaxy_session( self ):
        """
        Return the current galaxy session
        """
        return self.galaxy_session

    def get_history( self, create=False ):
        """
        Load the current history.
        
        NOTE: It looks like create was being ignored for a long time, so this
              will currently *always* create a new history. This is wasteful
              though, and we should verify that callers are using the create
              flag correctly and fix.
        """
        history = self.galaxy_session.current_history
        if history is None:
            history = self.new_history()
        return history
    def set_history( self, history ):
        if history and not history.deleted:
            self.galaxy_session.current_history = history
        self.sa_session.flush( [ self.galaxy_session ] )
    history = property( get_history, set_history )
    def new_history( self ):
        """
        Create a new history and associate it with the current session and
        its associated user (if set).
        """
        # Create new history
        history = self.app.model.History()
        # Associate with session
        history.add_galaxy_session( self.galaxy_session )
        # Make it the session's current history
        self.galaxy_session.current_history = history
        # Associate with user
        if self.galaxy_session.user:
            history.user = self.galaxy_session.user
        # Track genome_build with history
        history.genome_build = util.dbnames.default_value
        # Set the user's default history permissions
        self.app.security_agent.history_set_default_permissions( history )
        # Save
        self.sa_session.flush( [ self.galaxy_session, history ] )
        return history

    def get_user( self ):
        """Return the current user if logged in or None."""
        return self.galaxy_session.user
    def set_user( self, user ):
        """Set the current user."""
        self.galaxy_session.user = user
        self.sa_session.flush( [ self.galaxy_session ] )
    user = property( get_user, set_user )

    def user_is_admin( self ):
        admin_users = self.app.config.get( "admin_users", "" ).split( "," )
        if self.user and admin_users and self.user.email in admin_users:
            return True
        return False

    def get_toolbox(self):
        """Returns the application toolbox"""
        return self.app.toolbox
    @base.lazy_property
    def template_context( self ):
        return dict()
    @property
    def model( self ):
        return self.app.model
    def make_form_data( self, name, **kwargs ):
        rval = self.template_context[name] = FormData()
        rval.values.update( kwargs )
        return rval
    def set_message( self, message ):
        """
        Convenience method for setting the 'message' element of the template
        context.
        """
        self.template_context['message'] = message
    def show_message( self, message, type='info', refresh_frames=[], cont=None ):
        """
        Convenience method for displaying a simple page with a single message.
        
        `type`: one of "error", "warning", "info", or "done"; determines the
                type of dialog box and icon displayed with the message
                
        `refresh_frames`: names of frames in the interface that should be 
                          refreshed when the message is displayed
        """
        return self.fill_template( "message.mako", message_type=type, message=message, refresh_frames=refresh_frames, cont=cont )
    def show_error_message( self, message, refresh_frames=[] ):
        """
        Convenience method for displaying an error message. See `show_message`.
        """
        return self.show_message( message, 'error', refresh_frames )
    def show_ok_message( self, message, refresh_frames=[] ):
        """
        Convenience method for displaying an ok message. See `show_message`.
        """
        return self.show_message( message, 'done', refresh_frames )
    def show_warn_message( self, message, refresh_frames=[] ):
        """
        Convenience method for displaying an warn message. See `show_message`.
        """
        return self.show_message( message, 'warning', refresh_frames )
    def show_form( self, form, header=None ):
        """
        Convenience method for displaying a simple page with a single HTML
        form.
        """    
        return self.fill_template( "form.mako", form=form, header=header )
    def fill_template(self, filename, **kwargs):
        """
        Fill in a template, putting any keyword arguments on the context.
        """
        # call get_user so we can invalidate sessions from external users,
        # if external auth has been disabled.
        self.get_user()
        if filename.endswith( ".mako" ):
            return self.fill_template_mako( filename, **kwargs )
        else:
            template = Template( file=os.path.join(self.app.config.template_path, filename), 
                                searchList=[kwargs, self.template_context, dict(caller=self, t=self, h=webhelpers, util=util, request=self.request, response=self.response, app=self.app)] )
            return str( template )
    def fill_template_mako( self, filename, **kwargs ):
        template = self.webapp.mako_template_lookup.get_template( filename )
        data = dict( caller=self, t=self, trans=self, h=webhelpers, util=util, request=self.request, response=self.response, app=self.app )
        data.update( self.template_context )
        data.update( kwargs )
        return template.render( **data )
    def fill_template_string(self, template_string, context=None, **kwargs):
        """
        Fill in a template, putting any keyword arguments on the context.
        """
        template = Template( source=template_string, searchList=[context or kwargs, dict(caller=self)] )
        return str(template)
        
class FormBuilder( object ):
    """
    Simple class describing an HTML form
    """
    def __init__( self, action="", title="", name="form", submit_text="submit" ):
        self.title = title
        self.name = name
        self.action = action
        self.submit_text = submit_text
        self.inputs = []
    def add_input( self, type, name, label, value=None, error=None, help=None, use_label=True  ):
        self.inputs.append( FormInput( type, label, name, value, error, help, use_label ) )
        return self
    def add_text( self, name, label, value=None, error=None, help=None  ):
        return self.add_input( 'text', label, name, value, error, help )
    def add_password( self, name, label, value=None, error=None, help=None  ):
        return self.add_input( 'password', label, name, value, error, help )
        
class FormInput( object ):
    """
    Simple class describing a form input element
    """
    def __init__( self, type, name, label, value=None, error=None, help=None, use_label=True ):
        self.type = type
        self.name = name
        self.label = label
        self.value = value
        self.error = error
        self.help = help
        self.use_label = use_label
    
class FormData( object ):
    """
    Class for passing data about a form to a template, very rudimentary, could
    be combined with the tool form handling to build something more general.
    """
    def __init__( self ):
        self.values = Bunch()
        self.errors = Bunch()
        
class Bunch( dict ):
    """
    Bunch based on a dict
    """
    def __getattr__( self, key ):
        if key not in self: raise AttributeError, key
        return self[key]
    def __setattr__( self, key, value ):
        self[key] = value
<|MERGE_RESOLUTION|>--- conflicted
+++ resolved
@@ -4,11 +4,7 @@
 
 import pkg_resources
 
-<<<<<<< HEAD
-import os, sys, time, socket
-=======
-import os, sys, time, random, string
->>>>>>> 4bb40fba
+import os, sys, time, socket, random, string
 pkg_resources.require( "Cheetah" )
 from Cheetah.Template import Template
 import base
@@ -336,10 +332,6 @@
     def __get_or_create_remote_user( self, remote_user_email ):
         """
         Return the user in $HTTP_REMOTE_USER and create if necessary
-<<<<<<< HEAD
-        Caller is responsible for flushing the returned user.
-=======
->>>>>>> 4bb40fba
         """
         # remote_user middleware ensures HTTP_REMOTE_USER exists
         user = self.app.model.User.filter( self.app.model.User.table.c.email==remote_user_email ).first()
@@ -348,13 +340,10 @@
             user = self.app.model.User( email=remote_user_email )
             user.set_password_cleartext( ''.join( random.sample( string.letters + string.digits, 12 ) ) )
             user.external = True
-<<<<<<< HEAD
+            user.flush()
+            #self.log_event( "Automatically created account '%s'", user.email )
         elif user.deleted:
             return self.show_error_message( "Your account is no longer valid, contact your Galaxy administrator to activate your account." )
-=======
-            user.flush()
-            #self.log_event( "Automatically created account '%s'", user.email )
->>>>>>> 4bb40fba
         return user
     def __update_session_cookie( self, name='galaxysession' ):
         """
