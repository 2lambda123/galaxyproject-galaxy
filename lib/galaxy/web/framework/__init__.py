--- conflicted
+++ resolved
@@ -131,13 +131,9 @@
         # and such).
         self.workflow_building_mode = False
         # Always have a valid galaxy session
-<<<<<<< HEAD
         self.__ensure_valid_session( session_cookie )
-=======
-        self.__ensure_valid_session()
         if self.app.config.require_login:
             self.__ensure_logged_in_user( environ )
->>>>>>> 25cd5b63
     @property
     def sa_session( self ):
         """
@@ -338,11 +334,6 @@
         elif self.galaxy_session.current_history:
             history = self.galaxy_session.current_history
         else:
-<<<<<<< HEAD
-            self.sa_session.flush( [ prev_galaxy_session, self.galaxy_session ] )
-        # This method is not called from the Galaxy reports, so the cookie will always be galaxysession
-        self.__update_session_cookie( name='galaxysession' )
-=======
             history = self.history
         if history not in self.galaxy_session.histories:
             self.galaxy_session.add_history( history )
@@ -351,8 +342,8 @@
         self.galaxy_session.current_history = history
         self.app.security_agent.history_set_default_permissions( history, dataset=True, bypass_manage_permission=True )
         self.sa_session.flush( [ prev_galaxy_session, self.galaxy_session, history ] )
-        self.__update_session_cookie()
->>>>>>> 25cd5b63
+        # This method is not called from the Galaxy reports, so the cookie will always be galaxysession
+        self.__update_session_cookie( name='galaxysession' )
     def handle_user_logout( self ):
         """
         Logout the current user:
