--- conflicted
+++ resolved
@@ -263,7 +263,6 @@
     return f"{target.package}{suffix}"
 
 
-<<<<<<< HEAD
 def sort_build_targets(build_targets: List[Target]) -> List[Target]:
     """Sort build targets by package name.
 
@@ -275,12 +274,9 @@
     return sorted(build_targets, key=lambda t: t.package_name)
 
 
-def v1_image_name(targets, image_build=None, name_override=None):
-=======
 def v1_image_name(
     targets: Iterable[CondaTarget], image_build: Optional[str] = None, name_override: Optional[str] = None
 ) -> str:
->>>>>>> ea0fe805
     """Generate mulled hash version 1 container identifier for supplied arguments.
 
     If a single target is specified, simply use the supplied name and version as
@@ -311,11 +307,7 @@
     if len(targets) == 1:
         return _simple_image_name(targets, image_build=image_build)
     else:
-<<<<<<< HEAD
         targets_order = sort_build_targets(targets)
-=======
-        targets_order = sorted(targets, key=lambda t: t.package)
->>>>>>> ea0fe805
         requirements_buffer = "\n".join(map(conda_build_target_str, targets_order))
         m = hashlib.sha1()
         m.update(requirements_buffer.encode())
@@ -365,13 +357,8 @@
     if len(targets) == 1:
         return _simple_image_name(targets, image_build=image_build)
     else:
-<<<<<<< HEAD
-        targets_order = sort_build_targets(targets)
-        package_name_buffer = "\n".join(map(lambda t: t.package_name, targets_order))
-=======
         targets_order = sorted(targets, key=lambda t: t.package)
         package_name_buffer = "\n".join(map(lambda t: t.package, targets_order))
->>>>>>> ea0fe805
         package_hash = hashlib.sha1()
         package_hash.update(package_name_buffer.encode())
 
