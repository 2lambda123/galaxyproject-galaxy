"""Utilities for working with mulled abstractions outside the mulled package."""

import collections
import hashlib
import logging
import os
import re
import sys
import tarfile
import threading
from io import BytesIO
from typing import (
    List,
    TYPE_CHECKING,
)

import packaging.version
import requests

if TYPE_CHECKING:
    from galaxy.tool_util.deps.container_resolvers import ResolutionCache

log = logging.getLogger(__name__)

QUAY_REPOSITORY_API_ENDPOINT = "https://quay.io/api/v1/repository"
BUILD_NUMBER_REGEX = re.compile(r"\d+$")
PARSED_TAG = collections.namedtuple("PARSED_TAG", "tag version build_string build_number")
MULLED_SOCKET_TIMEOUT = 12
QUAY_VERSIONS_CACHE_EXPIRY = 300
NAMESPACE_HAS_REPO_NAME_KEY = "galaxy.tool_util.deps.container_resolvers.mulled.util:namespace_repo_names"
TAG_CACHE_KEY = "galaxy.tool_util.deps.container_resolvers.mulled.util:tag_cache"


def default_mulled_conda_channels_from_env():
    if "DEFAULT_MULLED_CONDA_CHANNELS" in os.environ:
        return os.environ["DEFAULT_MULLED_CONDA_CHANNELS"].split(",")
    else:
        return None


def create_repository(namespace, repo_name, oauth_token):
    assert oauth_token
    headers = {"Authorization": f"Bearer {oauth_token}"}
    data = {
        "repository": repo_name,
        "namespace": namespace,
        "description": "",
        "visibility": "public",
    }
    requests.post("https://quay.io/api/v1/repository", json=data, headers=headers, timeout=MULLED_SOCKET_TIMEOUT)


def quay_versions(namespace, pkg_name, session=None):
    """Get all version tags for a Docker image stored on quay.io for supplied package name."""
    data = quay_repository(namespace, pkg_name, session=session)

    if "error_type" in data and data["error_type"] == "invalid_token":
        return []

    if "tags" not in data:
        raise Exception(f"Unexpected response from quay.io - no tags description found [{data}]")

    return [tag for tag in data["tags"].keys() if tag != "latest"]


def quay_repository(namespace, pkg_name, session=None):
    assert namespace is not None
    assert pkg_name is not None
    url = f"https://quay.io/api/v1/repository/{namespace}/{pkg_name}"
    if not session:
        session = requests.session()
    response = session.get(url, timeout=MULLED_SOCKET_TIMEOUT)
    data = response.json()
    return data


<<<<<<< HEAD
def _namespace_has_repo_name(namespace, repo_name, resolution_cache):
    """
    Get all quay containers in the biocontainers repo
    """
    # resolution_cache.mulled_resolution_cache is the persistent variant of the resolution cache
    resolution_cache = resolution_cache.mulled_resolution_cache or resolution_cache
    cache_key = NAMESPACE_HAS_REPO_NAME_KEY
    if resolution_cache is not None:
        try:
            return repo_name in resolution_cache.get(cache_key)
        except KeyError:
            pass
    log.debug(f"Querying {QUAY_REPOSITORY_API_ENDPOINT} for repos within {namespace}")
=======
def _get_namespace(namespace: str) -> List[str]:
>>>>>>> d1b4f053
    next_page = None
    repo_names = []
    repos_headers = {"Accept-encoding": "gzip", "Accept": "application/json"}
    while True:
        repos_parameters = {"public": "true", "namespace": namespace, "next_page": next_page}
        repos_response = requests.get(
            QUAY_REPOSITORY_API_ENDPOINT, headers=repos_headers, params=repos_parameters, timeout=MULLED_SOCKET_TIMEOUT
        )
        repos_response_json = repos_response.json()
        repos = repos_response_json["repositories"]
        repo_names += [r["name"] for r in repos]
        next_page = repos_response_json.get("next_page")
        if not next_page:
            break
    return repo_names


def _namespace_has_repo_name(namespace: str, repo_name: str, resolution_cache: "ResolutionCache") -> bool:
    """
    Get all quay containers in the biocontainers repo
    """
    # resolution_cache.mulled_resolution_cache is the persistent variant of the resolution cache
    preferred_resolution_cache = resolution_cache.mulled_resolution_cache or resolution_cache
    cache_key = NAMESPACE_HAS_REPO_NAME_KEY
    if preferred_resolution_cache is not None:
        try:
            cached_namespace = preferred_resolution_cache.get(cache_key)
            if cached_namespace:
                return repo_name in cached_namespace
        except KeyError:
            # preferred_resolution_cache may be a beaker Cache instance, which
            # raises KeyError if key is not present on `.get`
            pass
    repo_names = _get_namespace(namespace)
    if preferred_resolution_cache is not None:
        preferred_resolution_cache[cache_key] = repo_names
    return repo_name in repo_names


def mulled_tags_for(
    namespace, image, tag_prefix=None, resolution_cache=None, session=None, expire=QUAY_VERSIONS_CACHE_EXPIRY
):
    """Fetch remote tags available for supplied image name.

    The result will be sorted so newest tags are first.
    """
    if resolution_cache is not None:
        # Following check is pretty expensive against biocontainers... don't even bother doing it
        # if can't cache the response.
        if not _namespace_has_repo_name(namespace, image, resolution_cache):
            log.info(f"skipping mulled_tags_for [{image}] no repository")
            return []

    cache_key = TAG_CACHE_KEY
    if resolution_cache is not None:
        if resolution_cache.mulled_resolution_cache is not None:
            # Use persistent cache if possible. Since tags query is lightweight use a relatively short expiry time.
            resolution_cache = resolution_cache.mulled_resolution_cache._get_cache(
                "mulled_tag_cache", {"expire": expire}
            )
        if cache_key not in resolution_cache:
            resolution_cache[cache_key] = collections.defaultdict(dict)
        tag_cache = resolution_cache.get(cache_key)
    else:
        tag_cache = collections.defaultdict(dict)

    tags_cached = False
    try:
        tags = tag_cache[namespace][image]
        tags_cached = True
    except KeyError:
        pass

    if not tags_cached:
        tags = quay_versions(namespace, image, session)
        tag_cache[namespace][image] = tags

    if tag_prefix is not None:
        tags = [t for t in tags if t.startswith(tag_prefix)]
    tags = version_sorted(tags)
    return tags


def split_tag(tag):
    """Split mulled image tag into conda version and conda build."""
    return tag.rsplit("--", 1)


def parse_tag(tag):
    """Decompose tag of mulled images into version, build string and build number."""
    version = tag.rsplit(":")[-1]
    build_string = "-1"
    build_number = -1
    match = BUILD_NUMBER_REGEX.search(version)
    if match:
        build_number = int(match.group(0))
    if "--" in version:
        version, build_string = version.rsplit("--", 1)
    elif "-" in version:
        # Should be mulled multi-container image tag
        version, build_string = version.rsplit("-", 1)
    else:
        # We don't have a build number, and the BUILD_NUMBER_REGEX above is only accurate for build strings,
        # so set build number to -1. Any matching image:version combination with a build number
        # will be considered newer.
        build_number = -1
    return PARSED_TAG(
        tag=tag,
        version=packaging.version.parse(version),
        build_string=packaging.version.parse(build_string),
        build_number=build_number,
    )


def version_sorted(elements):
    """Sort iterable based on loose description of "version" from newest to oldest."""
    elements = (parse_tag(tag) for tag in elements)
    elements = sorted(elements, key=lambda tag: tag.build_string, reverse=True)
    elements = sorted(elements, key=lambda tag: tag.build_number, reverse=True)
    elements = sorted(elements, key=lambda tag: tag.version, reverse=True)
    return [e.tag for e in elements]


Target = collections.namedtuple("Target", ["package_name", "version", "build", "package"])


def build_target(package_name, version=None, build=None, tag=None):
    """Use supplied arguments to build a :class:`Target` object."""
    if tag is not None:
        assert version is None
        assert build is None
        version, build = split_tag(tag)

    # conda package and quay image names are lowercase
    return Target(package_name.lower(), version, build, package_name)


def conda_build_target_str(target):
    rval = target.package_name
    if target.version:
        rval += f"={target.version}"

        if target.build:
            rval += f"={target.build}"

    return rval


def _simple_image_name(targets, image_build=None):
    target = targets[0]
    suffix = ""
    if target.version is not None:
        build = target.build
        if build is None and image_build is not None and image_build != "0":
            # Special case image_build == "0", which has been built without a suffix
            print("WARNING: Hard-coding image build instead of using Conda build - this is not recommended.")
            build = image_build
        suffix += f":{target.version}"
        if build is not None:
            suffix += f"--{build}"
    return f"{target.package_name}{suffix}"


def v1_image_name(targets, image_build=None, name_override=None):
    """Generate mulled hash version 1 container identifier for supplied arguments.

    If a single target is specified, simply use the supplied name and version as
    the repository name and tag respectively. If multiple targets are supplied,
    hash the package names and versions together as the repository name. For mulled
    version 1 containers the image build is the repository tag (if supplied).

    >>> single_targets = [build_target("samtools", version="1.3.1")]
    >>> v1_image_name(single_targets)
    'samtools:1.3.1'
    >>> multi_targets = [build_target("samtools", version="1.3.1"), build_target("bwa", version="0.7.13")]
    >>> v1_image_name(multi_targets)
    'mulled-v1-b06ecbd9141f0dbbc0c287375fc0813adfcbdfbd'
    >>> multi_targets_on_versionless = [build_target("samtools", version="1.3.1"), build_target("bwa")]
    >>> v1_image_name(multi_targets_on_versionless)
    'mulled-v1-bda945976caa5734347fbf7f35066d9f58519e0c'
    >>> multi_targets_versionless = [build_target("samtools"), build_target("bwa")]
    >>> v1_image_name(multi_targets_versionless)
    'mulled-v1-fe8faa35dbf6dc65a0f7f5d4ea12e31a79f73e40'
    """
    if name_override is not None:
        print(
            "WARNING: Overriding mulled image name, auto-detection of 'mulled' package attributes will fail to detect result."
        )
        return name_override

    targets = list(targets)
    if len(targets) == 1:
        return _simple_image_name(targets, image_build=image_build)
    else:
        targets_order = sorted(targets, key=lambda t: t.package_name)
        requirements_buffer = "\n".join(map(conda_build_target_str, targets_order))
        m = hashlib.sha1()
        m.update(requirements_buffer.encode())
        suffix = "" if not image_build else f":{image_build}"
        return f"mulled-v1-{m.hexdigest()}{suffix}"


def v2_image_name(targets, image_build=None, name_override=None):
    """Generate mulled hash version 2 container identifier for supplied arguments.

    If a single target is specified, simply use the supplied name and version as
    the repository name and tag respectively. If multiple targets are supplied,
    hash the package names as the repository name and hash the package versions (if set)
    as the tag.

    >>> single_targets = [build_target("samtools", version="1.3.1")]
    >>> v2_image_name(single_targets)
    'samtools:1.3.1'
    >>> single_targets = [build_target("samtools", version="1.3.1", build="py_1")]
    >>> v2_image_name(single_targets)
    'samtools:1.3.1--py_1'
    >>> single_targets = [build_target("samtools", version="1.3.1")]
    >>> v2_image_name(single_targets, image_build="0")
    'samtools:1.3.1'
    >>> single_targets = [build_target("samtools", version="1.3.1", build="py_1")]
    >>> v2_image_name(single_targets, image_build="0")
    'samtools:1.3.1--py_1'
    >>> multi_targets = [build_target("samtools", version="1.3.1"), build_target("bwa", version="0.7.13")]
    >>> v2_image_name(multi_targets)
    'mulled-v2-fe8faa35dbf6dc65a0f7f5d4ea12e31a79f73e40:4d0535c94ef45be8459f429561f0894c3fe0ebcf'
    >>> multi_targets_on_versionless = [build_target("samtools", version="1.3.1"), build_target("bwa")]
    >>> v2_image_name(multi_targets_on_versionless)
    'mulled-v2-fe8faa35dbf6dc65a0f7f5d4ea12e31a79f73e40:b0c847e4fb89c343b04036e33b2daa19c4152cf5'
    >>> multi_targets_versionless = [build_target("samtools"), build_target("bwa")]
    >>> v2_image_name(multi_targets_versionless)
    'mulled-v2-fe8faa35dbf6dc65a0f7f5d4ea12e31a79f73e40'
    """
    if name_override is not None:
        print(
            "WARNING: Overriding mulled image name, auto-detection of 'mulled' package attributes will fail to detect result."
        )
        return name_override

    targets = list(targets)
    if len(targets) == 1:
        return _simple_image_name(targets, image_build=image_build)
    else:
        targets_order = sorted(targets, key=lambda t: t.package_name)
        package_name_buffer = "\n".join(map(lambda t: t.package_name, targets_order))
        package_hash = hashlib.sha1()
        package_hash.update(package_name_buffer.encode())

        versions = map(lambda t: t.version, targets_order)
        if any(versions):
            # Only hash versions if at least one package has versions...
            version_name_buffer = "\n".join(map(lambda t: t.version or "null", targets_order))
            version_hash = hashlib.sha1()
            version_hash.update(version_name_buffer.encode())
            version_hash_str = version_hash.hexdigest()
        else:
            version_hash_str = ""

        if not image_build:
            build_suffix = ""
        elif version_hash_str:
            # tagged verson is <version_hash>-<build>
            build_suffix = f"-{image_build}"
        else:
            # tagged version is simply the build
            build_suffix = image_build
        suffix = ""
        if version_hash_str or build_suffix:
            suffix = f":{version_hash_str}{build_suffix}"
        return f"mulled-v2-{package_hash.hexdigest()}{suffix}"


def get_file_from_recipe_url(url):
    """Downloads file at url and returns tarball"""
    if url.startswith("file://"):
        return tarfile.open(mode="r:bz2", name=url[7:])
    else:
        r = requests.get(url, timeout=MULLED_SOCKET_TIMEOUT)
        return tarfile.open(mode="r:bz2", fileobj=BytesIO(r.content))


def split_container_name(name):
    """
    Takes a container name (e.g. samtools:1.7--1) and returns a list (e.g. ['samtools', '1.7', '1'])
    >>> split_container_name('samtools:1.7--1')
    ['samtools', '1.7', '1']
    """
    return name.replace("--", ":").split(":")


class PrintProgress:
    def __init__(self):
        self.thread = threading.Thread(target=self.progress)
        self.stop = threading.Event()

    def progress(self):
        while not self.stop.is_set():
            print(".", end="")
            sys.stdout.flush()
            self.stop.wait(60)
        print("")

    def __enter__(self):
        self.thread.start()
        return self

    def __exit__(self, exc_type, exc_val, exc_tb):
        self.stop.set()
        self.thread.join()


image_name = v1_image_name  # deprecated

__all__ = (
    "build_target",
    "conda_build_target_str",
    "image_name",
    "mulled_tags_for",
    "quay_versions",
    "split_container_name",
    "split_tag",
    "Target",
    "v1_image_name",
    "v2_image_name",
    "version_sorted",
)<|MERGE_RESOLUTION|>--- conflicted
+++ resolved
@@ -74,23 +74,7 @@
     return data
 
 
-<<<<<<< HEAD
-def _namespace_has_repo_name(namespace, repo_name, resolution_cache):
-    """
-    Get all quay containers in the biocontainers repo
-    """
-    # resolution_cache.mulled_resolution_cache is the persistent variant of the resolution cache
-    resolution_cache = resolution_cache.mulled_resolution_cache or resolution_cache
-    cache_key = NAMESPACE_HAS_REPO_NAME_KEY
-    if resolution_cache is not None:
-        try:
-            return repo_name in resolution_cache.get(cache_key)
-        except KeyError:
-            pass
-    log.debug(f"Querying {QUAY_REPOSITORY_API_ENDPOINT} for repos within {namespace}")
-=======
 def _get_namespace(namespace: str) -> List[str]:
->>>>>>> d1b4f053
     next_page = None
     repo_names = []
     repos_headers = {"Accept-encoding": "gzip", "Accept": "application/json"}
