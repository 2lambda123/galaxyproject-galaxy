"""
Classes encapsulating galaxy tools and tool configuration.
"""

import binascii
import glob
import json
import logging
import os
import re
import shutil
import threading
import types
import urllib
import copy

from galaxy import eggs, util

eggs.require( "MarkupSafe" )  # MarkupSafe must load before mako
eggs.require( "Mako" )
eggs.require( "Paste" )
eggs.require( "SQLAlchemy >= 0.4" )

from cgi import FieldStorage
from xml.etree import ElementTree
from mako.template import Template
from paste import httpexceptions

from galaxy import model
from galaxy.managers import histories
from galaxy.datatypes.metadata import JobExternalOutputMetadataWrapper
from galaxy import exceptions
from galaxy.tools.actions import DefaultToolAction
from galaxy.tools.actions.upload import UploadToolAction
from galaxy.tools.actions.data_source import DataSourceToolAction
from galaxy.tools.actions.data_manager import DataManagerToolAction
from galaxy.tools.deps import build_dependency_manager
from galaxy.tools.parameters import params_to_incoming, check_param, params_from_strings, params_to_strings, visit_input_values
from galaxy.tools.parameters import output_collect
from galaxy.tools.parameters.basic import (BaseURLToolParameter,
                                           DataToolParameter, DataCollectionToolParameter, HiddenToolParameter, LibraryDatasetToolParameter,
                                           SelectToolParameter, ToolParameter, UnvalidatedValue,
                                           IntegerToolParameter, FloatToolParameter)
from galaxy.tools.parameters.grouping import Conditional, ConditionalWhen, Repeat, Section, UploadDataset
from galaxy.tools.parameters.input_translation import ToolInputTranslator
from galaxy.tools.parameters.output import ToolOutputActionGroup
from galaxy.tools.parameters.validation import LateValidationError
from galaxy.tools.test import parse_tests
from galaxy.tools.parser import get_tool_source
from galaxy.tools.parser.xml import XmlPageSource
from galaxy.tools.toolbox import AbstractToolBox
from galaxy.util import rst_to_html, string_as_bool, string_to_object
from galaxy.tools.parameters.meta import expand_meta_parameters
from galaxy.util.bunch import Bunch
from galaxy.util.expressions import ExpressionContext
from galaxy.util.hash_util import hmac_new, is_hashable
from galaxy.util.odict import odict
from galaxy.util.template import fill_template
from galaxy.web import url_for
from galaxy.model.item_attrs import Dictifiable
from tool_shed.util import shed_util_common as suc
from .loader import template_macro_params, raw_tool_xml_tree, imported_macro_paths
from .execute import execute as execute_job
import galaxy.jobs

log = logging.getLogger( __name__ )

WORKFLOW_PARAMETER_REGULAR_EXPRESSION = re.compile( '''\$\{.+?\}''' )

JOB_RESOURCE_CONDITIONAL_XML = """<conditional name="__job_resource">
    <param name="__job_resource__select" type="select" label="Job Resource Parameters">
        <option value="no">Use default job resource parameters</option>
        <option value="yes">Specify job resource parameters</option>
    </param>
    <when value="no"></when>
    <when value="yes">
    </when>
</conditional>"""

HELP_UNINITIALIZED = threading.Lock()


class ToolNotFoundException( Exception ):
    pass


class ToolBox( AbstractToolBox ):
    """ A derivative of AbstractToolBox with knowledge about Tool internals -
    how to construct them, action types, dependency management, etc....
    """

    def __init__( self, config_filenames, tool_root_dir, app ):
        super( ToolBox, self ).__init__(
            config_filenames=config_filenames,
            tool_root_dir=tool_root_dir,
            app=app,
        )
        self._init_dependency_manager()

    @property
    def tools_by_id( self ):
        # Deprecated method, TODO - eliminate calls to this in test/.
        return self._tools_by_id

    def create_tool( self, config_file, repository_id=None, guid=None, **kwds ):
        tool_source = get_tool_source( config_file, getattr( self.app.config, "enable_beta_tool_formats", False ) )
        # Allow specifying a different tool subclass to instantiate
        tool_module = tool_source.parse_tool_module()
        if tool_module is not None:
            module, cls = tool_module
            mod = __import__( module, globals(), locals(), [cls] )
            ToolClass = getattr( mod, cls )
        elif tool_source.parse_tool_type():
            tool_type = tool_source.parse_tool_type()
            ToolClass = tool_types.get( tool_type )
        else:
            # Normal tool - only insert dynamic resource parameters for these
            # tools.
            root = getattr( tool_source, "root", None )
            # TODO: mucking with the XML directly like this is terrible,
            # modify inputs directly post load if possible.
            if root is not None and hasattr( self.app, "job_config" ):  # toolshed may not have job_config?
                tool_id = root.get( 'id' )
                parameters = self.app.job_config.get_tool_resource_parameters( tool_id )
                if parameters:
                    inputs = root.find('inputs')
                    # If tool has not inputs, create some so we can insert conditional
                    if inputs is None:
                        inputs = ElementTree.fromstring( "<inputs></inputs>")
                        root.append( inputs )
                    # Insert a conditional allowing user to specify resource parameters.
                    conditional_element = ElementTree.fromstring( JOB_RESOURCE_CONDITIONAL_XML )
                    when_yes_elem = conditional_element.findall( "when" )[ 1 ]
                    for parameter in parameters:
                        when_yes_elem.append( parameter )
                    inputs.append( conditional_element )

            ToolClass = Tool
        tool = ToolClass( config_file, tool_source, self.app, guid=guid, repository_id=repository_id, **kwds )
        return tool

    def _init_dependency_manager( self ):
        self.dependency_manager = build_dependency_manager( self.app.config )

    def handle_datatypes_changed( self ):
        """ Refresh upload tools when new datatypes are added. """
        for tool_id in self._tools_by_id:
            tool = self._tools_by_id[ tool_id ]
            if isinstance( tool.tool_action, UploadToolAction ):
                self.reload_tool_by_id( tool_id )


class DefaultToolState( object ):
    """
    Keeps track of the state of a users interaction with a tool between
    requests. The default tool state keeps track of the current page (for
    multipage "wizard" tools) and the values of all
    """
    def __init__( self ):
        self.page = 0
        self.rerun_remap_job_id = None
        self.inputs = None

    def encode( self, tool, app, secure=True ):
        """
        Convert the data to a string
        """
        # Convert parameters to a dictionary of strings, and save curent
        # page in that dict
        value = params_to_strings( tool.inputs, self.inputs, app )
        value["__page__"] = self.page
        value["__rerun_remap_job_id__"] = self.rerun_remap_job_id
        value = json.dumps( value )
        # Make it secure
        if secure:
            a = hmac_new( app.config.tool_secret, value )
            b = binascii.hexlify( value )
            return "%s:%s" % ( a, b )
        else:
            return value

    def decode( self, value, tool, app, secure=True ):
        """
        Restore the state from a string
        """
        if secure:
            # Extract and verify hash
            a, b = value.split( ":" )
            value = binascii.unhexlify( b )
            test = hmac_new( app.config.tool_secret, value )
            assert a == test
        # Restore from string
        values = json_fix( json.loads( value ) )
        self.page = values.pop( "__page__" )
        if '__rerun_remap_job_id__' in values:
            self.rerun_remap_job_id = values.pop( "__rerun_remap_job_id__" )
        else:
            self.rerun_remap_job_id = None
        self.inputs = params_from_strings( tool.inputs, values, app, ignore_errors=True )

    def copy( self ):
        """
        WARNING! Makes a shallow copy, *SHOULD* rework to have it make a deep
        copy.
        """
        new_state = DefaultToolState()
        new_state.page = self.page
        new_state.rerun_remap_job_id = self.rerun_remap_job_id
        # This need to be copied.
        new_state.inputs = self.inputs
        return new_state


class ToolOutputBase( object, Dictifiable ):

    def __init__( self, name, label=None, filters=None, hidden=False ):
        super( ToolOutputBase, self ).__init__()
        self.name = name
        self.label = label
        self.filters = filters or []
        self.hidden = hidden
        self.collection = False


class ToolOutput( ToolOutputBase ):
    """
    Represents an output datasets produced by a tool. For backward
    compatibility this behaves as if it were the tuple::

      (format, metadata_source, parent)
    """

    dict_collection_visible_keys = ( 'name', 'format', 'label', 'hidden' )

    def __init__( self, name, format=None, format_source=None, metadata_source=None,
                  parent=None, label=None, filters=None, actions=None, hidden=False,
                  implicit=False ):
        super( ToolOutput, self ).__init__( name, label=label, filters=filters, hidden=hidden )
        self.format = format
        self.format_source = format_source
        self.metadata_source = metadata_source
        self.parent = parent
        self.actions = actions

        # Initialize default values
        self.change_format = []
        self.implicit = implicit

    # Tuple emulation

    def __len__( self ):
        return 3

    def __getitem__( self, index ):
        if index == 0:
            return self.format
        elif index == 1:
            return self.metadata_source
        elif index == 2:
            return self.parent
        else:
            raise IndexError( index )

    def __iter__( self ):
        return iter( ( self.format, self.metadata_source, self.parent ) )


class ToolOutputCollection( ToolOutputBase ):
    """
    Represents a HistoryDatasetCollectionAssociation of  output datasets produced by a tool.
    <outputs>
      <dataset_collection type="list" label="${tool.name} on ${on_string} fasta">
        <discover_datasets pattern="__name__" ext="fasta" visible="True" directory="outputFiles" />
      </dataset_collection>
      <dataset_collection type="paired" label="${tool.name} on ${on_string} paired reads">
        <data name="forward" format="fastqsanger" />
        <data name="reverse" format="fastqsanger"/>
      </dataset_collection>
    <outputs>
    """

    def __init__(
        self,
        name,
        structure,
        label=None,
        filters=None,
        hidden=False,
        default_format="data",
        default_format_source=None,
        default_metadata_source=None,
        inherit_format=False,
        inherit_metadata=False
    ):
        super( ToolOutputCollection, self ).__init__( name, label=label, filters=filters, hidden=hidden )
        self.collection = True
        self.default_format = default_format
        self.structure = structure
        self.outputs = odict()

        self.inherit_format = inherit_format
        self.inherit_metadata = inherit_metadata

        self.metadata_source = default_metadata_source
        self.format_source = default_format_source
        self.change_format = []  # TODO

    def known_outputs( self, inputs, type_registry ):
        if self.dynamic_structure:
            return []

        def to_part( ( element_identifier, output ) ):
            return ToolOutputCollectionPart( self, element_identifier, output )

        # This line is probably not right - should verify structured_like
        # or have outputs and all outputs have name.
        if len( self.outputs ) > 1:
            outputs = self.outputs
        else:
            # either must have specified structured_like or something worse
            if self.structure.structured_like:
                collection_prototype = inputs[ self.structure.structured_like ].collection
            else:
                collection_prototype = type_registry.prototype( self.structure.collection_type )
            # TODO: Handle nested structures.
            outputs = odict()
            for element in collection_prototype.elements:
                name = element.element_identifier
                format = self.default_format
                if self.inherit_format:
                    format = element.dataset_instance.ext
                output = ToolOutput(
                    name,
                    format=format,
                    format_source=self.format_source,
                    metadata_source=self.metadata_source,
                    implicit=True,
                )
                if self.inherit_metadata:
                    output.metadata_source = element.dataset_instance

                outputs[ element.element_identifier ] = output

        return map( to_part, outputs.items() )

    @property
    def dynamic_structure(self):
        return self.structure.dynamic

    @property
    def dataset_collectors(self):
        if not self.dynamic_structure:
            raise Exception("dataset_collectors called for output collection with static structure")
        return self.structure.dataset_collectors


class ToolOutputCollectionStructure( object ):

    def __init__(
        self,
        collection_type,
        structured_like,
        dataset_collectors,
    ):
        self.collection_type = collection_type
        self.structured_like = structured_like
        self.dataset_collectors = dataset_collectors
        if collection_type is None and structured_like is None and dataset_collectors is None:
            raise ValueError( "Output collection types must be specify type of structured_like" )
        if dataset_collectors and structured_like:
            raise ValueError( "Cannot specify dynamic structure (discovered_datasets) and structured_like attribute." )
        self.dynamic = dataset_collectors is not None


class ToolOutputCollectionPart( object ):

    def __init__( self, output_collection_def, element_identifier, output_def ):
        self.output_collection_def = output_collection_def
        self.element_identifier = element_identifier
        self.output_def = output_def

    @property
    def effective_output_name( self ):
        name = self.output_collection_def.name
        part_name = self.element_identifier
        effective_output_name = "%s|__part__|%s" % ( name, part_name )
        return effective_output_name

    @staticmethod
    def is_named_collection_part_name( name ):
        return "|__part__|" in name

    @staticmethod
    def split_output_name( name ):
        assert ToolOutputCollectionPart.is_named_collection_part_name( name )
        return name.split("|__part__|")


class Tool( object, Dictifiable ):
    """
    Represents a computational tool that can be executed through Galaxy.
    """

    tool_type = 'default'
    requires_setting_metadata = True
    default_tool_action = DefaultToolAction
    dict_collection_visible_keys = ( 'id', 'name', 'version', 'description' )
    default_template = 'tool_form.mako'

    def __init__( self, config_file, tool_source, app, guid=None, repository_id=None, allow_code_files=True ):
        """Load a tool from the config named by `config_file`"""
        # Determine the full path of the directory where the tool config is
        self.config_file = config_file
        self.tool_dir = os.path.dirname( config_file )
        self.app = app
        self.repository_id = repository_id
        self._allow_code_files = allow_code_files
        #setup initial attribute values
        self.inputs = odict()
        self.stdio_exit_codes = list()
        self.stdio_regexes = list()
        self.inputs_by_page = list()
        self.display_by_page = list()
        self.action = '/tool_runner/index'
        self.target = 'galaxy_main'
        self.method = 'post'
        self.check_values = True
        self.nginx_upload = False
        self.input_required = False
        self.display_interface = True
        self.require_login = False
        self.rerun = False
        # Define a place to keep track of all input   These
        # differ from the inputs dictionary in that inputs can be page
        # elements like conditionals, but input_params are basic form
        # parameters like SelectField objects.  This enables us to more
        # easily ensure that parameter dependencies like index files or
        # tool_data_table_conf.xml entries exist.
        self.input_params = []
        # Attributes of tools installed from Galaxy tool sheds.
        self.tool_shed = None
        self.repository_name = None
        self.repository_owner = None
        self.installed_changeset_revision = None
        # The tool.id value will be the value of guid, but we'll keep the
        # guid attribute since it is useful to have.
        self.guid = guid
        self.old_id = None
        self.version = None
        # Enable easy access to this tool's version lineage.
        self.lineage_ids = []
        #populate toolshed repository info, if available
        self.populate_tool_shed_info()
        # Parse XML element containing configuration
        self.parse( tool_source, guid=guid )
        self.external_runJob_script = app.config.drmaa_external_runjob_script
        self.history_manager = histories.HistoryManager( app )

    @property
    def sa_session( self ):
        """Returns a SQLAlchemy session"""
        return self.app.model.context

    @property
    def tool_version( self ):
        """Return a ToolVersion if one exists for our id"""
        return self.app.install_model.context.query( self.app.install_model.ToolVersion ) \
                                             .filter( self.app.install_model.ToolVersion.table.c.tool_id == self.id ) \
                                             .first()

    @property
    def tool_versions( self ):
        # If we have versions, return them.
        tool_version = self.tool_version
        if tool_version:
            return tool_version.get_versions( self.app )
        return []

    @property
    def tool_shed_repository( self ):
        # If this tool is included in an installed tool shed repository, return it.
        if self.tool_shed:
            return suc.get_tool_shed_repository_by_shed_name_owner_installed_changeset_revision( self.app,
                                                                                                 self.tool_shed,
                                                                                                 self.repository_name,
                                                                                                 self.repository_owner,
                                                                                                 self.installed_changeset_revision )
        return None

    @property
    def produces_collections( self ):
        return any( o.collection for o in self.outputs.values() )

    def __get_job_tool_configuration(self, job_params=None):
        """Generalized method for getting this tool's job configuration.

        :type job_params: dict or None
        :returns: `galaxy.jobs.JobToolConfiguration` -- JobToolConfiguration that matches this `Tool` and the given `job_params`
        """
        rval = None
        if len(self.job_tool_configurations) == 1:
            # If there's only one config, use it rather than wasting time on comparisons
            rval = self.job_tool_configurations[0]
        elif job_params is None:
            for job_tool_config in self.job_tool_configurations:
                if not job_tool_config.params:
                    rval = job_tool_config
                    break
        else:
            for job_tool_config in self.job_tool_configurations:
                if job_tool_config.params:
                    # There are job params and this config has params defined
                    for param, value in job_params.items():
                        if param not in job_tool_config.params or job_tool_config.params[param] != job_params[param]:
                            break
                    else:
                        # All params match, use this config
                        rval = job_tool_config
                        break
                else:
                    rval = job_tool_config
        assert rval is not None, 'Could not get a job tool configuration for Tool %s with job_params %s, this is a bug' % (self.id, job_params)
        return rval

    def get_job_handler(self, job_params=None):
        """Get a suitable job handler for this `Tool` given the provided `job_params`.  If multiple handlers are valid for combination of `Tool` and `job_params` (e.g. the defined handler is a handler tag), one will be selected at random.

        :param job_params: Any params specific to this job (e.g. the job source)
        :type job_params: dict or None

        :returns: str -- The id of a job handler for a job run of this `Tool`
        """
        # convert tag to ID if necessary
        return self.app.job_config.get_handler(self.__get_job_tool_configuration(job_params=job_params).handler)

    def get_job_destination(self, job_params=None):
        """
        :returns: galaxy.jobs.JobDestination -- The destination definition and runner parameters.
        """
        return self.app.job_config.get_destination(self.__get_job_tool_configuration(job_params=job_params).destination)

    def get_panel_section( self ):
        return self.app.toolbox.get_integrated_section_for_tool( self )

    def allow_user_access( self, user, attempting_access=True ):
        """
        :returns: bool -- Whether the user is allowed to access the tool.
        """
        return True

    def parse( self, tool_source, guid=None ):
        """
        Read tool configuration from the element `root` and fill in `self`.
        """
        # Get the (user visible) name of the tool
        self.name = tool_source.parse_name()
        if not self.name:
            raise Exception( "Missing tool 'name'" )
        # Get the UNIQUE id for the tool
        self.old_id = tool_source.parse_id()
        if guid is None:
            self.id = self.old_id
        else:
            self.id = guid
        if not self.id:
            raise Exception( "Missing tool 'id'" )
        self.version = tool_source.parse_version()
        if not self.version:
            # For backward compatibility, some tools may not have versions yet.
            self.version = "1.0.0"

        # Support multi-byte tools
        self.is_multi_byte = tool_source.parse_is_multi_byte()
        # Legacy feature, ignored by UI.
        self.force_history_refresh = False

        self.display_interface = tool_source.parse_display_interface( default=self.display_interface )

        self.require_login = tool_source.parse_require_login( self.require_login )

        request_param_translation_elem = tool_source.parse_request_param_translation_elem()
        if request_param_translation_elem is not None:
            # Load input translator, used by datasource tools to change names/values of incoming parameters
            self.input_translator = ToolInputTranslator.from_element( request_param_translation_elem )
        else:
            self.input_translator = None

        # Command line (template). Optional for tools that do not invoke a local program
        command = tool_source.parse_command()
        if command is not None:
            self.command = command.lstrip()  # get rid of leading whitespace
            # Must pre-pend this AFTER processing the cheetah command template
            self.interpreter = tool_source.parse_interpreter()
        else:
            self.command = ''
            self.interpreter = None

        # Parameters used to build URL for redirection to external app
        redirect_url_params = tool_source.parse_redirect_url_params_elem()
        if redirect_url_params is not None and redirect_url_params.text is not None:
            # get rid of leading / trailing white space
            redirect_url_params = redirect_url_params.text.strip()
            # Replace remaining white space with something we can safely split on later
            # when we are building the params
            self.redirect_url_params = redirect_url_params.replace( ' ', '**^**' )
        else:
            self.redirect_url_params = ''

        # Short description of the tool
        self.description = tool_source.parse_description()

        # Versioning for tools
        self.version_string_cmd = None
        version_command = tool_source.parse_version_command()
        if version_command is not None:
            self.version_string_cmd = version_command.strip()

            version_cmd_interpreter = tool_source.parse_version_command_interpreter()
            if version_cmd_interpreter:
                executable = self.version_string_cmd.split()[0]
                abs_executable = os.path.abspath(os.path.join(self.tool_dir, executable))
                command_line = self.version_string_cmd.replace(executable, abs_executable, 1)
                self.version_string_cmd = version_cmd_interpreter + " " + command_line

        # Parallelism for tasks, read from tool config.
        self.parallelism = tool_source.parse_parallelism()

        # Get JobToolConfiguration(s) valid for this particular Tool.  At least
        # a 'default' will be provided that uses the 'default' handler and
        # 'default' destination.  I thought about moving this to the
        # job_config, but it makes more sense to store here. -nate
        self_ids = [ self.id.lower() ]
        if self.old_id != self.id:
            # Handle toolshed guids
            self_ids = [ self.id.lower(), self.id.lower().rsplit('/', 1)[0], self.old_id.lower() ]
        self.all_ids = self_ids
        # In the toolshed context, there is no job config.
        if 'job_config' in dir(self.app):
            self.job_tool_configurations = self.app.job_config.get_job_tool_configurations(self_ids)

        # Is this a 'hidden' tool (hidden in tool menu)
        self.hidden = tool_source.parse_hidden()

        self.__parse_legacy_features(tool_source)

        # Load any tool specific options (optional)
        self.options = dict( sanitize=True, refresh=False )
        self.__update_options_dict( tool_source )
        self.options = Bunch(** self.options)

        # Parse tool inputs (if there are any required)
        self.parse_inputs( tool_source )

        # Parse tool help
        self.parse_help( tool_source )

        # Description of outputs produced by an invocation of the tool
        self.parse_outputs( tool_source )

        # Parse result handling for tool exit codes and stdout/stderr messages:
        self.parse_stdio( tool_source )
        # Any extra generated config files for the tool
        self.__parse_config_files(tool_source)
        # Action
        action = tool_source.parse_action_module()
        if action is None:
            self.tool_action = self.default_tool_action()
        else:
            module, cls = action
            mod = __import__( module, globals(), locals(), [cls])
            self.tool_action = getattr( mod, cls )()
        # Tests
        self.__parse_tests(tool_source)

        # Requirements (dependencies)
        requirements, containers = tool_source.parse_requirements_and_containers()
        self.requirements = requirements
        self.containers = containers

        self.citations = self._parse_citations( tool_source )

        # Determine if this tool can be used in workflows
        self.is_workflow_compatible = self.check_workflow_compatible(tool_source)
        self.__parse_trackster_conf( tool_source )

    def __parse_legacy_features(self, tool_source):
        self.code_namespace = dict()
        self.hook_map = {}
        self.uihints = {}

        if not hasattr(tool_source, 'root'):
            return

        # TODO: Move following logic into XmlToolSource.
        root = tool_source.root
        # Load any tool specific code (optional) Edit: INS 5/29/2007,
        # allow code files to have access to the individual tool's
        # "module" if it has one.  Allows us to reuse code files, etc.
        if self._allow_code_files:
            for code_elem in root.findall("code"):
                for hook_elem in code_elem.findall("hook"):
                    for key, value in hook_elem.items():
                        # map hook to function
                        self.hook_map[key] = value
                file_name = code_elem.get("file")
                code_path = os.path.join( self.tool_dir, file_name )
                execfile( code_path, self.code_namespace )

        # User interface hints
        uihints_elem = root.find( "uihints" )
        if uihints_elem is not None:
            for key, value in uihints_elem.attrib.iteritems():
                self.uihints[ key ] = value

    def __update_options_dict(self, tool_source):
        # TODO: Move following logic into ToolSource abstraction.
        if not hasattr(tool_source, 'root'):
            return

        root = tool_source.root
        for option_elem in root.findall("options"):
            for option, value in self.options.copy().items():
                if isinstance(value, type(False)):
                    self.options[option] = string_as_bool(option_elem.get(option, str(value)))
                else:
                    self.options[option] = option_elem.get(option, str(value))

    def __parse_tests(self, tool_source):
        self.__tests_source = tool_source
        self.__tests_populated = False

    def __parse_config_files(self, tool_source):
        self.config_files = []
        if not hasattr(tool_source, 'root'):
            return

        root = tool_source.root
        conf_parent_elem = root.find("configfiles")
        if conf_parent_elem is not None:
            for conf_elem in conf_parent_elem.findall( "configfile" ):
                name = conf_elem.get( "name" )
                filename = conf_elem.get( "filename", None )
                text = conf_elem.text
                self.config_files.append( ( name, filename, text ) )

    def __parse_trackster_conf(self, tool_source):
        self.trackster_conf = None
        if not hasattr(tool_source, 'root'):
            return

        # Trackster configuration.
        trackster_conf = tool_source.root.find( "trackster_conf" )
        if trackster_conf is not None:
            self.trackster_conf = TracksterConfig.parse( trackster_conf )

    @property
    def tests( self ):
        if not self.__tests_populated:
            tests_source = self.__tests_source
            if tests_source:
                try:
                    self.__tests = parse_tests( self, tests_source )
                except:
                    self.__tests = None
                    log.exception( "Failed to parse tool tests" )
            else:
                self.__tests = None
            self.__tests_populated = True
        return self.__tests

    def parse_inputs( self, tool_source ):
        """
        Parse the "<inputs>" element and create appropriate `ToolParameter`s.
        This implementation supports multiple pages and grouping constructs.
        """
        # Load parameters (optional)
        pages = tool_source.parse_input_pages()
        enctypes = set()
        if pages.inputs_defined:
            if hasattr(pages, "input_elem"):
                input_elem = pages.input_elem
                # Handle properties of the input form
                self.check_values = string_as_bool( input_elem.get("check_values", self.check_values ) )
                self.nginx_upload = string_as_bool( input_elem.get( "nginx_upload", self.nginx_upload ) )
                self.action = input_elem.get( 'action', self.action )
                # If we have an nginx upload, save the action as a tuple instead of
                # a string. The actual action needs to get url_for run to add any
                # prefixes, and we want to avoid adding the prefix to the
                # nginx_upload_path. This logic is handled in the tool_form.mako
                # template.
                if self.nginx_upload and self.app.config.nginx_upload_path:
                    if '?' in urllib.unquote_plus( self.action ):
                        raise Exception( 'URL parameters in a non-default tool action can not be used '
                                         'in conjunction with nginx upload.  Please convert them to '
                                         'hidden POST parameters' )
                    self.action = (self.app.config.nginx_upload_path + '?nginx_redir=',
                                   urllib.unquote_plus(self.action))
                self.target = input_elem.get( "target", self.target )
                self.method = input_elem.get( "method", self.method )
                # Parse the actual parameters
                # Handle multiple page case
            for page_source in pages.page_sources:
                display, inputs = self.parse_input_page( page_source, enctypes )
                self.inputs_by_page.append( inputs )
                self.inputs.update( inputs )
                self.display_by_page.append( display )
        else:
            self.inputs_by_page.append( self.inputs )
            self.display_by_page.append( None )
        self.display = self.display_by_page[0]
        self.npages = len( self.inputs_by_page )
        self.last_page = len( self.inputs_by_page ) - 1
        self.has_multiple_pages = bool( self.last_page )
        # Determine the needed enctype for the form
        if len( enctypes ) == 0:
            self.enctype = "application/x-www-form-urlencoded"
        elif len( enctypes ) == 1:
            self.enctype = enctypes.pop()
        else:
            raise Exception( "Conflicting required enctypes: %s" % str( enctypes ) )
        # Check if the tool either has no parameters or only hidden (and
        # thus hardcoded)  FIXME: hidden parameters aren't
        # parameters at all really, and should be passed in a different
        # way, making this check easier.
        template_macros = {}
        if hasattr(tool_source, 'root'):
            template_macros = template_macro_params(tool_source.root)
        self.template_macro_params = template_macros
        for param in self.inputs.values():
            if not isinstance( param, ( HiddenToolParameter, BaseURLToolParameter ) ):
                self.input_required = True
                break

    def parse_help( self, tool_source ):
        """
        Parse the help text for the tool. Formatted in reStructuredText, but
        stored as Mako to allow for dynamic image paths.
        This implementation supports multiple pages.
        """
        # TODO: Allow raw HTML or an external link.
        self.__help = HELP_UNINITIALIZED
        self.__help_by_page = HELP_UNINITIALIZED
        self.__help_source = tool_source

    def parse_outputs( self, tool_source ):
        """
        Parse <outputs> elements and fill in self.outputs (keyed by name)
        """
        self.outputs, self.output_collections = tool_source.parse_outputs(self)

    # TODO: Include the tool's name in any parsing warnings.
    def parse_stdio( self, tool_source ):
        """
        Parse <stdio> element(s) and fill in self.return_codes,
        self.stderr_rules, and self.stdout_rules. Return codes have a range
        and an error type (fault or warning).  Stderr and stdout rules have
        a regular expression and an error level (fault or warning).
        """
        exit_codes, regexes = tool_source.parse_stdio()
        self.stdio_exit_codes = exit_codes
        self.stdio_regexes = regexes

    def _parse_citations( self, tool_source ):
        # TODO: Move following logic into ToolSource abstraction.
        if not hasattr(tool_source, 'root'):
            return []

        root = tool_source.root
        citations = []
        citations_elem = root.find("citations")
        if citations_elem is None:
            return citations

        for citation_elem in citations_elem:
            if citation_elem.tag != "citation":
                pass
            citation = self.app.citations_manager.parse_citation( citation_elem, self.tool_dir )
            if citation:
                citations.append( citation )
        return citations

    def parse_input_page( self, page_source, enctypes ):
        """
        Parse a page of inputs. This basically just calls 'parse_input_elem',
        but it also deals with possible 'display' elements which are supported
        only at the top/page level (not in groups).
        """
        inputs = self.parse_input_elem( page_source, enctypes )
        # Display
        display = page_source.parse_display()
        return display, inputs

    def parse_input_elem( self, page_source, enctypes, context=None ):
        """
        Parse a parent element whose children are inputs -- these could be
        groups (repeat, conditional) or param elements. Groups will be parsed
        recursively.
        """
        rval = odict()
        context = ExpressionContext( rval, context )
        for input_source in page_source.parse_input_sources():
            # Repeat group
            input_type = input_source.parse_input_type()
            if input_type == "repeat":
                group = Repeat()
                group.name = input_source.get( "name" )
                group.title = input_source.get( "title" )
                group.help = input_source.get( "help", None )
                page_source = input_source.parse_nested_inputs_source()
                group.inputs = self.parse_input_elem( page_source, enctypes, context )
                group.default = int( input_source.get( "default", 0 ) )
                group.min = int( input_source.get( "min", 0 ) )
                # Use float instead of int so that 'inf' can be used for no max
                group.max = float( input_source.get( "max", "inf" ) )
                assert group.min <= group.max, \
                    ValueError( "Min repeat count must be less-than-or-equal to the max." )
                # Force default to be within min-max range
                group.default = min( max( group.default, group.min ), group.max )
                rval[group.name] = group
            elif input_type == "conditional":
                group = Conditional()
                group.name = input_source.get( "name" )
                group.value_ref = input_source.get( 'value_ref', None )
                group.value_ref_in_group = input_source.get_bool( 'value_ref_in_group', True )
                value_from = input_source.get("value_from", None)
                if value_from:
                    value_from = value_from.split( ':' )
                    group.value_from = locals().get( value_from[0] )
                    group.test_param = rval[ group.value_ref ]
                    group.test_param.refresh_on_change = True
                    for attr in value_from[1].split( '.' ):
                        group.value_from = getattr( group.value_from, attr )
                    for case_value, case_inputs in group.value_from( context, group, self ).iteritems():
                        case = ConditionalWhen()
                        case.value = case_value
                        if case_inputs:
                            page_source = XmlPageSource( ElementTree.XML( "<when>%s</when>" % case_inputs ) )
                            case.inputs = self.parse_input_elem( page_source, enctypes, context )
                        else:
                            case.inputs = odict()
                        group.cases.append( case )
                else:
                    # Should have one child "input" which determines the case
                    test_param_input_source = input_source.parse_test_input_source()
                    group.test_param = self.parse_param_elem( test_param_input_source, enctypes, context )
                    possible_cases = list( group.test_param.legal_values )  # store possible cases, undefined whens will have no inputs
                    # Must refresh when test_param changes
                    group.test_param.refresh_on_change = True
                    # And a set of possible cases
                    for (value, case_inputs_source) in input_source.parse_when_input_sources():
                        case = ConditionalWhen()
                        case.value = value
                        case.inputs = self.parse_input_elem( case_inputs_source, enctypes, context )
                        group.cases.append( case )
                        try:
                            possible_cases.remove( case.value )
                        except:
                            log.warning( "Tool %s: a when tag has been defined for '%s (%s) --> %s', but does not appear to be selectable." %
                                         ( self.id, group.name, group.test_param.name, case.value ) )
                    for unspecified_case in possible_cases:
                        log.warning( "Tool %s: a when tag has not been defined for '%s (%s) --> %s', assuming empty inputs." %
                                     ( self.id, group.name, group.test_param.name, unspecified_case ) )
                        case = ConditionalWhen()
                        case.value = unspecified_case
                        case.inputs = odict()
                        group.cases.append( case )
                rval[group.name] = group
            elif input_type == "section":
                group = Section()
                group.name = input_source.get( "name" )
                group.title = input_source.get( "title" )
                group.help = input_source.get( "help", None )
                group.expanded = input_source.get_bool( "expanded", False )
                page_source = input_source.parse_nested_inputs_source()
                group.inputs = self.parse_input_elem( page_source, enctypes, context )
                rval[group.name] = group
            elif input_type == "upload_dataset":
                elem = input_source.elem()
                group = UploadDataset()
                group.name = elem.get( "name" )
                group.title = elem.get( "title" )
                group.file_type_name = elem.get( 'file_type_name', group.file_type_name )
                group.default_file_type = elem.get( 'default_file_type', group.default_file_type )
                group.metadata_ref = elem.get( 'metadata_ref', group.metadata_ref )
                rval[ group.file_type_name ].refresh_on_change = True
                rval[ group.file_type_name ].refresh_on_change_values = \
                    self.app.datatypes_registry.get_composite_extensions()
                group_page_source = XmlPageSource(elem)
                group.inputs = self.parse_input_elem( group_page_source, enctypes, context )
                rval[ group.name ] = group
            elif input_type == "param":
                param = self.parse_param_elem( input_source, enctypes, context )
                rval[param.name] = param
                if hasattr( param, 'data_ref' ):
                    param.ref_input = context[ param.data_ref ]
                self.input_params.append( param )
        return rval

    def parse_param_elem( self, input_source, enctypes, context ):
        """
        Parse a single "<param>" element and return a ToolParameter instance.
        Also, if the parameter has a 'required_enctype' add it to the set
        enctypes.
        """
        param = ToolParameter.build( self, input_source )
        param_enctype = param.get_required_enctype()
        if param_enctype:
            enctypes.add( param_enctype )
        # If parameter depends on any other paramters, we must refresh the
        # form when it changes
        for name in param.get_dependencies():
            context[ name ].refresh_on_change = True
        return param

    def populate_tool_shed_info( self ):
        if self.repository_id is not None and self.app.name == 'galaxy':
            repository_id = self.app.security.decode_id( self.repository_id )
            tool_shed_repository = self.app.install_model.context.query( self.app.install_model.ToolShedRepository ).get( repository_id )
            if tool_shed_repository:
                self.tool_shed = tool_shed_repository.tool_shed
                self.repository_name = tool_shed_repository.name
                self.repository_owner = tool_shed_repository.owner
                self.installed_changeset_revision = tool_shed_repository.installed_changeset_revision

    @property
    def help(self):
        if self.__help is HELP_UNINITIALIZED:
            self.__ensure_help()
        return self.__help

    @property
    def help_by_page(self):
        if self.__help_by_page is HELP_UNINITIALIZED:
            self.__ensure_help()
        return self.__help_by_page

    def __ensure_help(self):
        with HELP_UNINITIALIZED:
            if self.__help is HELP_UNINITIALIZED:
                self.__inititalize_help()

    def __inititalize_help(self):
        tool_source = self.__help_source
        self.__help = None
        self.__help_by_page = []
        help_header = ""
        help_footer = ""
        help_text = tool_source.parse_help()
        if help_text is not None:
            if self.repository_id and help_text.find( '.. image:: ' ) >= 0:
                # Handle tool help image display for tools that are contained in repositories in the tool shed or installed into Galaxy.
                try:
                    help_text = suc.set_image_paths( self.app, self.repository_id, help_text )
                except Exception, e:
                    log.exception( "Exception in parse_help, so images may not be properly displayed:\n%s" % str( e ) )
            try:
                self.__help = Template( rst_to_html(help_text), input_encoding='utf-8',
                                        output_encoding='utf-8', default_filters=[ 'decode.utf8' ],
                                        encoding_errors='replace' )
            except:
                log.exception( "error in help for tool %s" % self.name )

            # Handle deprecated multi-page help text in XML case.
            if hasattr(tool_source, "root"):
                help_elem = tool_source.root.find("help")
                help_header = help_text
                help_pages = help_elem.findall( "page" )
                # Multiple help page case
                if help_pages:
                    for help_page in help_pages:
                        self.__help_by_page.append( help_page.text )
                        help_footer = help_footer + help_page.tail
                # Each page has to rendered all-together because of backreferences allowed by rst
                try:
                    self.__help_by_page = [ Template( rst_to_html( help_header + x + help_footer ),
                                                    input_encoding='utf-8', output_encoding='utf-8',
                                                    default_filters=[ 'decode.utf8' ],
                                                    encoding_errors='replace' )
                                            for x in self.__help_by_page ]
                except:
                    log.exception( "error in multi-page help for tool %s" % self.name )
        # Pad out help pages to match npages ... could this be done better?
        while len( self.__help_by_page ) < self.npages:
            self.__help_by_page.append( self.__help )

    def find_output_def( self, name ):
        # name is JobToOutputDatasetAssociation name.
        # TODO: to defensive, just throw IndexError and catch somewhere
        # up that stack.
        if ToolOutputCollectionPart.is_named_collection_part_name( name ):
            collection_name, part = ToolOutputCollectionPart.split_output_name( name )
            collection_def = self.output_collections.get( collection_name, None )
            if not collection_def:
                return None
            return collection_def.outputs.get( part, None )
        else:
            return self.outputs.get( name, None )

    def check_workflow_compatible( self, tool_source ):
        """
        Determine if a tool can be used in workflows. External tools and the
        upload tool are currently not supported by workflows.
        """
        # Multiple page tools are not supported -- we're eliminating most
        # of these anyway
        if self.has_multiple_pages:
            return False
        # This is probably the best bet for detecting external web tools
        # right now
        if self.tool_type.startswith( 'data_source' ):
            return False

        if self.produces_collections:
            # Someday we will get there!
            return False

        if hasattr( tool_source, "root"):
            root = tool_source.root
            if not string_as_bool( root.get( "workflow_compatible", "True" ) ):
                return False

        # TODO: Anyway to capture tools that dynamically change their own
        #       outputs?
        return True
    def new_state( self, trans, all_pages=False, history=None ):
        """
        Create a new `DefaultToolState` for this tool. It will be initialized
        with default values for inputs.

        Only inputs on the first page will be initialized unless `all_pages` is
        True, in which case all inputs regardless of page are initialized.
        """
        state = DefaultToolState()
        state.inputs = {}
        if all_pages:
            inputs = self.inputs
        else:
            inputs = self.inputs_by_page[ 0 ]
        self.fill_in_new_state( trans, inputs, state.inputs, history=history )
        return state
    def fill_in_new_state( self, trans, inputs, state, context=None, history=None ):
        """
        Fill in a tool state dictionary with default values for all parameters
        in the dictionary `inputs`. Grouping elements are filled in recursively.
        """
        context = ExpressionContext( state, context )
        for input in inputs.itervalues():
            state[ input.name ] = input.get_initial_value( trans, context, history=history )
    def get_param_html_map( self, trans, page=0, other_values={} ):
        """
        Return a dictionary containing the HTML representation of each
        parameter. This is used for rendering display elements. It is
        currently not compatible with grouping constructs.

        NOTE: This should be considered deprecated, it is only used for tools
              with `display` elements. These should be eliminated.
        """
        rval = dict()
        for key, param in self.inputs_by_page[page].iteritems():
            if not isinstance( param, ToolParameter ):
                raise Exception( "'get_param_html_map' only supported for simple paramters" )
            rval[key] = param.get_html( trans, other_values=other_values )
        return rval

    def get_param( self, key ):
        """
        Returns the parameter named `key` or None if there is no such
        parameter.
        """
        return self.inputs.get( key, None )

    def get_hook(self, name):
        """
        Returns an object from the code file referenced by `code_namespace`
        (this will normally be a callable object)
        """
        if self.code_namespace:
            # Try to look up hook in self.hook_map, otherwise resort to default
            if name in self.hook_map and self.hook_map[name] in self.code_namespace:
                return self.code_namespace[self.hook_map[name]]
            elif name in self.code_namespace:
                return self.code_namespace[name]
        return None

    def visit_inputs( self, value, callback ):
        """
        Call the function `callback` on each parameter of this tool. Visits
        grouping parameters recursively and constructs unique prefixes for
        each nested set of  The callback method is then called as:

        `callback( level_prefix, parameter, parameter_value )`
        """
        # HACK: Yet another hack around check_values -- WHY HERE?
        if not self.check_values:
            return
        for input in self.inputs.itervalues():
            if isinstance( input, ToolParameter ):
                callback( "", input, value[input.name] )
            else:
                input.visit_inputs( "", value[input.name], callback )

    def handle_input( self, trans, incoming, history=None, old_errors=None, process_state='update', source='html' ):
        """
        Process incoming parameters for this tool from the dict `incoming`,
        update the tool state (or create if none existed), and either return
        to the form or execute the tool (only if 'execute' was clicked and
        there were no errors).

        process_state can be either 'update' (to incrementally build up the state
        over several calls - one repeat per handle for instance) or 'populate'
        force a complete build of the state and submission all at once (like
        from API). May want an incremental version of the API also at some point,
        that is why this is not just called for_api.
        """
        all_pages = ( process_state == "populate" )  # If process_state = update, handle all pages at once.
        rerun_remap_job_id = None
        if 'rerun_remap_job_id' in incoming:
            try:
                rerun_remap_job_id = trans.app.security.decode_id( incoming[ 'rerun_remap_job_id' ] )
            except Exception, exception:
                log.error( str( exception ) )
                message = 'Failure executing tool (attempting to rerun invalid job).'
                return 'message.mako', dict( status='error', message=message, refresh_frames=[] )

        # Fixed set of input parameters may correspond to any number of jobs.
        # Expand these out to individual parameters for given jobs (tool
        # executions).
        expanded_incomings, collection_info = expand_meta_parameters( trans, self, incoming )

        if not expanded_incomings:
            raise exceptions.MessageException( "Tool execution failed, trying to run a tool over an empty collection." )

        # Remapping a single job to many jobs doesn't make sense, so disable
        # remap if multi-runs of tools are being used.
        if rerun_remap_job_id and len( expanded_incomings ) > 1:
            message = 'Failure executing tool (cannot create multiple jobs when remapping existing job).'
            return 'message.mako', dict( status='error', message=message, refresh_frames=[] )

        all_states = []
        for expanded_incoming in expanded_incomings:
            state, state_new = self.__fetch_state( trans, expanded_incoming, history, all_pages=all_pages )
            all_states.append( state )
        if state_new:
            # This feels a bit like a hack. It allows forcing full processing
            # of inputs even when there is no state in the incoming dictionary
            # by providing either 'runtool_btn' (the name of the submit button
            # on the standard run form) or "URL" (a parameter provided by
            # external data source tools).
            if "runtool_btn" not in incoming and "URL" not in incoming:
                if not self.display_interface:
                    return self.__no_display_interface_response()
                if len(incoming):
                    self.update_state( trans, self.inputs_by_page[state.page], state.inputs, incoming, old_errors=old_errors or {}, source=source )
                return self.default_template, dict( errors={}, tool_state=state, param_values={}, incoming={} )

        all_errors = []
        all_params = []
        for expanded_incoming, expanded_state in zip(expanded_incomings, all_states):
            errors, params = self.__check_param_values( trans, expanded_incoming, expanded_state, old_errors, process_state, history=history, source=source )
            all_errors.append( errors )
            all_params.append( params )

        if self.__should_refresh_state( incoming ):
            template, template_vars = self.__handle_state_refresh( trans, state, errors )
        else:
            # User actually clicked next or execute.

            # If there were errors, we stay on the same page and display
            # error messages
            if any( all_errors ):
                error_message = "One or more errors were found in the input you provided. The specific errors are marked below."
                template = self.default_template
                template_vars = dict( errors=errors, tool_state=state, incoming=incoming, error_message=error_message )
            # If we've completed the last page we can execute the tool
            elif all_pages or state.page == self.last_page:
                execution_tracker = execute_job( trans, self, all_params, history=history, rerun_remap_job_id=rerun_remap_job_id, collection_info=collection_info )
                if execution_tracker.successful_jobs:
                    template = 'tool_executed.mako'
                    template_vars = dict(
                        out_data=execution_tracker.output_datasets,
                        num_jobs=len( execution_tracker.successful_jobs ),
                        job_errors=execution_tracker.execution_errors,
                        jobs=execution_tracker.successful_jobs,
                        output_collections=execution_tracker.output_collections,
                        implicit_collections=execution_tracker.implicit_collections,
                    )
                else:
                    template = 'message.mako'
                    template_vars = dict( status='error', message=execution_tracker.execution_errors[0], refresh_frames=[] )
            # Otherwise move on to the next page
            else:
                template, template_vars = self.__handle_page_advance( trans, state, errors )
        return template, template_vars

    def __should_refresh_state( self, incoming ):
        return not( 'runtool_btn' in incoming or 'URL' in incoming or 'ajax_upload' in incoming )

    def handle_single_execution( self, trans, rerun_remap_job_id, params, history, mapping_over_collection ):
        """
        Return a pair with whether execution is successful as well as either
        resulting output data or an error message indicating the problem.
        """
        try:
            params = self.__remove_meta_properties( params )
            job, out_data = self.execute( trans, incoming=params, history=history, rerun_remap_job_id=rerun_remap_job_id, mapping_over_collection=mapping_over_collection )
        except httpexceptions.HTTPFound, e:
            #if it's a paste redirect exception, pass it up the stack
            raise e
        except Exception, e:
            log.exception('Exception caught while attempting tool execution:')
            message = 'Error executing tool: %s' % str(e)
            return False, message
        if isinstance( out_data, odict ):
            return job, out_data.items()
        else:
            if isinstance( out_data, str ):
                message = out_data
            else:
                message = 'Failure executing tool (invalid data returned from tool execution)'
            return False, message

    def __handle_state_refresh( self, trans, state, errors ):
            try:
                self.find_fieldstorage( state.inputs )
            except InterruptedUpload:
                # If inputs contain a file it won't persist.  Most likely this
                # is an interrupted upload.  We should probably find a more
                # standard method of determining an incomplete POST.
                return self.handle_interrupted( trans, state.inputs )
            except:
                pass
            # Just a refresh, render the form with updated state and errors.
            if not self.display_interface:
                return self.__no_display_interface_response()
            return self.default_template, dict( errors=errors, tool_state=state )

    def __handle_page_advance( self, trans, state, errors ):
        state.page += 1
        # Fill in the default values for the next page
        self.fill_in_new_state( trans, self.inputs_by_page[ state.page ], state.inputs )
        if not self.display_interface:
            return self.__no_display_interface_response()
        return self.default_template, dict( errors=errors, tool_state=state )

    def __no_display_interface_response( self ):
        return 'message.mako', dict( status='info', message="The interface for this tool cannot be displayed", refresh_frames=['everything'] )

    def __fetch_state( self, trans, incoming, history, all_pages ):
        # Get the state or create if not found
        if "tool_state" in incoming:
            encoded_state = string_to_object( incoming["tool_state"] )
            state = DefaultToolState()
            state.decode( encoded_state, self, trans.app )
            new = False
        else:
            state = self.new_state( trans, history=history, all_pages=all_pages )
            new = True
        return state, new

    def __check_param_values( self, trans, incoming, state, old_errors, process_state, history, source ):
        # Process incoming data
        if not( self.check_values ):
            # If `self.check_values` is false we don't do any checking or
            # processing on input  This is used to pass raw values
            # through to/from external sites. FIXME: This should be handled
            # more cleanly, there is no reason why external sites need to
            # post back to the same URL that the tool interface uses.
            errors = {}
            params = incoming
        else:
            # Update state for all inputs on the current page taking new
            # values from `incoming`.
            if process_state == "update":
                inputs = self.inputs_by_page[state.page]
                errors = self.update_state( trans, inputs, state.inputs, incoming, old_errors=old_errors or {}, source=source )
            elif process_state == "populate":
                inputs = self.inputs
                errors = self.populate_state( trans, inputs, state.inputs, incoming, history, source=source )
            else:
                raise Exception("Unknown process_state type %s" % process_state)
            # If the tool provides a `validate_input` hook, call it.
            validate_input = self.get_hook( 'validate_input' )
            if validate_input:
                validate_input( trans, errors, state.inputs, inputs )
            params = state.inputs
        return errors, params

    def find_fieldstorage( self, x ):
        if isinstance( x, FieldStorage ):
            raise InterruptedUpload( None )
        elif type( x ) is types.DictType:
            [ self.find_fieldstorage( y ) for y in x.values() ]
        elif type( x ) is types.ListType:
            [ self.find_fieldstorage( y ) for y in x ]

    def handle_interrupted( self, trans, inputs ):
        """
        Upon handling inputs, if it appears that we have received an incomplete
        form, do some cleanup or anything else deemed necessary.  Currently
        this is only likely during file uploads, but this method could be
        generalized and a method standardized for handling other tools.
        """
        # If the async upload tool has uploading datasets, we need to error them.
        if 'async_datasets' in inputs and inputs['async_datasets'] not in [ 'None', '', None ]:
            for id in inputs['async_datasets'].split(','):
                try:
                    data = self.sa_session.query( trans.model.HistoryDatasetAssociation ).get( int( id ) )
                except:
                    log.exception( 'Unable to load precreated dataset (%s) sent in upload form' % id )
                    continue
                if trans.user is None and trans.galaxy_session.current_history != data.history:
                    log.error( 'Got a precreated dataset (%s) but it does not belong to anonymous user\'s current session (%s)'
                        % ( data.id, trans.galaxy_session.id ) )
                elif data.history.user != trans.user:
                    log.error( 'Got a precreated dataset (%s) but it does not belong to current user (%s)'
                        % ( data.id, trans.user.id ) )
                else:
                    data.state = data.states.ERROR
                    data.info = 'Upload of this dataset was interrupted.  Please try uploading again or'
                    self.sa_session.add( data )
                    self.sa_session.flush()
        # It's unlikely the user will ever see this.
        return 'message.mako', dict( status='error',
            message='Your upload was interrupted. If this was uninentional, please retry it.',
            refresh_frames=[], cont=None )

    def populate_state( self, trans, inputs, state, incoming, history=None, source="html", prefix="", context=None ):
        errors = dict()
        # Push this level onto the context stack
        context = ExpressionContext( state, context )
        for input in inputs.itervalues():
            key = prefix + input.name
            if isinstance( input, Repeat ):
                group_state = state[input.name]
                # Create list of empty errors for each previously existing state
                group_errors = [ ]
                any_group_errors = False
                rep_index = 0
                del group_state[:]  # Clear prepopulated defaults if repeat.min set.
                while True:
                    rep_name = "%s_%d" % ( key, rep_index )
                    if not any( [ incoming_key.startswith(rep_name) for incoming_key in incoming.keys() ] ):
                        break
                    if rep_index < input.max:
                        new_state = {}
                        new_state['__index__'] = rep_index
                        self.fill_in_new_state( trans, input.inputs, new_state, context, history=history )
                        group_state.append( new_state )
                        group_errors.append( {} )
                        rep_errors = self.populate_state( trans,
                                                    input.inputs,
                                                    new_state,
                                                    incoming,
                                                    history,
                                                    source,
                                                    prefix=rep_name + "|",
                                                    context=context )
                        if rep_errors:
                            any_group_errors = True
                            group_errors[rep_index].update( rep_errors )

                    else:
                        group_errors[-1] = { '__index__': 'Cannot add repeat (max size=%i).' % input.max }
                        any_group_errors = True
                    rep_index += 1
            elif isinstance( input, Conditional ):
                group_state = state[input.name]
                group_prefix = "%s|" % ( key )
                # Deal with the 'test' element and see if its value changed
                if input.value_ref and not input.value_ref_in_group:
                    # We are referencing an existent parameter, which is not
                    # part of this group
                    test_param_key = prefix + input.test_param.name
                else:
                    test_param_key = group_prefix + input.test_param.name
                # Get value of test param and determine current case
                value, test_param_error = check_param_from_incoming( trans,
                                                                     group_state,
                                                                     input.test_param,
                                                                     incoming,
                                                                     test_param_key,
                                                                     context,
                                                                     source )

                if test_param_error:
                    errors[ input.name ] = [ test_param_error ]
                    # Store the value of the test element
                    group_state[ input.test_param.name ] = value
                else:
                    current_case = input.get_current_case( value, trans )
                    # Current case has changed, throw away old state
                    group_state = state[input.name] = {}
                    # TODO: we should try to preserve values if we can
                    self.fill_in_new_state( trans, input.cases[current_case].inputs, group_state, context, history=history )
                    group_errors = self.populate_state( trans,
                                                        input.cases[current_case].inputs,
                                                        group_state,
                                                        incoming,
                                                        history,
                                                        source,
                                                        prefix=group_prefix,
                                                        context=context,
                    )
                    if group_errors:
                        errors[ input.name ] = group_errors
                    # Store the current case in a special value
                    group_state['__current_case__'] = current_case
                    # Store the value of the test element
                    group_state[ input.test_param.name ] = value
            elif isinstance( input, Section ):
                group_state = state[input.name]
                group_prefix = "%s|" % ( key )
                self.fill_in_new_state( trans, input.inputs, group_state, context, history=history )
                group_errors = self.populate_state( trans,
                                                    input.inputs,
                                                    group_state,
                                                    incoming,
                                                    history,
                                                    source,
                                                    prefix=group_prefix,
                                                    context=context )
                if group_errors:
                    errors[ input.name ] = group_errors
            elif isinstance( input, UploadDataset ):
                group_state = state[input.name]
                group_errors = []
                any_group_errors = False
                d_type = input.get_datatype( trans, context )
                writable_files = d_type.writable_files
                #remove extra files
                while len( group_state ) > len( writable_files ):
                    del group_state[-1]

                # Add new fileupload as needed
                while len( writable_files ) > len( group_state ):
                    new_state = {}
                    new_state['__index__'] = len( group_state )
                    self.fill_in_new_state( trans, input.inputs, new_state, context )
                    group_state.append( new_state )
                    if any_group_errors:
                        group_errors.append( {} )

                # Update state
                for i, rep_state in enumerate( group_state ):
                    rep_index = rep_state['__index__']
                    rep_prefix = "%s_%d|" % ( key, rep_index )
                    rep_errors = self.populate_state( trans,
                                                    input.inputs,
                                                    rep_state,
                                                    incoming,
                                                    history,
                                                    source,
                                                    prefix=rep_prefix,
                                                    context=context)
                    if rep_errors:
                        any_group_errors = True
                        group_errors.append( rep_errors )
                    else:
                        group_errors.append( {} )
                # Were there *any* errors for any repetition?
                if any_group_errors:
                    errors[input.name] = group_errors
            else:
                value, error = check_param_from_incoming( trans, state, input, incoming, key, context, source )
                if error:
                    errors[ input.name ] = error
                state[ input.name ] = value
        return errors

    def update_state( self, trans, inputs, state, incoming, source='html', prefix="", context=None,
                      update_only=False, old_errors={}, item_callback=None ):
        """
        Update the tool state in `state` using the user input in `incoming`.
        This is designed to be called recursively: `inputs` contains the
        set of inputs being processed, and `prefix` specifies a prefix to
        add to the name of each input to extract its value from `incoming`.

        If `update_only` is True, values that are not in `incoming` will
        not be modified. In this case `old_errors` can be provided, and any
        errors for parameters which were *not* updated will be preserved.
        """
        errors = dict()
        # Push this level onto the context stack
        context = ExpressionContext( state, context )
        # Iterate inputs and update (recursively)
        for input in inputs.itervalues():
            key = prefix + input.name
            if isinstance( input, Repeat ):
                group_state = state[input.name]
                # Create list of empty errors for each previously existing state
                group_errors = [ {} for i in range( len( group_state ) ) ]
                group_old_errors = old_errors.get( input.name, None )
                any_group_errors = False
                # Check any removals before updating state -- only one
                # removal can be performed, others will be ignored
                for i, rep_state in enumerate( group_state ):
                    rep_index = rep_state['__index__']
                    if key + "_" + str(rep_index) + "_remove" in incoming:
                        if len( group_state ) > input.min:
                            del group_state[i]
                            del group_errors[i]
                            if group_old_errors:
                                del group_old_errors[i]
                            break
                        else:
                            group_errors[i] = { '__index__': 'Cannot remove repeat (min size=%i).' % input.min }
                            any_group_errors = True
                            # Only need to find one that can't be removed due to size, since only
                            # one removal is processed at # a time anyway
                            break
                    elif group_old_errors and group_old_errors[i]:
                        group_errors[i] = group_old_errors[i]
                        any_group_errors = True
                # Update state
                max_index = -1
                for i, rep_state in enumerate( group_state ):
                    rep_index = rep_state['__index__']
                    max_index = max( max_index, rep_index )
                    rep_prefix = "%s_%d|" % ( key, rep_index )
                    if group_old_errors:
                        rep_old_errors = group_old_errors[i]
                    else:
                        rep_old_errors = {}
                    rep_errors = self.update_state( trans,
                                                    input.inputs,
                                                    rep_state,
                                                    incoming,
                                                    source=source,
                                                    prefix=rep_prefix,
                                                    context=context,
                                                    update_only=update_only,
                                                    old_errors=rep_old_errors,
                                                    item_callback=item_callback )
                    if rep_errors:
                        any_group_errors = True
                        group_errors[i].update( rep_errors )
                # Check for addition
                if key + "_add" in incoming:
                    if len( group_state ) < input.max:
                        new_state = {}
                        new_state['__index__'] = max_index + 1
                        self.fill_in_new_state( trans, input.inputs, new_state, context )
                        group_state.append( new_state )
                        group_errors.append( {} )
                    else:
                        group_errors[-1] = { '__index__': 'Cannot add repeat (max size=%i).' % input.max }
                        any_group_errors = True
                # Were there *any* errors for any repetition?
                if any_group_errors:
                    errors[input.name] = group_errors
            elif isinstance( input, Conditional ):
                group_state = state[input.name]
                group_old_errors = old_errors.get( input.name, {} )
                old_current_case = group_state['__current_case__']
                group_prefix = "%s|" % ( key )
                # Deal with the 'test' element and see if its value changed
                if input.value_ref and not input.value_ref_in_group:
                    # We are referencing an existent parameter, which is not
                    # part of this group
                    test_param_key = prefix + input.test_param.name
                else:
                    test_param_key = group_prefix + input.test_param.name
                test_param_error = None
                test_incoming = get_incoming_value( incoming, test_param_key, None )
                if test_param_key not in incoming \
                   and "__force_update__" + test_param_key not in incoming \
                   and update_only:
                    # Update only, keep previous value and state, but still
                    # recurse in case there are nested changes
                    value = group_state[ input.test_param.name ]
                    current_case = old_current_case
                    if input.test_param.name in old_errors:
                        errors[ input.test_param.name ] = old_errors[ input.test_param.name ]
                else:
                    # Get value of test param and determine current case
                    value, test_param_error = \
                        check_param( trans, input.test_param, test_incoming, context, source=source )
                    try:
                        current_case = input.get_current_case( value, trans )
                    except ValueError, e:
                        if input.is_job_resource_conditional:
                            # Unless explicitly given job resource parameters
                            # (e.g. from the run tool form) don't populate the
                            # state. Along with other hacks prevents workflow
                            # saving from populating resource defaults - which
                            # are meant to be much more transient than the rest
                            # of tool state.
                            continue
                        #load default initial value
                        if not test_param_error:
                            test_param_error = str( e )
                        if trans is not None:
                            history = trans.get_history()
                        else:
                            history = None
                        value = input.test_param.get_initial_value( trans, context, history=history )
                        current_case = input.get_current_case( value, trans )
                case_changed = current_case != old_current_case
                if case_changed:
                    # Current case has changed, throw away old state
                    group_state = state[input.name] = {}
                    # TODO: we should try to preserve values if we can
                    self.fill_in_new_state( trans, input.cases[current_case].inputs, group_state, context )
                    group_errors = dict()
                    group_old_errors = dict()

                # If we didn't just change the current case and are coming from HTML - the values
                # in incoming represent the old values and should not be replaced. If being updated
                # from the API (json) instead of HTML - form values below the current case
                # may also be supplied and incoming should be preferred to case defaults.
                if (not case_changed) or (source != "html"):
                    # Current case has not changed, update children
                    group_errors = self.update_state( trans,
                                                      input.cases[current_case].inputs,
                                                      group_state,
                                                      incoming,
                                                      prefix=group_prefix,
                                                      context=context,
                                                      source=source,
                                                      update_only=update_only,
                                                      old_errors=group_old_errors,
                                                      item_callback=item_callback )
                    if input.test_param.name in group_old_errors and not test_param_error:
                        test_param_error = group_old_errors[ input.test_param.name ]
                if test_param_error:
                    group_errors[ input.test_param.name ] = test_param_error
                if group_errors:
                    errors[ input.name ] = group_errors
                # Store the current case in a special value
                group_state['__current_case__'] = current_case
                # Store the value of the test element
                group_state[ input.test_param.name ] = value
            elif isinstance( input, Section ):
                group_state = state[input.name]
                group_old_errors = old_errors.get( input.name, {} )
                group_prefix = "%s|" % ( key )
                group_errors = self.update_state( trans,
                                                  input.inputs,
                                                  group_state,
                                                  incoming,
                                                  prefix=group_prefix,
                                                  context=context,
                                                  source=source,
                                                  update_only=update_only,
                                                  old_errors=group_old_errors,
                                                  item_callback=item_callback )
                if group_errors:
                    errors[ input.name ] = group_errors
            elif isinstance( input, UploadDataset ):
                group_state = state[input.name]
                group_errors = []
                group_old_errors = old_errors.get( input.name, None )
                any_group_errors = False
                d_type = input.get_datatype( trans, context )
                writable_files = d_type.writable_files
                #remove extra files
                while len( group_state ) > len( writable_files ):
                    del group_state[-1]
                    if group_old_errors:
                        del group_old_errors[-1]
                # Update state
                max_index = -1
                for i, rep_state in enumerate( group_state ):
                    rep_index = rep_state['__index__']
                    max_index = max( max_index, rep_index )
                    rep_prefix = "%s_%d|" % ( key, rep_index )
                    if group_old_errors:
                        rep_old_errors = group_old_errors[i]
                    else:
                        rep_old_errors = {}
                    rep_errors = self.update_state( trans,
                                                    input.inputs,
                                                    rep_state,
                                                    incoming,
                                                    prefix=rep_prefix,
                                                    context=context,
                                                    source=source,
                                                    update_only=update_only,
                                                    old_errors=rep_old_errors,
                                                    item_callback=item_callback )
                    if rep_errors:
                        any_group_errors = True
                        group_errors.append( rep_errors )
                    else:
                        group_errors.append( {} )
                # Add new fileupload as needed
                offset = 1
                while len( writable_files ) > len( group_state ):
                    new_state = {}
                    new_state['__index__'] = max_index + offset
                    offset += 1
                    self.fill_in_new_state( trans, input.inputs, new_state, context )
                    group_state.append( new_state )
                    if any_group_errors:
                        group_errors.append( {} )
                # Were there *any* errors for any repetition?
                if any_group_errors:
                    errors[input.name] = group_errors
            else:
                if key not in incoming \
                   and "__force_update__" + key not in incoming \
                   and update_only:
                    # No new value provided, and we are only updating, so keep
                    # the old value (which should already be in the state) and
                    # preserve the old error message.
                    if input.name in old_errors:
                        errors[ input.name ] = old_errors[ input.name ]
                else:
                    incoming_value = get_incoming_value( incoming, key, None )
                    value, error = check_param( trans, input, incoming_value, context, source=source )
                    # If a callback was provided, allow it to process the value
                    input_name = input.name
                    if item_callback:
                        old_value = state.get( input_name, None )
                        value, error = item_callback( trans, key, input, value, error, old_value, context )
                    if error:
                        errors[ input_name ] = error

                    state[ input_name ] = value
                    meta_properties = self.__meta_properties_for_state( key, incoming, incoming_value, value, input_name )
                    state.update( meta_properties )
        return errors

    def __remove_meta_properties( self, incoming ):
        result = incoming.copy()
        meta_property_suffixes = [
            "__multirun__",
            "__collection_multirun__",
        ]
        for key, value in incoming.iteritems():
            if any( map( lambda s: key.endswith(s), meta_property_suffixes ) ):
                del result[ key ]
        return result

    def __meta_properties_for_state( self, key, incoming, incoming_val, state_val, input_name ):
        meta_properties = {}
        meta_property_suffixes = [
            "__multirun__",
            "__collection_multirun__",
        ]
        for meta_property_suffix in meta_property_suffixes:
            multirun_key = "%s|%s" % ( key, meta_property_suffix )
            if multirun_key in incoming:
                multi_value = incoming[ multirun_key ]
                meta_properties[ "%s|%s" % ( input_name, meta_property_suffix ) ] = multi_value
        return meta_properties

    @property
    def params_with_missing_data_table_entry( self ):
        """
        Return all parameters that are dynamically generated select lists whose
        options require an entry not currently in the tool_data_table_conf.xml file.
        """
        params = []
        for input_param in self.input_params:
            if isinstance( input_param, SelectToolParameter ) and input_param.is_dynamic:
                options = input_param.options
                if options and options.missing_tool_data_table_name and input_param not in params:
                    params.append( input_param )
        return params

    @property
    def params_with_missing_index_file( self ):
        """
        Return all parameters that are dynamically generated
        select lists whose options refer to a  missing .loc file.
        """
        params = []
        for input_param in self.input_params:
            if isinstance( input_param, SelectToolParameter ) and input_param.is_dynamic:
                options = input_param.options
                if options and options.missing_index_file and input_param not in params:
                    params.append( input_param )
        return params

    def get_static_param_values( self, trans ):
        """
        Returns a map of parameter names and values if the tool does not
        require any user input. Will raise an exception if any parameter
        does require input.
        """
        args = dict()
        for key, param in self.inputs.iteritems():
            # BaseURLToolParameter is now a subclass of HiddenToolParameter, so
            # we must check if param is a BaseURLToolParameter first
            if isinstance( param, BaseURLToolParameter ):
                args[key] = param.get_initial_value( trans, None )
            elif isinstance( param, HiddenToolParameter ):
                args[key] = model.User.expand_user_properties( trans.user, param.value )
            else:
                raise Exception( "Unexpected parameter type" )
        return args

    def execute( self, trans, incoming={}, set_output_hid=True, history=None, **kwargs ):
        """
        Execute the tool using parameter values in `incoming`. This just
        dispatches to the `ToolAction` instance specified by
        `self.tool_action`. In general this will create a `Job` that
        when run will build the tool's outputs, e.g. `DefaultToolAction`.
        """
        return self.tool_action.execute( self, trans, incoming=incoming, set_output_hid=set_output_hid, history=history, **kwargs )

    def params_to_strings( self, params, app ):
        return params_to_strings( self.inputs, params, app )

    def params_from_strings( self, params, app, ignore_errors=False ):
        return params_from_strings( self.inputs, params, app, ignore_errors )

    def check_and_update_param_values( self, values, trans, update_values=True, allow_workflow_parameters=False ):
        """
        Check that all parameters have values, and fill in with default
        values where necessary. This could be called after loading values
        from a database in case new parameters have been added.
        """
        messages = {}
        self.check_and_update_param_values_helper( self.inputs, values, trans, messages, update_values=update_values, allow_workflow_parameters=allow_workflow_parameters )
        return messages

    def check_and_update_param_values_helper( self, inputs, values, trans, messages, context=None, prefix="", update_values=True, allow_workflow_parameters=False ):
        """
        Recursive helper for `check_and_update_param_values_helper`
        """
        context = ExpressionContext( values, context )
        for input in inputs.itervalues():
            # No value, insert the default
            if input.name not in values:
                if isinstance( input, Conditional ):
                    cond_messages = {}
                    if not input.is_job_resource_conditional:
                        cond_messages = { input.test_param.name: "No value found for '%s%s', used default" % ( prefix, input.label ) }
                        messages[ input.name ] = cond_messages
                    test_value = input.test_param.get_initial_value( trans, context )
                    current_case = input.get_current_case( test_value, trans )
                    self.check_and_update_param_values_helper( input.cases[ current_case ].inputs, {}, trans, cond_messages, context, prefix, allow_workflow_parameters=allow_workflow_parameters )
                elif isinstance( input, Repeat ):
                    if input.min:
                        messages[ input.name ] = []
                        for i in range( input.min ):
                            rep_prefix = prefix + "%s %d > " % ( input.title, i + 1 )
                            rep_dict = dict()
                            messages[ input.name ].append( rep_dict )
                            self.check_and_update_param_values_helper( input.inputs, {}, trans, rep_dict, context, rep_prefix, allow_workflow_parameters=allow_workflow_parameters )
                else:
                    messages[ input.name ] = "No value found for '%s%s', used default" % ( prefix, input.label )
                values[ input.name ] = input.get_initial_value( trans, context )
            # Value, visit recursively as usual
            else:
                if isinstance( input, Repeat ):
                    for i, d in enumerate( values[ input.name ] ):
                        rep_prefix = prefix + "%s %d > " % ( input.title, i + 1 )
                        self.check_and_update_param_values_helper( input.inputs, d, trans, messages, context, rep_prefix, allow_workflow_parameters=allow_workflow_parameters )
                elif isinstance( input, Conditional ):
                    group_values = values[ input.name ]
                    use_initial_value = False
                    if '__current_case__' in group_values:
                        if int( group_values['__current_case__'] ) >= len( input.cases ):
                            use_initial_value = True
                    else:
                        use_initial_value = True
                    if input.test_param.name not in group_values or use_initial_value:
                        # No test param invalidates the whole conditional
                        values[ input.name ] = group_values = input.get_initial_value( trans, context )
                        messages[ input.test_param.name ] = "No value found for '%s%s', used default" % ( prefix, input.test_param.label )
                        current_case = group_values['__current_case__']
                        for child_input in input.cases[current_case].inputs.itervalues():
                            messages[ child_input.name ] = "Value no longer valid for '%s%s', replaced with default" % ( prefix, child_input.label )
                    else:
                        current = group_values["__current_case__"]
                        self.check_and_update_param_values_helper( input.cases[current].inputs, group_values, trans, messages, context, prefix, allow_workflow_parameters=allow_workflow_parameters )
                else:
                    # Regular tool parameter, no recursion needed
                    try:
                        ck_param = True
                        if allow_workflow_parameters and isinstance( values[ input.name ], basestring ):
                            if WORKFLOW_PARAMETER_REGULAR_EXPRESSION.search( values[ input.name ] ):
                                ck_param = False
                        #this will fail when a parameter's type has changed to a non-compatible one: e.g. conditional group changed to dataset input
                        if ck_param:
                            input.value_from_basic( input.value_to_basic( values[ input.name ], trans.app ), trans.app, ignore_errors=False )
                    except:
                        messages[ input.name ] = "Value no longer valid for '%s%s', replaced with default" % ( prefix, input.label )
                        if update_values:
                            values[ input.name ] = input.get_initial_value( trans, context )

    def handle_unvalidated_param_values( self, input_values, app ):
        """
        Find any instances of `UnvalidatedValue` within input_values and
        validate them (by calling `ToolParameter.from_html` and
        `ToolParameter.validate`).
        """
        # No validation is done when check_values is False
        if not self.check_values:
            return
        self.handle_unvalidated_param_values_helper( self.inputs, input_values, app )

    def handle_unvalidated_param_values_helper( self, inputs, input_values, app, context=None, prefix="" ):
        """
        Recursive helper for `handle_unvalidated_param_values`
        """
        context = ExpressionContext( input_values, context )
        for input in inputs.itervalues():
            if isinstance( input, Repeat ):
                for i, d in enumerate( input_values[ input.name ] ):
                    rep_prefix = prefix + "%s %d > " % ( input.title, i + 1 )
                    self.handle_unvalidated_param_values_helper( input.inputs, d, app, context, rep_prefix )
            elif isinstance( input, Conditional ):
                values = input_values[ input.name ]
                current = values["__current_case__"]
                # NOTE: The test param doesn't need to be checked since
                #       there would be no way to tell what case to use at
                #       workflow build time. However I'm not sure if we are
                #       actually preventing such a case explicately.
                self.handle_unvalidated_param_values_helper( input.cases[current].inputs, values, app, context, prefix )
            else:
                # Regular tool parameter
                value = input_values[ input.name ]
                if isinstance( value, UnvalidatedValue ):
                    try:
                        # Convert from html representation
                        if value.value is None:
                            # If value.value is None, it could not have been
                            # submited via html form and therefore .from_html
                            # can't be guaranteed to work
                            value = None
                        else:
                            value = input.from_html( value.value, None, context )
                        # Do any further validation on the value
                        input.validate( value, None )
                    except Exception, e:
                        # Wrap an re-raise any generated error so we can
                        # generate a more informative message
                        message = "Failed runtime validation of %s%s (%s)" \
                            % ( prefix, input.label, e )
                        raise LateValidationError( message )
                    input_values[ input.name ] = value

    def handle_job_failure_exception( self, e ):
        """
        Called by job.fail when an exception is generated to allow generation
        of a better error message (returning None yields the default behavior)
        """
        message = None
        # If the exception was generated by late validation, use its error
        # message (contains the parameter name and value)
        if isinstance( e, LateValidationError ):
            message = e.message
        return message

    def build_dependency_shell_commands( self ):
        """Return a list of commands to be run to populate the current environment to include this tools requirements."""
        return self.app.toolbox.dependency_manager.dependency_shell_commands(
            self.requirements,
            installed_tool_dependencies=self.installed_tool_dependencies,
            tool_dir=self.tool_dir,
        )

    @property
    def installed_tool_dependencies(self):
        if self.tool_shed_repository:
            installed_tool_dependencies = self.tool_shed_repository.tool_dependencies_installed_or_in_error
        else:
            installed_tool_dependencies = None
        return installed_tool_dependencies

    def build_redirect_url_params( self, param_dict ):
        """
        Substitute parameter values into self.redirect_url_params
        """
        if not self.redirect_url_params:
            return
        redirect_url_params = None
        # Substituting parameter values into the url params
        redirect_url_params = fill_template( self.redirect_url_params, context=param_dict )
        # Remove newlines
        redirect_url_params = redirect_url_params.replace( "\n", " " ).replace( "\r", " " )
        return redirect_url_params

    def parse_redirect_url( self, data, param_dict ):
        """
        Parse the REDIRECT_URL tool param. Tools that send data to an external
        application via a redirect must include the following 3 tool params:

        1) REDIRECT_URL - the url to which the data is being sent

        2) DATA_URL - the url to which the receiving application will send an
           http post to retrieve the Galaxy data

        3) GALAXY_URL - the url to which the external application may post
           data as a response
        """
        redirect_url = param_dict.get( 'REDIRECT_URL' )
        redirect_url_params = self.build_redirect_url_params( param_dict )
        # Add the parameters to the redirect url.  We're splitting the param
        # string on '**^**' because the self.parse() method replaced white
        # space with that separator.
        params = redirect_url_params.split( '**^**' )
        rup_dict = {}
        for param in params:
            p_list = param.split( '=' )
            p_name = p_list[0]
            p_val = p_list[1]
            rup_dict[ p_name ] = p_val
        DATA_URL = param_dict.get( 'DATA_URL', None )
        assert DATA_URL is not None, "DATA_URL parameter missing in tool config."
        DATA_URL += "/%s/display" % str( data.id )
        redirect_url += "?DATA_URL=%s" % DATA_URL
        # Add the redirect_url_params to redirect_url
        for p_name in rup_dict:
            redirect_url += "&%s=%s" % ( p_name, rup_dict[ p_name ] )
        # Add the current user email to redirect_url
        if data.history.user:
            USERNAME = str( data.history.user.email )
        else:
            USERNAME = 'Anonymous'
        redirect_url += "&USERNAME=%s" % USERNAME
        return redirect_url

    def call_hook( self, hook_name, *args, **kwargs ):
        """
        Call the custom code hook function identified by 'hook_name' if any,
        and return the results
        """
        try:
            code = self.get_hook( hook_name )
            if code:
                return code( *args, **kwargs )
        except Exception, e:
            original_message = ''
            if len( e.args ):
                original_message = e.args[0]
            e.args = ( "Error in '%s' hook '%s', original message: %s" % ( self.name, hook_name, original_message ), )
            raise

    def exec_before_job( self, app, inp_data, out_data, param_dict={} ):
        pass

    def exec_after_process( self, app, inp_data, out_data, param_dict, job=None ):
        pass

    def job_failed( self, job_wrapper, message, exception=False ):
        """
        Called when a job has failed
        """
        pass

    def collect_child_datasets( self, output, job_working_directory ):
        """
        Look for child dataset files, create HDA and attach to parent.
        """
        children = {}
        # Loop through output file names, looking for generated children in
        # form of 'child_parentId_designation_visibility_extension'
        for name, outdata in output.items():
            filenames = []
            if 'new_file_path' in self.app.config.collect_outputs_from:
                filenames.extend( glob.glob(os.path.join(self.app.config.new_file_path, "child_%i_*" % outdata.id) ) )
            if 'job_working_directory' in self.app.config.collect_outputs_from:
                filenames.extend( glob.glob(os.path.join(job_working_directory, "child_%i_*" % outdata.id) ) )
            for filename in filenames:
                if not name in children:
                    children[name] = {}
                fields = os.path.basename(filename).split("_")
                fields.pop(0)
                parent_id = int(fields.pop(0))
                designation = fields.pop(0)
                visible = fields.pop(0).lower()
                if visible == "visible":
                    visible = True
                else:
                    visible = False
                ext = fields.pop(0).lower()
                child_dataset = self.app.model.HistoryDatasetAssociation( extension=ext,
                                                                          parent_id=outdata.id,
                                                                          designation=designation,
                                                                          visible=visible,
                                                                          dbkey=outdata.dbkey,
                                                                          create_dataset=True,
                                                                          sa_session=self.sa_session )
                self.app.security_agent.copy_dataset_permissions( outdata.dataset, child_dataset.dataset )
                # Move data from temp location to dataset location
                self.app.object_store.update_from_file(child_dataset.dataset, file_name=filename, create=True)
                self.sa_session.add( child_dataset )
                self.sa_session.flush()
                child_dataset.set_size()
                child_dataset.name = "Secondary Dataset (%s)" % ( designation )
                child_dataset.init_meta()
                child_dataset.set_meta()
                child_dataset.set_peek()
                # Associate new dataset with job
                job = None
                for assoc in outdata.creating_job_associations:
                    job = assoc.job
                    break
                if job:
                    assoc = self.app.model.JobToOutputDatasetAssociation( '__new_child_file_%s|%s__' % ( name, designation ), child_dataset )
                    assoc.job = job
                    self.sa_session.add( assoc )
                    self.sa_session.flush()
                child_dataset.state = outdata.state
                self.sa_session.add( child_dataset )
                self.sa_session.flush()
                # Add child to return dict
                children[name][designation] = child_dataset
                # Need to update all associated output hdas, i.e. history was
                # shared with job running
                for dataset in outdata.dataset.history_associations:
                    if outdata == dataset:
                        continue
                    # Create new child dataset
                    child_data = child_dataset.copy( parent_id=dataset.id )
                    self.sa_session.add( child_data )
                    self.sa_session.flush()
        return children

    def collect_primary_datasets( self, output, job_working_directory, input_ext ):
        """
        Find any additional datasets generated by a tool and attach (for
        cases where number of outputs is not known in advance).
        """
        return output_collect.collect_primary_datasets( self, output, job_working_directory, input_ext )

    def collect_dynamic_collections( self, output, **kwds ):
        """ Find files corresponding to dynamically structured collections.
        """
        return output_collect.collect_dynamic_collections( self, output, **kwds )

    def to_dict( self, trans, link_details=False, io_details=False ):
        """ Returns dict of tool. """

        # Basic information
        tool_dict = super( Tool, self ).to_dict()

        # Add link details.
        if link_details:
            # Add details for creating a hyperlink to the tool.
            if not isinstance( self, DataSourceTool ):
                link = url_for( controller='tool_runner', tool_id=self.id )
            else:
                link = url_for( controller='tool_runner', action='data_source_redirect', tool_id=self.id )

            # Basic information
            tool_dict.update( { 'link': link,
                                'min_width': self.uihints.get( 'minwidth', -1 ),
                                'target': self.target } )

        # Add input and output details.
        if io_details:
            tool_dict[ 'inputs' ] = [ input.to_dict( trans ) for input in self.inputs.values() ]
            tool_dict[ 'outputs' ] = [ output.to_dict() for output in self.outputs.values() ]

        tool_dict[ 'panel_section_id' ], tool_dict[ 'panel_section_name' ] = self.get_panel_section()

        return tool_dict

    def to_json (self, trans, kwd={}, is_workflow=False):
        """
        Recursively creates a tool dictionary containing repeats, dynamic options and updated states.
        """
        job_id = kwd.get('__job_id__', None)
        dataset_id = kwd.get('__dataset_id__', None)
        history_id = kwd.get('history_id', None)

        # history id
        history = None
        try:
            if not history_id is None:
                history = self.history_manager.get_owned( trans.security.decode_id( history_id ), trans.user, current_history=trans.history )
            else:
                history = trans.get_history()
            if history is None:
                raise Exception('History unavailable. Please specify a valid history id')
        except Exception, e:
            trans.response.status = 500
            error = '[history_id=%s] Failed to retrieve history. %s.' % (history_id, str(e))
            log.exception('tools::to_json - %s.' % error)
            return { 'error': error }

        # load job details if provided
        job = None
        if job_id:
            try:
                job_id = trans.security.decode_id( job_id )
                job = trans.sa_session.query( trans.app.model.Job ).get( job_id )
            except Exception, exception:
                trans.response.status = 500
                log.error('Failed to retrieve job.')
                return { 'error': 'Failed to retrieve job.' }
        elif dataset_id:
            try:
                dataset_id = trans.security.decode_id( dataset_id )
                data = trans.sa_session.query( trans.app.model.HistoryDatasetAssociation ).get( dataset_id )
                if not ( trans.user_is_admin() or trans.app.security_agent.can_access_dataset( trans.get_current_user_roles(), data.dataset ) ):
                    trans.response.status = 500
                    log.error('User has no access to dataset.')
                    return { 'error': 'User has no access to dataset.' }
                job = data.creating_job
                if not job:
                    trans.response.status = 500
                    log.error('Creating job not found.')
                    return { 'error': 'Creating job not found.' }
            except Exception, exception:
                trans.response.status = 500
                log.error('Failed to get job information.')
                return { 'error': 'Failed to get job information.' }

        # load job parameters into incoming
        tool_message = ''
        if job:
            try:
                job_params = job.get_param_values( trans.app, ignore_errors = True )
                job_messages = self.check_and_update_param_values( job_params, trans, update_values=False )
                self._map_source_to_history( trans, self.inputs, job_params, history )
                tool_message = self._compare_tool_version(trans, job)
                params_to_incoming( kwd, self.inputs, job_params, trans.app, to_html=False )
            except Exception, exception:
                trans.response.status = 500
                log.error( str( exception ) )
                return { 'error': str( exception ) }

        # create parameter object
        params = galaxy.util.Params( kwd, sanitize = False )

        # convert value to jsonifiable value
        def jsonify(v):
            # check if value is numeric
            isnumber = False
            try:
                float(v)
                isnumber = True
            except Exception:
                pass

            # fix hda parsing
            if isinstance(v, trans.app.model.HistoryDatasetAssociation):
                return {
                    'id'  : trans.security.encode_id(v.id),
                    'src' : 'hda'
                }
            elif isinstance(v, trans.app.model.HistoryDatasetCollectionAssociation):
                return {
                    'id'  : trans.security.encode_id(v.id),
                    'src' : 'hdca'
                }
            elif isinstance(v, trans.app.model.LibraryDatasetDatasetAssociation):
                return {
                    'id'  : trans.security.encode_id(v.id),
                    'name': v.name,
                    'src' : 'ldda'
                }
            elif isinstance(v, bool):
                if v is True:
                    return 'true'
                else:
                    return 'false'
            elif isinstance(v, basestring) or isnumber:
                return v
            elif isinstance(v, dict) and hasattr(v, '__class__'):
                return v
            else:
                return None

        # ensures that input dictionary is jsonifiable
        def sanitize(dict, key='value'):
            # get current value
            value = dict[key] if key in dict else None

            # jsonify by type
            if dict['type'] in ['data']:
                if isinstance(value, list):
                    value = [ jsonify(v) for v in value ]
                else:
                    value = [ jsonify(value) ]
                if None in value:
                    value = None
                else:
                    value = { 'values': value }
            elif isinstance(value, list):
                value = [ jsonify(v) for v in value ]
            else:
                value = jsonify(value)

            # update and return
            dict[key] = value

        # check the current state of a value and update it if necessary
        def check_state(trans, input, value, context):
            error = 'State validation failed.'

            # do not check unvalidated values
            if isinstance(value, galaxy.tools.parameters.basic.RuntimeValue):
                return [ { '__class__' : 'RuntimeValue' }, None ]
            if isinstance( value, dict ) and hasattr( value, '__class__' ):
                return[ value, None ]

            # validate value content
            try:
                # resolves the inconsistent definition of boolean parameters (see base.py) without modifying shared code
                if input.type == 'boolean' and isinstance(value, basestring):
                    value, error = [string_as_bool(value), None]
                else:
<<<<<<< HEAD
                    value, error = check_param(trans, input, value, context)
=======
                    value, error = check_param(trans, input, default_value, context, history=history)
>>>>>>> ce7dd615
            except Exception, err:
                log.error('Checking parameter %s failed. %s', input.name, str(err))
                pass
            return [value, error]

        # populates state with incoming url parameters
        def populate_state(trans, inputs, state, errors, incoming, prefix="", context=None ):
            context = ExpressionContext(state, context)
            for input in inputs.itervalues():
                state[input.name] = input.get_initial_value(trans, context, history=history)
                key = prefix + input.name
                if input.type == 'repeat':
                    group_state = state[input.name]
                    rep_index = 0
                    del group_state[:]
                    while True:
                        rep_name = "%s_%d" % (key, rep_index)
                        if not any([incoming_key.startswith(rep_name) for incoming_key in incoming.keys()]) and rep_index >= input.min:
                            break
                        if rep_index < input.max:
                            new_state = {}
                            new_state['__index__'] = rep_index
                            group_state.append(new_state)
                            populate_state(trans, input.inputs, new_state, errors, incoming, prefix=rep_name + "|", context=context)
                        rep_index += 1
                elif input.type == 'conditional':
                    group_state = state[input.name]
                    group_prefix = "%s|" % ( key )
                    test_param_key = group_prefix + input.test_param.name
                    default_value = incoming.get(test_param_key, group_state.get(input.test_param.name, None))
                    value, error = check_state(trans, input.test_param, default_value, context)
                    if error:
                        errors[test_param_key] = error
                    else:
                        try:
                            current_case = input.get_current_case(value, trans)
                            group_state = state[input.name] = {}
                            populate_state( trans, input.cases[current_case].inputs, group_state, errors, incoming, prefix=group_prefix, context=context)
                            group_state['__current_case__'] = current_case
                        except Exception, e:
                            errors[test_param_key] = 'The selected case is unavailable/invalid.'
                            pass
                    group_state[input.test_param.name] = value
                elif input.type == 'section':
                    group_state = state[input.name]
                    group_prefix = "%s|" % ( key )
                    populate_state(trans, input.inputs, group_state, errors, incoming, prefix=group_prefix, context=context)
                else:
                    default_value = incoming.get(key, state.get(input.name, None))
                    value, error = check_state(trans, input, default_value, context)
                    if error:
                        errors[key] = error
                    state[input.name] = value

        # builds tool model including all attributes
        def iterate(group_inputs, inputs, state_inputs, other_values=None):
            other_values = ExpressionContext( state_inputs, other_values )
            for input_index, input in enumerate( inputs.itervalues() ):
                # create model dictionary
                tool_dict = input.to_dict(trans)
                if tool_dict is None:
                    continue

                # state for subsection/group
                group_state = state_inputs.get(input.name, {})

                # iterate and update values
                if input.type == 'repeat':
                    group_cache = tool_dict['cache'] = {}
                    for i in range( len( group_state ) ):
                        group_cache[i] = {}
                        iterate( group_cache[i], input.inputs, group_state[i], other_values )
                elif input.type == 'conditional':
                    if 'test_param' in tool_dict:
                        test_param = tool_dict['test_param']
                        test_param['default_value'] = jsonify(input.test_param.get_initial_value(trans, other_values, history=history))
                        test_param['value'] = jsonify(group_state.get(test_param['name'], test_param['default_value']))
                        for i in range (len ( tool_dict['cases'] ) ):
                            current_state = {}
                            if i == group_state.get('__current_case__', None):
                                current_state = group_state
                            iterate(tool_dict['cases'][i]['inputs'], input.cases[i].inputs, current_state, other_values)
                elif input.type == 'section':
                    iterate( tool_dict['inputs'], input.inputs, group_state, other_values )
                else:
                    # identify name
                    input_name = tool_dict.get('name')

                    # expand input dictionary incl. repeats and dynamic_parameters
                    try:
                        tool_dict = input.to_dict(trans, other_values=other_values)
                    except Exception:
                        log.exception('tools::to_json() - Skipping parameter expansion for %s.' % input_name)
                        pass

                    # backup default value
                    try:
                        tool_dict['default_value'] = input.get_initial_value(trans, other_values, history=history)
                    except Exception:
                        log.exception('tools::to_json() - Getting initial value failed %s.' % input_name)
                        # get initial value failed due to improper late validation
                        tool_dict['default_value'] = None
                        pass

                    # update input value from tool state
                    tool_dict['value'] = state_inputs.get(input_name, tool_dict['default_value'])

                    # sanitize values
                    sanitize(tool_dict, 'value')
                    sanitize(tool_dict, 'default_value')

                # backup final input dictionary
                group_inputs[input_index] = tool_dict

        # sanatization for the final tool state
        def sanitize_state(state):
            keys = None
            if isinstance(state, dict):
                keys = state
            elif isinstance(state, list):
                keys = range( len(state) )
            if keys:
                for k in keys:
                    if isinstance(state[k], dict) or isinstance(state[k], list):
                        sanitize_state(state[k])
                    else:
                        state[k] = jsonify(state[k])

        # expand incoming parameters (parameters might trigger multiple tool executions,
        # here we select the first execution only in order to resolve dynamic parameters)
        expanded_incomings, _ = expand_meta_parameters( trans, self, params.__dict__ )
        params.__dict__ = expanded_incomings[ 0 ]

        # do param translation here, used by datasource tools
        if self.input_translator:
            self.input_translator.translate( params )

        # initialize and populate tool state
        state_inputs = {}
        state_errors = {}
        populate_state(trans, self.inputs, state_inputs, state_errors, params.__dict__)

        # create basic tool model
        tool_model = self.to_dict(trans)
        tool_model['inputs'] = {}

        # build tool model and tool state
        iterate(tool_model['inputs'], self.inputs, state_inputs, '')

        # sanitize tool state
        sanitize_state(state_inputs)

        # load tool help
        tool_help = ''
        if self.help:
            tool_help = self.help
            tool_help = tool_help.render( static_path=url_for( '/static' ), host_url=url_for('/', qualified=True) )
            if type( tool_help ) is not unicode:
                tool_help = unicode( tool_help, 'utf-8')

        # check if citations exist
        tool_citations = False
        if self.citations:
            tool_citations = True

        # get tool versions
        tool_versions = []
        tools = self.app.toolbox.get_loaded_tools_by_lineage(self.id)
        for t in tools:
            if not t.version in tool_versions:
                tool_versions.append(t.version)

        # add information with underlying requirements and their versions
        tool_requirements = []
        if self.requirements:
            for requirement in self.requirements:
                tool_requirements.append({
                    'name'      : requirement.name,
                    'version'   : requirement.version
                })

        # add toolshed url
        sharable_url = None
        if self.tool_shed_repository:
            sharable_url = self.tool_shed_repository.get_sharable_url( trans.app )

        # add additional properties
        tool_model.update({
            'help'          : tool_help,
            'citations'     : tool_citations,
            'biostar_url'   : trans.app.config.biostar_url,
            'sharable_url'  : sharable_url,
            'message'       : tool_message,
            'versions'      : tool_versions,
            'requirements'  : tool_requirements,
            'errors'        : state_errors,
            'state_inputs'  : state_inputs,
            'job_remap'     : self._get_job_remap(job)
        })

        # check for errors
        if 'error' in tool_message:
            return tool_message

        # return enriched tool model
        return tool_model

    def _get_job_remap ( self, job):
        if job:
            if job.state == job.states.ERROR:
                try:
                    if [ hda.dependent_jobs for hda in [ jtod.dataset for jtod in job.output_datasets ] if hda.dependent_jobs ]:
                        return True
                except Exception, exception:
                    log.error( str( exception ) )
                    pass
        return False

    def _map_source_to_history(self, trans, tool_inputs, params, history):
        # Need to remap dataset parameters. Job parameters point to original
        # dataset used; parameter should be the analygous dataset in the
        # current history.

        # Create index for hdas.
        hda_source_dict = {}
        for hda in history.datasets:
            key = '%s_%s' % (hda.hid, hda.dataset.id)
            hda_source_dict[ hda.dataset.id ] = hda_source_dict[ key ] = hda

        # Ditto for dataset collections.
        hdca_source_dict = {}
        for hdca in history.dataset_collections:
            key = '%s_%s' % (hdca.hid, hdca.collection.id)
            hdca_source_dict[ hdca.collection.id ] = hdca_source_dict[ key ] = hdca

        # Map dataset or collection to current history
        def map_to_history(value):
            id = None
            source = None
            if isinstance(value, trans.app.model.HistoryDatasetAssociation):
                id = value.dataset.id
                source = hda_source_dict
            elif isinstance(value, trans.app.model.HistoryDatasetCollectionAssociation):
                id = value.collection.id
                source = hdca_source_dict
            else:
                return None
            key = '%s_%s' % (value.hid, id)
            if key in source:
                return source[ key ]
            elif id in source:
                return source[ id ]
            else:
                return None

        # Unpack unvalidated values to strings, they'll be validated when the
        # form is submitted (this happens when re-running a job that was
        # initially run by a workflow)
        #This needs to be done recursively through grouping parameters
        def mapping_callback( input, value, prefixed_name, prefixed_label ):
            if isinstance( value, UnvalidatedValue ):
                try:
                    return input.to_html_value( value.value, trans.app )
                except Exception, e:
                    # Need to determine when (if ever) the to_html_value call could fail.
                    log.debug( "Failed to use input.to_html_value to determine value of unvalidated parameter, defaulting to string: %s" % ( e ) )
                    return str( value )
            if isinstance( input, DataToolParameter ):
                if isinstance(value,list):
                    values = []
                    for val in value:
                        new_val = map_to_history( val )
                        if new_val:
                            values.append( new_val )
                        else:
                            values.append( val )
                    return values
                else:
                    return map_to_history( value )
            elif isinstance( input, DataCollectionToolParameter ):
                return map_to_history( value )
        visit_input_values( tool_inputs, params, mapping_callback )

    def _compare_tool_version( self, trans, job ):
        """
        Compares a tool version with the tool version from a job (from ToolRunner).
        """
        tool_id = job.tool_id
        tool_version = job.tool_version
        message = ''
        try:
            select_field, tools, tool = self.app.toolbox.get_tool_components( tool_id, tool_version=tool_version, get_loaded_tools_by_lineage=False, set_selected=True )
            if tool is None:
                trans.response.status = 500
                return { 'error': 'This dataset was created by an obsolete tool (%s). Can\'t re-run.' % tool_id }
            if ( self.id != tool_id and self.old_id != tool_id ) or self.version != tool_version:
                if self.id == tool_id:
                    if tool_version == None:
                        # for some reason jobs don't always keep track of the tool version.
                        message = ''
                    else:
                        message = 'This job was initially run with tool version "%s", which is currently not available.  ' % tool_version
                        if len( tools ) > 1:
                            message += 'You can re-run the job with the selected tool or choose another derivation of the tool.'
                        else:
                            message += 'You can re-run the job with this tool version, which is a derivation of the original tool.'
                else:
                    if len( tools ) > 1:
                        message = 'This job was initially run with tool version "%s", which is currently not available.  ' % tool_version
                        message += 'You can re-run the job with the selected tool or choose another derivation of the tool.'
                    else:
                        message = 'This job was initially run with tool id "%s", version "%s", which is ' % ( tool_id, tool_version )
                        message += 'currently not available.  You can re-run the job with this tool, which is a derivation of the original tool.'
        except Exception, error:
            trans.response.status = 500
            return { 'error': str (error) }

        # can't rerun upload, external data sources, et cetera. workflow compatible will proxy this for now
        #if not self.is_workflow_compatible:
        #    trans.response.status = 500
        #    return { 'error': 'The \'%s\' tool does currently not support re-running.' % self.name }
        return message

    def get_default_history_by_trans( self, trans, create=False ):
        return trans.get_history( create=create )

    @classmethod
    def get_externally_referenced_paths( self, path ):
        """ Return relative paths to externally referenced files by the tool
        described by file at `path`. External components should not assume things
        about the structure of tool xml files (this is the tool's responsibility).
        """
        tree = raw_tool_xml_tree(path)
        root = tree.getroot()
        external_paths = []
        for code_elem in root.findall( 'code' ):
            external_path = code_elem.get( 'file' )
            if external_path:
                external_paths.append( external_path )
        external_paths.extend( imported_macro_paths( root ) )
        # May also need to load external citation files as well at some point.
        return external_paths


class OutputParameterJSONTool( Tool ):
    """
    Alternate implementation of Tool that provides parameters and other values
    JSONified within the contents of an output dataset
    """
    tool_type = 'output_parameter_json'

    def _prepare_json_list( self, param_list ):
        rval = []
        for value in param_list:
            if isinstance( value, dict ):
                rval.append( self._prepare_json_param_dict( value ) )
            elif isinstance( value, list ):
                rval.append( self._prepare_json_list( value ) )
            else:
                rval.append( str( value ) )
        return rval

    def _prepare_json_param_dict( self, param_dict ):
        rval = {}
        for key, value in param_dict.iteritems():
            if isinstance( value, dict ):
                rval[ key ] = self._prepare_json_param_dict( value )
            elif isinstance( value, list ):
                rval[ key ] = self._prepare_json_list( value )
            else:
                rval[ key ] = str( value )
        return rval

    def exec_before_job( self, app, inp_data, out_data, param_dict=None ):
        if param_dict is None:
            param_dict = {}
        json_params = {}
        json_params[ 'param_dict' ] = self._prepare_json_param_dict( param_dict )  # it would probably be better to store the original incoming parameters here, instead of the Galaxy modified ones?
        json_params[ 'output_data' ] = []
        json_params[ 'job_config' ] = dict( GALAXY_DATATYPES_CONF_FILE=param_dict.get( 'GALAXY_DATATYPES_CONF_FILE' ), GALAXY_ROOT_DIR=param_dict.get( 'GALAXY_ROOT_DIR' ), TOOL_PROVIDED_JOB_METADATA_FILE=galaxy.jobs.TOOL_PROVIDED_JOB_METADATA_FILE )
        json_filename = None
        for i, ( out_name, data ) in enumerate( out_data.iteritems() ):
            #use wrapped dataset to access certain values
            wrapped_data = param_dict.get( out_name )
            #allow multiple files to be created
            file_name = str( wrapped_data )
            extra_files_path = str( wrapped_data.files_path )
            data_dict = dict( out_data_name=out_name,
                              ext=data.ext,
                              dataset_id=data.dataset.id,
                              hda_id=data.id,
                              file_name=file_name,
                              extra_files_path=extra_files_path )
            json_params[ 'output_data' ].append( data_dict )
            if json_filename is None:
                json_filename = file_name
        out = open( json_filename, 'w' )
        out.write( json.dumps( json_params ) )
        out.close()


class DataSourceTool( OutputParameterJSONTool ):
    """
    Alternate implementation of Tool for data_source tools -- those that
    allow the user to query and extract data from another web site.
    """
    tool_type = 'data_source'
    default_tool_action = DataSourceToolAction

    def _build_GALAXY_URL_parameter( self ):
        return ToolParameter.build( self, ElementTree.XML( '<param name="GALAXY_URL" type="baseurl" value="/tool_runner?tool_id=%s" />' % self.id ) )

    def parse_inputs( self, tool_source ):
        super( DataSourceTool, self ).parse_inputs( tool_source )
        # Open all data_source tools in _top.
        self.target = '_top'
        if 'GALAXY_URL' not in self.inputs:
            self.inputs[ 'GALAXY_URL' ] = self._build_GALAXY_URL_parameter()
            self.inputs_by_page[0][ 'GALAXY_URL' ] = self.inputs[ 'GALAXY_URL' ]

    def exec_before_job( self, app, inp_data, out_data, param_dict=None ):
        if param_dict is None:
            param_dict = {}
        dbkey = param_dict.get( 'dbkey' )
        info = param_dict.get( 'info' )
        data_type = param_dict.get( 'data_type' )
        name = param_dict.get( 'name' )

        json_params = {}
        json_params[ 'param_dict' ] = self._prepare_json_param_dict( param_dict )  # it would probably be better to store the original incoming parameters here, instead of the Galaxy modified ones?
        json_params[ 'output_data' ] = []
        json_params[ 'job_config' ] = dict( GALAXY_DATATYPES_CONF_FILE=param_dict.get( 'GALAXY_DATATYPES_CONF_FILE' ), GALAXY_ROOT_DIR=param_dict.get( 'GALAXY_ROOT_DIR' ), TOOL_PROVIDED_JOB_METADATA_FILE=galaxy.jobs.TOOL_PROVIDED_JOB_METADATA_FILE )
        json_filename = None
        for i, ( out_name, data ) in enumerate( out_data.iteritems() ):
            #use wrapped dataset to access certain values
            wrapped_data = param_dict.get( out_name )
            #allow multiple files to be created
            cur_base_param_name = 'GALAXY|%s|' % out_name
            cur_name = param_dict.get( cur_base_param_name + 'name', name )
            cur_dbkey = param_dict.get( cur_base_param_name + 'dkey', dbkey )
            cur_info = param_dict.get( cur_base_param_name + 'info', info )
            cur_data_type = param_dict.get( cur_base_param_name + 'data_type', data_type )
            if cur_name:
                data.name = cur_name
            if not data.info and cur_info:
                data.info = cur_info
            if cur_dbkey:
                data.dbkey = cur_dbkey
            if cur_data_type:
                data.extension = cur_data_type
            file_name = str( wrapped_data )
            extra_files_path = str( wrapped_data.files_path )
            data_dict = dict( out_data_name=out_name,
                              ext=data.ext,
                              dataset_id=data.dataset.id,
                              hda_id=data.id,
                              file_name=file_name,
                              extra_files_path=extra_files_path )
            json_params[ 'output_data' ].append( data_dict )
            if json_filename is None:
                json_filename = file_name
        out = open( json_filename, 'w' )
        out.write( json.dumps( json_params ) )
        out.close()


class AsyncDataSourceTool( DataSourceTool ):
    tool_type = 'data_source_async'

    def _build_GALAXY_URL_parameter( self ):
        return ToolParameter.build( self, ElementTree.XML( '<param name="GALAXY_URL" type="baseurl" value="/async/%s" />' % self.id ) )


class DataDestinationTool( Tool ):
    tool_type = 'data_destination'


class SetMetadataTool( Tool ):
    """
    Tool implementation for special tool that sets metadata on an existing
    dataset.
    """
    tool_type = 'set_metadata'
    requires_setting_metadata = False

    def exec_after_process( self, app, inp_data, out_data, param_dict, job=None ):
        for name, dataset in inp_data.iteritems():
            external_metadata = JobExternalOutputMetadataWrapper( job )
            if external_metadata.external_metadata_set_successfully( dataset, app.model.context ):
                dataset.metadata.from_JSON_dict( external_metadata.get_output_filenames_by_dataset( dataset, app.model.context ).filename_out )
            else:
                dataset._state = model.Dataset.states.FAILED_METADATA
                self.sa_session.add( dataset )
                self.sa_session.flush()
                return
            # If setting external metadata has failed, how can we inform the
            # user? For now, we'll leave the default metadata and set the state
            # back to its original.
            dataset.datatype.after_setting_metadata( dataset )
            if job and job.tool_id == '1.0.0':
                dataset.state = param_dict.get( '__ORIGINAL_DATASET_STATE__' )
            else:
                # Revert dataset.state to fall back to dataset.dataset.state
                dataset._state = None
            # Need to reset the peek, which may rely on metadata
            dataset.set_peek()
            self.sa_session.add( dataset )
            self.sa_session.flush()

    def job_failed( self, job_wrapper, message, exception=False ):
        job = job_wrapper.sa_session.query( model.Job ).get( job_wrapper.job_id )
        if job:
            inp_data = {}
            for dataset_assoc in job.input_datasets:
                inp_data[dataset_assoc.name] = dataset_assoc.dataset
            return self.exec_after_process( job_wrapper.app, inp_data, {}, job_wrapper.get_param_dict(), job=job )


class ExportHistoryTool( Tool ):
    tool_type = 'export_history'


class ImportHistoryTool( Tool ):
    tool_type = 'import_history'


class GenomeIndexTool( Tool ):
    tool_type = 'index_genome'


class DataManagerTool( OutputParameterJSONTool ):
    tool_type = 'manage_data'
    default_tool_action = DataManagerToolAction

    def __init__( self, config_file, root, app, guid=None, data_manager_id=None, **kwds ):
        self.data_manager_id = data_manager_id
        super( DataManagerTool, self ).__init__( config_file, root, app, guid=guid, **kwds )
        if self.data_manager_id is None:
            self.data_manager_id = self.id

    def exec_after_process( self, app, inp_data, out_data, param_dict, job=None, **kwds ):
        assert self.allow_user_access( job.user ), "You must be an admin to access this tool."
        #run original exec_after_process
        super( DataManagerTool, self ).exec_after_process( app, inp_data, out_data, param_dict, job=job, **kwds )
        #process results of tool
        if job and job.state == job.states.ERROR:
            return
        #Job state may now be 'running' instead of previous 'error', but datasets are still set to e.g. error
        for dataset in out_data.itervalues():
            if dataset.state != dataset.states.OK:
                return
        data_manager_id = job.data_manager_association.data_manager_id
        data_manager = self.app.data_managers.get_manager( data_manager_id, None )
        assert data_manager is not None, "Invalid data manager (%s) requested. It may have been removed before the job completed." % ( data_manager_id )
        data_manager.process_result( out_data )

    def get_default_history_by_trans( self, trans, create=False ):
        def _create_data_manager_history( user ):
            history = trans.app.model.History( name='Data Manager History (automatically created)', user=user )
            data_manager_association = trans.app.model.DataManagerHistoryAssociation( user=user, history=history )
            trans.sa_session.add_all( ( history, data_manager_association ) )
            trans.sa_session.flush()
            return history
        user = trans.user
        assert user, 'You must be logged in to use this tool.'
        assert self.allow_user_access( user ), "You must be an admin to access this tool."
        history = user.data_manager_histories
        if not history:
            #create
            if create:
                history = _create_data_manager_history( user )
            else:
                history = None
        else:
            for history in reversed( history ):
                history = history.history
                if not history.deleted:
                    break
            if history.deleted:
                if create:
                    history = _create_data_manager_history( user )
                else:
                    history = None
        return history

    def allow_user_access( self, user, attempting_access=True ):
        """
        :param user: model object representing user.
        :type user: galaxy.model.User
        :param attempting_access: is the user attempting to do something with the
                               the tool (set false for incidental checks like toolbox
                               listing)
        :type attempting_access:  bool

        :returns: bool -- Whether the user is allowed to access the tool.
        Data Manager tools are only accessible to admins.
        """
        if super( DataManagerTool, self ).allow_user_access( user ) and self.app.config.is_admin_user( user ):
            return True
        # If this is just an incidental check - do not log the scary message
        # about users attempting to do something problematic.
        if attempting_access:
            if user:
                user = user.id
            log.debug( "User (%s) attempted to access a data manager tool (%s), but is not an admin.", user, self.id )
        return False

# Populate tool_type to ToolClass mappings
tool_types = {}
for tool_class in [ Tool, SetMetadataTool, OutputParameterJSONTool,
                    DataManagerTool, DataSourceTool, AsyncDataSourceTool,
                    DataDestinationTool ]:
    tool_types[ tool_class.tool_type ] = tool_class


# ---- Utility classes to be factored out -----------------------------------
class TracksterConfig:
    """ Trackster configuration encapsulation. """

    def __init__( self, actions ):
        self.actions = actions

    @staticmethod
    def parse( root ):
        actions = []
        for action_elt in root.findall( "action" ):
            actions.append( SetParamAction.parse( action_elt ) )
        return TracksterConfig( actions )


class SetParamAction:
    """ Set parameter action. """

    def __init__( self, name, output_name ):
        self.name = name
        self.output_name = output_name

    @staticmethod
    def parse( elt ):
        """ Parse action from element. """
        return SetParamAction( elt.get( "name" ), elt.get( "output_name" ) )


class BadValue( object ):
    def __init__( self, value ):
        self.value = value


def json_fix( val ):
    if isinstance( val, list ):
        return [ json_fix( v ) for v in val ]
    elif isinstance( val, dict ):
        return dict( [ ( json_fix( k ), json_fix( v ) ) for ( k, v ) in val.iteritems() ] )
    elif isinstance( val, unicode ):
        return val.encode( "utf8" )
    else:
        return val


def check_param_from_incoming( trans, state, input, incoming, key, context, source ):
    """
    Unlike "update" state, this preserves default if no incoming value found.
    This lets API user specify just a subset of params and allow defaults to be
    used when available.
    """
    default_input_value = state.get( input.name, None )
    incoming_value = get_incoming_value( incoming, key, default_input_value )
    value, error = check_param( trans, input, incoming_value, context, source=source )
    return value, error


def get_incoming_value( incoming, key, default ):
    """
    Fetch value from incoming dict directly or check special nginx upload
    created variants of this key.
    """
    if "__" + key + "__is_composite" in incoming:
        composite_keys = incoming["__" + key + "__keys"].split()
        value = dict()
        for composite_key in composite_keys:
            value[composite_key] = incoming[key + "_" + composite_key]
        return value
    else:
        return incoming.get( key, default )


class InterruptedUpload( Exception ):
    pass<|MERGE_RESOLUTION|>--- conflicted
+++ resolved
@@ -2398,11 +2398,7 @@
                 if input.type == 'boolean' and isinstance(value, basestring):
                     value, error = [string_as_bool(value), None]
                 else:
-<<<<<<< HEAD
-                    value, error = check_param(trans, input, value, context)
-=======
-                    value, error = check_param(trans, input, default_value, context, history=history)
->>>>>>> ce7dd615
+                    value, error = check_param(trans, input, value, context, history=history)
             except Exception, err:
                 log.error('Checking parameter %s failed. %s', input.name, str(err))
                 pass
