--- conflicted
+++ resolved
@@ -27,19 +27,13 @@
     MetadataFile,
     User,
 )
-<<<<<<< HEAD
-from galaxy.util import (
-    safe_contains,
-    string_as_bool
-)
-=======
 from galaxy.tools.expressions import do_eval
 from galaxy.util import (
     Element,
+    safe_contains,
     string_as_bool,
 )
 from galaxy.util.template import fill_template
->>>>>>> 35c0fd21
 from . import validation
 from .cancelable_request import request
 
