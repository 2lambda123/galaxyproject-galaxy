from __future__ import absolute_import

import base64
import httplib
import json
import logging
import os
import sgmllib
import requests

from sqlalchemy import and_
from sqlalchemy.orm import joinedload
from sqlalchemy.sql import expression
from markupsafe import escape

from tool_shed.util import encoding_util

from galaxy import model
from galaxy import util
from galaxy import web
from galaxy.managers import workflows
from galaxy.model.item_attrs import UsesItemRatings
from galaxy.model.mapping import desc
from galaxy.tools.parameters.basic import workflow_building_modes
from galaxy.util import unicodify
from galaxy.util.sanitize_html import sanitize_html
from galaxy.web import error, url_for
from galaxy.web.base.controller import BaseUIController, SharableMixin, UsesStoredWorkflowMixin
from galaxy.web.framework.formbuilder import form
from galaxy.web.framework.helpers import grids, time_ago, to_unicode
from galaxy.workflow.extract import extract_workflow
from galaxy.workflow.extract import summarize
from galaxy.workflow.modules import module_factory
from galaxy.workflow.modules import WorkflowModuleInjector
from galaxy.workflow.render import WorkflowCanvas, STANDALONE_SVG_TEMPLATE

log = logging.getLogger(__name__)


class StoredWorkflowListGrid(grids.Grid):

    class StepsColumn(grids.GridColumn):
        def get_value(self, trans, grid, workflow):
            return len(workflow.latest_workflow.steps)

    # Grid definition
    use_panels = True
    title = "Saved Workflows"
    model_class = model.StoredWorkflow
    default_filter = {"name": "All", "tags": "All"}
    default_sort_key = "-update_time"
    columns = [
        grids.TextColumn("Name", key="name", attach_popup=True, filterable="advanced"),
        grids.IndividualTagsColumn("Tags",
                                   "tags",
                                   model_tag_association_class=model.StoredWorkflowTagAssociation,
                                   filterable="advanced",
                                   grid_name="StoredWorkflowListGrid"),
        StepsColumn("Steps"),
        grids.GridColumn("Created", key="create_time", format=time_ago),
        grids.GridColumn("Last Updated", key="update_time", format=time_ago),
    ]
    columns.append(
        grids.MulticolFilterColumn(
            "Search",
            cols_to_filter=[columns[0], columns[1]],
            key="free-text-search", visible=False, filterable="standard"
        )
    )
    operations = [
        grids.GridOperation("Edit", allow_multiple=False, condition=(lambda item: not item.deleted), async_compatible=False),
        grids.GridOperation("Run", condition=(lambda item: not item.deleted), async_compatible=False),
        grids.GridOperation("Copy", condition=(lambda item: not item.deleted), async_compatible=False),
        grids.GridOperation("Rename", condition=(lambda item: not item.deleted), async_compatible=False),
        grids.GridOperation("Sharing", condition=(lambda item: not item.deleted), async_compatible=False),
        grids.GridOperation("Delete", condition=(lambda item: item.deleted), async_compatible=True),
    ]

    def apply_query_filter(self, trans, query, **kwargs):
        return query.filter_by(user=trans.user, deleted=False)


class StoredWorkflowAllPublishedGrid(grids.Grid):
    title = "Published Workflows"
    model_class = model.StoredWorkflow
    default_sort_key = "update_time"
    default_filter = dict(public_url="All", username="All", tags="All")
    use_async = True
    columns = [
        grids.PublicURLColumn("Name", key="name", filterable="advanced", attach_popup=True),
        grids.OwnerAnnotationColumn("Annotation",
                                    key="annotation",
                                    model_annotation_association_class=model.StoredWorkflowAnnotationAssociation,
                                    filterable="advanced"),
        grids.OwnerColumn("Owner", key="username", model_class=model.User, filterable="advanced"),
        grids.CommunityRatingColumn("Community Rating", key="rating"),
        grids.CommunityTagsColumn("Community Tags", key="tags",
                                  model_tag_association_class=model.StoredWorkflowTagAssociation,
                                  filterable="advanced", grid_name="PublicWorkflowListGrid"),
        grids.ReverseSortColumn("Last Updated", key="update_time", format=time_ago)
    ]
    columns.append(
        grids.MulticolFilterColumn(
            "Search name, annotation, owner, and tags",
            cols_to_filter=[columns[0], columns[1], columns[2], columns[4]],
            key="free-text-search", visible=False, filterable="standard"
        )
    )
    operations = [
        grids.GridOperation(
            "Import",
            condition=(lambda item: not item.deleted),
            allow_multiple=False,
            url_args=dict(action="imp")
        ),
        grids.GridOperation(
            "Save as File",
            condition=(lambda item: not item.deleted),
            allow_multiple=False,
            url_args=dict(action="export_to_file")
        ),
    ]

    def build_initial_query(self, trans, **kwargs):
        # Join so that searching stored_workflow.user makes sense.
        return trans.sa_session.query(self.model_class).join(model.User.table)

    def apply_query_filter(self, trans, query, **kwargs):
        # A public workflow is published, has a slug, and is not deleted.
        return query.filter(
            self.model_class.published == expression.true()).filter(
            self.model_class.slug.isnot(None)).filter(
            self.model_class.deleted == expression.false())


# Simple SGML parser to get all content in a single tag.
class SingleTagContentsParser(sgmllib.SGMLParser):

    def __init__(self, target_tag):
        sgmllib.SGMLParser.__init__(self)
        self.target_tag = target_tag
        self.cur_tag = None
        self.tag_content = ""

    def unknown_starttag(self, tag, attrs):
        """ Called for each start tag. """
        self.cur_tag = tag

    def handle_data(self, text):
        """ Called for each block of plain text. """
        if self.cur_tag == self.target_tag:
            self.tag_content += text


class WorkflowController(BaseUIController, SharableMixin, UsesStoredWorkflowMixin, UsesItemRatings):
    stored_list_grid = StoredWorkflowListGrid()
    published_list_grid = StoredWorkflowAllPublishedGrid()

    __myexp_url = "www.myexperiment.org:80"

    @web.expose
    @web.require_login("use Galaxy workflows")
    def list_grid(self, trans, **kwargs):
        """ List user's stored workflows. """
        # status = message = None
        if 'operation' in kwargs:
            operation = kwargs['operation'].lower()
            if operation == "rename":
                return self.rename(trans, **kwargs)
            history_ids = util.listify(kwargs.get('id', []))
            if operation == "sharing":
                return self.sharing(trans, id=history_ids)
        return self.stored_list_grid(trans, **kwargs)

    @web.expose
    @web.require_login("use Galaxy workflows", use_panels=True)
    def list(self, trans):
        """
        Render workflow main page (management of existing workflows)
        """
        # Take care of proxy prefix in url as well
        redirect_url = url_for('/') + 'workflow'
        return trans.response.send_redirect(redirect_url)

    @web.expose
    @web.json
    def list_published(self, trans, **kwargs):
        kwargs['dict_format'] = True
        return self.published_list_grid(trans, **kwargs)

    @web.expose
    def display_by_username_and_slug(self, trans, username, slug, format='html'):
        """
        Display workflow based on a username and slug. Format can be html, json, or json-download.
        """

        # Get workflow by username and slug. Security is handled by the display methods below.
        session = trans.sa_session
        user = session.query(model.User).filter_by(username=username).first()
        if not user:
            raise web.httpexceptions.HTTPNotFound()
        stored_workflow = trans.sa_session.query(model.StoredWorkflow).filter_by(user=user, slug=slug, deleted=False).first()
        if not stored_workflow:
            raise web.httpexceptions.HTTPNotFound()
        encoded_id = trans.security.encode_id(stored_workflow.id)

        # Display workflow in requested format.
        if format == 'html':
            return self._display(trans, stored_workflow)
        elif format == 'json':
            return self.for_direct_import(trans, encoded_id)
        elif format == 'json-download':
            return self.export_to_file(trans, encoded_id)

    @web.expose
    def display_by_id(self, trans, id):
        """ Display workflow based on id. """
        # Get workflow.
        stored_workflow = self.get_stored_workflow(trans, id)
        return self._display(trans, stored_workflow)

    def _display(self, trans, stored_workflow):
        """ Diplay workflow as HTML page. """

        if stored_workflow is None:
            raise web.httpexceptions.HTTPNotFound()
        # Security check raises error if user cannot access workflow.
        self.security_check(trans, stored_workflow, False, True)
        # Get data for workflow's steps.
        self.get_stored_workflow_steps(trans, stored_workflow)
        # Get annotations.
        stored_workflow.annotation = self.get_item_annotation_str(trans.sa_session, stored_workflow.user, stored_workflow)
        for step in stored_workflow.latest_workflow.steps:
            step.annotation = self.get_item_annotation_str(trans.sa_session, stored_workflow.user, step)
        # Get rating data.
        user_item_rating = 0
        if trans.get_user():
            user_item_rating = self.get_user_item_rating(trans.sa_session, trans.get_user(), stored_workflow)
            if user_item_rating:
                user_item_rating = user_item_rating.rating
            else:
                user_item_rating = 0
        ave_item_rating, num_ratings = self.get_ave_item_rating_data(trans.sa_session, stored_workflow)
        return trans.fill_template_mako("workflow/display.mako", item=stored_workflow, item_data=stored_workflow.latest_workflow.steps,
                                        user_item_rating=user_item_rating, ave_item_rating=ave_item_rating, num_ratings=num_ratings)

    @web.expose
    def get_item_content_async(self, trans, id):
        """ Returns item content in HTML format. """

        stored = self.get_stored_workflow(trans, id, False, True)
        if stored is None:
            raise web.httpexceptions.HTTPNotFound()

        # Get data for workflow's steps.
        self.get_stored_workflow_steps(trans, stored)
        # Get annotations.
        stored.annotation = self.get_item_annotation_str(trans.sa_session, stored.user, stored)
        for step in stored.latest_workflow.steps:
            step.annotation = self.get_item_annotation_str(trans.sa_session, stored.user, step)
        return trans.stream_template_mako("/workflow/item_content.mako", item=stored, item_data=stored.latest_workflow.steps)

    @web.expose
    @web.require_login("use Galaxy workflows")
    def share(self, trans, id, email="", use_panels=False):
        msg = mtype = None
        # Load workflow from database
        stored = self.get_stored_workflow(trans, id)
        if email:
            other = trans.sa_session.query(model.User) \
                                    .filter(and_(model.User.table.c.email == email,
                                                 model.User.table.c.deleted == expression.false())) \
                                    .first()
            if not other:
                mtype = "error"
                msg = ("User '%s' does not exist" % escape(email))
            elif other == trans.get_user():
                mtype = "error"
                msg = ("You cannot share a workflow with yourself")
            elif trans.sa_session.query(model.StoredWorkflowUserShareAssociation) \
                    .filter_by(user=other, stored_workflow=stored).count() > 0:
                mtype = "error"
                msg = ("Workflow already shared with '%s'" % escape(email))
            else:
                share = model.StoredWorkflowUserShareAssociation()
                share.stored_workflow = stored
                share.user = other
                session = trans.sa_session
                session.add(share)
                session.flush()
                trans.set_message("Workflow '%s' shared with user '%s'" % (escape(stored.name), escape(other.email)))
                return trans.response.send_redirect(url_for(controller='workflow', action='sharing', id=id))
        return trans.fill_template("/ind_share_base.mako",
                                   message=msg,
                                   messagetype=mtype,
                                   item=stored,
                                   email=email,
                                   use_panels=use_panels)

    @web.expose
    @web.require_login("Share or export Galaxy workflows")
    def sharing(self, trans, id, **kwargs):
        """ Handle workflow sharing. """
        session = trans.sa_session
        if 'unshare_me' in kwargs:
            # Remove self from shared associations with workflow.
            stored = self.get_stored_workflow(trans, id, False, True)
            association = session.query(model.StoredWorkflowUserShareAssociation) \
                                 .filter_by(user=trans.user, stored_workflow=stored).one()
            session.delete(association)
            session.flush()
            return self.list(trans)
        else:
            # Get session and workflow.
            stored = self.get_stored_workflow(trans, id)
            session.add(stored)

            # Do operation on workflow.
            if 'make_accessible_via_link' in kwargs:
                self._make_item_accessible(trans.sa_session, stored)
            elif 'make_accessible_and_publish' in kwargs:
                self._make_item_accessible(trans.sa_session, stored)
                stored.published = True
            elif 'publish' in kwargs:
                stored.published = True
            elif 'disable_link_access' in kwargs:
                stored.importable = False
            elif 'unpublish' in kwargs:
                stored.published = False
            elif 'disable_link_access_and_unpublish' in kwargs:
                stored.importable = stored.published = False
            elif 'unshare_user' in kwargs:
                user = session.query(model.User).get(trans.security.decode_id(kwargs['unshare_user']))
                if not user:
                    error("User not found for provided id")
                association = session.query(model.StoredWorkflowUserShareAssociation) \
                                     .filter_by(user=user, stored_workflow=stored).one()
                session.delete(association)

            # Legacy issue: workflows made accessible before recent updates may not have a slug. Create slug for any workflows that need them.
            if stored.importable and not stored.slug:
                self._make_item_accessible(trans.sa_session, stored)

            session.flush()
            return trans.fill_template("/workflow/sharing.mako", use_panels=True, item=stored)

    @web.expose
    @web.require_login("to import a workflow", use_panels=True)
    def imp(self, trans, id, **kwargs):
        """Imports a workflow shared by other users."""
        # Set referer message.
        referer = trans.request.referer
        if referer:
            referer_message = "<a href='%s'>return to the previous page</a>" % escape(referer)
        else:
            referer_message = "<a href='%s'>go to Galaxy's start page</a>" % url_for('/')

        # Do import.
        stored = self.get_stored_workflow(trans, id, check_ownership=False)
        if stored.importable is False:
            return trans.show_error_message("The owner of this workflow has disabled imports via this link.<br>You can %s" % referer_message, use_panels=True)
        elif stored.deleted:
            return trans.show_error_message("You can't import this workflow because it has been deleted.<br>You can %s" % referer_message, use_panels=True)
        self._import_shared_workflow(trans, stored)

        # Redirect to load galaxy frames.
        return trans.show_ok_message(
            message="""Workflow "%s" has been imported. <br>You can <a href="%s">start using this workflow</a> or %s."""
            % (stored.name, web.url_for(controller='workflow'), referer_message), use_panels=True)

    @web.expose
    @web.require_login("use Galaxy workflows")
    def rename(self, trans, id, new_name=None, **kwargs):
        stored = self.get_stored_workflow(trans, id)
        if new_name is not None:
            san_new_name = sanitize_html(new_name)
            stored.name = san_new_name
            stored.latest_workflow.name = san_new_name
            trans.sa_session.flush()
            message = 'Workflow renamed to: %s' % escape(san_new_name)
            trans.set_message(message)
            # Take care of proxy prefix in url as well
            redirect_url = url_for('/') + 'workflow?status=done&message=%s' % escape(message)
            return trans.response.send_redirect(redirect_url)
        else:
            return form(url_for(controller='workflow', action='rename', id=trans.security.encode_id(stored.id)),
                        "Rename workflow",
                        submit_text="Rename",
                        use_panels=True) \
                .add_text("new_name", "Workflow Name", value=to_unicode(stored.name))

    @web.expose
    @web.require_login("use Galaxy workflows")
    def rename_async(self, trans, id, new_name=None, **kwargs):
        stored = self.get_stored_workflow(trans, id)
        if new_name:
            san_new_name = sanitize_html(new_name)
            stored.name = san_new_name
            stored.latest_workflow.name = san_new_name
            trans.sa_session.flush()
            return stored.name

    @web.expose
    @web.require_login("use Galaxy workflows")
    def annotate_async(self, trans, id, new_annotation=None, **kwargs):
        stored = self.get_stored_workflow(trans, id)
        if new_annotation:
            # Sanitize annotation before adding it.
            new_annotation = sanitize_html(new_annotation, 'utf-8', 'text/html')
            self.add_item_annotation(trans.sa_session, trans.get_user(), stored, new_annotation)
            trans.sa_session.flush()
            return new_annotation

    @web.expose
    @web.require_login("rate items")
    @web.json
    def rate_async(self, trans, id, rating):
        """ Rate a workflow asynchronously and return updated community data. """

        stored = self.get_stored_workflow(trans, id, check_ownership=False, check_accessible=True)
        if not stored:
            return trans.show_error_message("The specified workflow does not exist.")

        # Rate workflow.
        self.rate_item(trans.sa_session, trans.get_user(), stored, rating)

        return self.get_ave_item_rating_data(trans.sa_session, stored)

    @web.expose
    @web.require_login("use Galaxy workflows")
    def set_accessible_async(self, trans, id=None, accessible=False):
        """ Set workflow's importable attribute and slug. """
        stored = self.get_stored_workflow(trans, id)

        # Only set if importable value would change; this prevents a change in the update_time unless attribute really changed.
        importable = accessible in ['True', 'true', 't', 'T']
        if stored and stored.importable != importable:
            if importable:
                self._make_item_accessible(trans.sa_session, stored)
            else:
                stored.importable = importable
            trans.sa_session.flush()
        return

    @web.expose
    def get_embed_html_async(self, trans, id):
        """ Returns HTML for embedding a workflow in a page. """

        # TODO: user should be able to embed any item he has access to. see display_by_username_and_slug for security code.
        stored = self.get_stored_workflow(trans, id)
        if stored:
            return "Embedded Workflow '%s'" % stored.name

    @web.expose
    @web.json
    @web.require_login("use Galaxy workflows")
    def get_name_and_link_async(self, trans, id=None):
        """ Returns workflow's name and link. """
        stored = self.get_stored_workflow(trans, id)

        return_dict = {"name": stored.name,
                       "link": url_for(controller='workflow',
                                       action="display_by_username_and_slug",
                                       username=stored.user.username,
                                       slug=stored.slug)}
        return return_dict

    @web.expose
    @web.require_login("use Galaxy workflows")
    def gen_image(self, trans, id):
        stored = self.get_stored_workflow(trans, id, check_ownership=True)
        try:
            svg = self._workflow_to_svg_canvas(trans, stored)
        except Exception:
            status = 'error'
            message = 'Galaxy is unable to create the SVG image. Please check your workflow, there might be missing tools.'
            return trans.fill_template("/workflow/sharing.mako", use_panels=True, item=stored, status=status, message=message)
        trans.response.set_content_type("image/svg+xml")
        s = STANDALONE_SVG_TEMPLATE % svg.tostring()
        return s.encode('utf-8')

    @web.expose
    @web.require_login("use Galaxy workflows")
    def copy(self, trans, id, save_as_name=None):
        # Get workflow to copy.
        stored = self.get_stored_workflow(trans, id, check_ownership=False)
        user = trans.get_user()
        if stored.user == user:
            owner = True
        else:
            if trans.sa_session.query(model.StoredWorkflowUserShareAssociation) \
                    .filter_by(user=user, stored_workflow=stored).count() == 0:
                error("Workflow is not owned by or shared with current user")
            owner = False

        # Copy.
        new_stored = model.StoredWorkflow()
        if (save_as_name):
            new_stored.name = '%s' % save_as_name
        else:
            new_stored.name = "Copy of %s" % stored.name
        new_stored.latest_workflow = stored.latest_workflow
        # Copy annotation.
        annotation_obj = self.get_item_annotation_obj(trans.sa_session, stored.user, stored)
        if annotation_obj:
            self.add_item_annotation(trans.sa_session, trans.get_user(), new_stored, annotation_obj.annotation)
        new_stored.copy_tags_from(trans.user, stored)
        if not owner:
            new_stored.name += " shared by %s" % stored.user.email
        new_stored.user = user
        # Persist
        session = trans.sa_session
        session.add(new_stored)
        session.flush()
        # Display the management page
        message = 'Created new workflow with name: %s' % escape(new_stored.name)
        trans.set_message(message)
        return_url = url_for('/') + 'workflow?status=done&message=%s' % escape(message)
        trans.response.send_redirect(return_url)

    @web.expose
    @web.require_login("create workflows")
    def create(self, trans, workflow_name=None, workflow_annotation=""):
        """
        Create a new stored workflow with name `workflow_name`.
        """
        user = trans.get_user()
        if workflow_name is not None:
            # Create the new stored workflow
            stored_workflow = model.StoredWorkflow()
            stored_workflow.name = workflow_name
            stored_workflow.user = user
            self.create_item_slug(trans.sa_session, stored_workflow)
            # And the first (empty) workflow revision
            workflow = model.Workflow()
            workflow.name = workflow_name
            workflow.stored_workflow = stored_workflow
            stored_workflow.latest_workflow = workflow
            # Add annotation.
            workflow_annotation = sanitize_html(workflow_annotation, 'utf-8', 'text/html')
            self.add_item_annotation(trans.sa_session, trans.get_user(), stored_workflow, workflow_annotation)
            # Persist
            session = trans.sa_session
            session.add(stored_workflow)
            session.flush()
            return self.editor(trans, id=trans.security.encode_id(stored_workflow.id))
        else:
            return form(url_for(controller="workflow", action="create"), "Create New Workflow", submit_text="Create", use_panels=True) \
                .add_text("workflow_name", "Workflow Name", value="Unnamed workflow") \
                .add_text("workflow_annotation",
                          "Workflow Annotation",
                          value="",
                          help="A description of the workflow; annotation is shown alongside shared or published workflows.")

    @web.json
    def save_workflow_as(self, trans, workflow_name, workflow_data, workflow_annotation=""):
        """
            Creates a new workflow based on Save As command. It is a new workflow, but
            is created with workflow_data already present.
        """
        user = trans.get_user()
        if workflow_name is not None:
            workflow_contents_manager = workflows.WorkflowContentsManager(trans.app)
            stored_workflow = model.StoredWorkflow()
            stored_workflow.name = workflow_name
            stored_workflow.user = user
            self.create_item_slug(trans.sa_session, stored_workflow)
            workflow = model.Workflow()
            workflow.name = workflow_name
            workflow.stored_workflow = stored_workflow
            stored_workflow.latest_workflow = workflow
            # Add annotation.
            workflow_annotation = sanitize_html(workflow_annotation, 'utf-8', 'text/html')
            self.add_item_annotation(trans.sa_session, trans.get_user(), stored_workflow, workflow_annotation)

            # Persist
            session = trans.sa_session
            session.add(stored_workflow)
            session.flush()

            try:
                workflow, errors = workflow_contents_manager.update_workflow_from_dict(
                    trans,
                    stored_workflow,
                    workflow_data,
                )
            except workflows.MissingToolsException as e:
                return dict(
                    name=e.workflow.name,
                    message=("This workflow includes missing or invalid tools. "
                             "It cannot be saved until the following steps are removed or the missing tools are enabled."),
                    errors=e.errors,
                )
            return (trans.security.encode_id(stored_workflow.id))
        else:
            # This is an error state, 'save as' must have a workflow_name
            log.exception("Error in Save As workflow: no name.")

    @web.expose
    def delete(self, trans, id=None):
        """
        Mark a workflow as deleted
        """
        # Load workflow from database
        stored = self.get_stored_workflow(trans, id)
        # Mark as deleted and save
        stored.deleted = True
        trans.user.stored_workflow_menu_entries = [entry for entry in trans.user.stored_workflow_menu_entries if entry.stored_workflow != stored]
        trans.sa_session.add(stored)
        trans.sa_session.flush()
        # Display the management page
        message = "Workflow deleted: %s" % escape(stored.name)
        trans.set_message(message)
        return trans.response.send_redirect(url_for('/') + 'workflow?status=done&message=%s' % escape(message))

    @web.expose
    @web.require_login("edit workflows")
    def editor(self, trans, id=None):
        """
        Render the main workflow editor interface. The canvas is embedded as
        an iframe (necessary for scrolling to work properly), which is
        rendered by `editor_canvas`.
        """
        if not id:
            error("Invalid workflow id")
        stored = self.get_stored_workflow(trans, id)
        # The following query loads all user-owned workflows,
        # So that they can be copied or inserted in the workflow editor.
        workflows = trans.sa_session.query(model.StoredWorkflow) \
            .filter_by(user=trans.user, deleted=False) \
            .order_by(desc(model.StoredWorkflow.table.c.update_time)) \
            .options(joinedload('latest_workflow').joinedload('steps')) \
            .all()
        return trans.fill_template("workflow/editor.mako", workflows=workflows, stored=stored, annotation=self.get_item_annotation_str(trans.sa_session, trans.user, stored))

    @web.json
    def load_workflow(self, trans, id):
        """
        Get the latest Workflow for the StoredWorkflow identified by `id` and
        encode it as a json string that can be read by the workflow editor
        web interface.
        """
        trans.workflow_building_mode = workflow_building_modes.ENABLED
        stored = self.get_stored_workflow(trans, id, check_ownership=True, check_accessible=False)
        workflow_contents_manager = workflows.WorkflowContentsManager(trans.app)
        return workflow_contents_manager.workflow_to_dict(trans, stored, style="editor")

    @web.expose
    @web.require_login("use workflows")
    def export_to_myexp(self, trans, id, myexp_username, myexp_password):
        """
        Exports a workflow to myExperiment website.
        """
        trans.workflow_building_mode = workflow_building_modes.ENABLED
        stored = self.get_stored_workflow(trans, id, check_ownership=False, check_accessible=True)

        # Convert workflow to dict.
        workflow_dict = self._workflow_to_dict(trans, stored)

        #
        # Create and submit workflow myExperiment request.
        #

        # Create workflow content JSON.
        workflow_content = json.dumps(workflow_dict, indent=4, sort_keys=True)

        # Create myExperiment request.
        request_raw = trans.fill_template(
            "workflow/myexp_export.mako",
            workflow_name=workflow_dict['name'],
            workflow_description=workflow_dict['annotation'],
            workflow_content=workflow_content,
            workflow_svg=self._workflow_to_svg_canvas(trans, stored).tostring()
        )
        # strip() b/c myExperiment XML parser doesn't allow white space before XML; utf-8 handles unicode characters.
        request = unicodify(request_raw.strip(), 'utf-8')

        # Do request and get result.
        auth_header = base64.b64encode('%s:%s' % (myexp_username, myexp_password))
        headers = {"Content-type": "text/xml", "Accept": "text/xml", "Authorization": "Basic %s" % auth_header}
        myexp_url = trans.app.config.get("myexperiment_url", self.__myexp_url)
        conn = httplib.HTTPConnection(myexp_url)
        # NOTE: blocks web thread.
        conn.request("POST", "/workflow.xml", request, headers)
        response = conn.getresponse()
        response_data = response.read()
        conn.close()

        # Do simple parse of response to see if export successful and provide user feedback.
        parser = SingleTagContentsParser('id')
        parser.feed(response_data)
        myexp_workflow_id = parser.tag_content
        workflow_list_str = " <br>Return to <a href='%s'>workflow list." % url_for(controller='workflow', action='list')
        if myexp_workflow_id:
            return trans.show_message(
                """Workflow '%s' successfully exported to myExperiment. <br/>
                <a href="http://%s/workflows/%s">Click here to view the workflow on myExperiment</a> %s
                """ % (stored.name, myexp_url, myexp_workflow_id, workflow_list_str),
                use_panels=True)
        else:
            return trans.show_error_message(
                "Workflow '%s' could not be exported to myExperiment. Error: %s %s" %
                (stored.name, response_data, workflow_list_str), use_panels=True)

    @web.json_pretty
    def for_direct_import(self, trans, id):
        """
        Get the latest Workflow for the StoredWorkflow identified by `id` and
        encode it as a json string that can be imported back into Galaxy

        This has slightly different information than the above. In particular,
        it does not attempt to decode forms and build UIs, it just stores
        the raw state.
        """
        stored = self.get_stored_workflow(trans, id, check_ownership=False, check_accessible=True)
        return self._workflow_to_dict(trans, stored)

    @web.expose
    @web.json
    def upload_import_workflow(self, trans, cntrller='workflow', **kwd):
        """
        Import a workflow by reading an url, uploading a file, opening and reading the contents
        of a local file, or receiving the textual representation of a workflow via http.
        """
        url = kwd.get('url', '')
        workflow_text = kwd.get('workflow_text', '')
        message = str(escape(kwd.get('message', '')))
        status = kwd.get('status', 'done')
        import_button = kwd.get('import_button', False)
        # The special Galaxy integration landing page's URL on myExperiment
        myexperiment_target_url = 'http://%s/galaxy?galaxy_url=%s' % \
            (trans.app.config.get("myexperiment_url", "www.myexperiment.org"), url_for('/', qualified=True))
        # The source of the workflow, used by myExperiment to indicate the workflow came from there.
        workflow_source = kwd.get('workflow_source', 'uploaded file')
        # The following parameters will have values only if the workflow
        # id being imported from a Galaxy tool shed repository.
        tool_shed_url = kwd.get('tool_shed_url', '')
        repository_metadata_id = kwd.get('repository_metadata_id', '')
        add_to_menu = util.string_as_bool(kwd.get('add_to_menu', False))
        # The workflow_name parameter is in the request only if the import originated
        # from a Galaxy tool shed, in which case the value was encoded.
        workflow_name = kwd.get('workflow_name', '')
        if workflow_name:
            workflow_name = encoding_util.tool_shed_decode(workflow_name)
        # The following parameters will have a value only if the import originated
        # from a tool shed repository installed locally or from the API.
        installed_repository_file = kwd.get('installed_repository_file', '')
        repository_id = kwd.get('repository_id', '')
        if installed_repository_file and not import_button:
            workflow_file = open(installed_repository_file, 'rb')
            workflow_text = workflow_file.read()
            workflow_file.close()
            import_button = True
        if tool_shed_url and not import_button:
            # Use urllib (send another request to the tool shed) to retrieve the workflow.
            params = dict(repository_metadata_id=repository_metadata_id,
                          workflow_name=encoding_util.tool_shed_encode(workflow_name),
                          open_for_url=True)
            pathspec = ['workflow', 'import_workflow']
            workflow_text = util.url_get(tool_shed_url, password_mgr=self.app.tool_shed_registry.url_auth(tool_shed_url), pathspec=pathspec, params=params)
            import_button = True
        if import_button:
            workflow_data = None
            if url:
                # Load workflow from external URL
                # NOTE: blocks the web thread.
                try:
<<<<<<< HEAD
                    workflow_data = urllib2.urlopen(url).read()
=======
                    workflow_data = requests.get(url).text
>>>>>>> 2f2acb98
                except Exception as e:
                    message = "Failed to open URL: %s. Exception: %s" % (escape(url), escape(str(e)))
                    status = 'error'
            elif workflow_text:
                # This case occurs when the workflow_text was sent via http from the tool shed.
                workflow_data = workflow_text
            else:
                # Load workflow from browsed file.
                file_data = kwd.get('file_data', '')
                if file_data in ('', None):
                    message = 'No exported Galaxy workflow files were selected.'
                    status = 'error'
                else:
                    uploaded_file = file_data.file
                    uploaded_file_name = uploaded_file.name
                    # uploaded_file_filename = file_data.filename
                    if os.path.getsize(os.path.abspath(uploaded_file_name)) > 0:
                        # We're reading the file as text so we can re-use the existing code below.
                        # This may not be ideal...
                        workflow_data = uploaded_file.read()
                    else:
                        message = 'You attempted to upload an empty file.'
                        status = 'error'
            if workflow_data:
                # Convert incoming workflow data from json
                try:
                    data = json.loads(workflow_data)
                except Exception as e:
                    data = None
                    message = "The data content does not appear to be a Galaxy workflow."
                    status = 'error'
                    log.exception("Error importing workflow.")
                if data:
                    # Create workflow if possible.  If a required tool is not available in the local
                    # Galaxy instance, the tool information will be available in the step_dict.
                    src = None
                    if cntrller != 'api':
                        src = workflow_source
                    workflow, missing_tool_tups = self._workflow_from_dict(trans, data, source=src, add_to_menu=add_to_menu)
                    workflow = workflow.latest_workflow
                    if workflow_name:
                        workflow.name = workflow_name
                    # Provide user feedback and show workflow list.
                    if workflow.has_errors:
                        message += "Imported, but some steps in this workflow have validation errors. "
                        status = "error"
                    if workflow.has_cycles:
                        message += "Imported, but this workflow contains cycles.  "
                        status = "error"
                    else:
                        message += "Workflow %s imported successfully.  " % escape(workflow.name)
                    if missing_tool_tups:
                        if trans.user_is_admin():
                            # A required tool is not available in the local Galaxy instance.
                            # TODO: It would sure be nice to be able to redirect to a mako template here that displays a nice
                            # page including the links to the configured tool sheds instead of this message, but trying
                            # to get the panels back is a nightmare since workflow eliminates the Galaxy panels.  Someone
                            # involved in workflow development needs to figure out what it will take to be able to switch
                            # back and forth between Galaxy (with panels ) and the workflow view (without panels ), having
                            # the Galaxy panels displayed whenever in Galaxy.
                            message += "The workflow requires the following tools that are not available in this Galaxy instance."
                            message += "You can likely install the required tools from one of the Galaxy tool sheds listed below.<br/>"
                            for missing_tool_tup in missing_tool_tups:
                                missing_tool_id, missing_tool_name, missing_tool_version, step_id = missing_tool_tup
                                message += "Tool name: %s, id: %s, version: %s." % (
                                           escape(missing_tool_name),
                                           escape(missing_tool_id),
                                           escape(missing_tool_version))
                            message += "<br/>"
                            for shed_name, shed_url in trans.app.tool_shed_registry.tool_sheds.items():
                                if shed_url.endswith('/'):
                                    shed_url = shed_url.rstrip('/')
                                    url = '%s/repository/find_tools?galaxy_url=%s' % (shed_url, url_for('/', qualified=True))
                                    if missing_tool_tups:
                                        url += '&tool_id='
                                    for missing_tool_tup in missing_tool_tups:
                                        missing_tool_id = missing_tool_tup[0]
                                        url += '%s,' % escape(missing_tool_id)
                                message += 'url: %s, shed name: %s.' % (url, shed_name)
                                status = 'error'
                            if installed_repository_file or tool_shed_url:
                                # Another Galaxy panels Hack: The request did not originate from the Galaxy
                                # workflow view, so we don't need to render the Galaxy panels.
                                action = 'center'
                            else:
                                # Another Galaxy panels hack: The request originated from the Galaxy
                                # workflow view, so we need to render the Galaxy panels.
                                action = 'index'
                            return trans.response.send_redirect(web.url_for(controller='admin',
                                                                            action=action,
                                                                            message=message,
                                                                            status=status))
                        else:
                            # TODO: Figure out what to do here...
                            pass
                    if tool_shed_url:
                        # We've received the textual representation of a workflow from a Galaxy tool shed.
                        message = "Workflow %s imported successfully." % escape(workflow.name)
                        url = '%s/workflow/view_workflow?repository_metadata_id=%s&workflow_name=%s&message=%s' % \
                            (tool_shed_url, repository_metadata_id, encoding_util.tool_shed_encode(workflow_name), message)
                        return trans.response.send_redirect(url)
                    elif installed_repository_file:
                        # The workflow was read from a file included with an installed tool shed repository.
                        message = "Workflow %s imported successfully." % escape(workflow.name)
                        if cntrller == 'api':
                            return status, message
                        return trans.response.send_redirect(web.url_for(controller='admin_toolshed',
                                                                        action='browse_repository',
                                                                        id=repository_id,
                                                                        message=message,
                                                                        status=status))
                    redirect_url = url_for('/') + 'workflow?status=' + status + '&message=%s' % escape(message)
                    return trans.response.send_redirect(redirect_url)
        if cntrller == 'api':
            return status, message
        if status == 'error':
            redirect_url = url_for('/') + 'workflow?status=' + status + '&message=%s' % escape(message)
            return trans.response.send_redirect(redirect_url)
        else:
            return {
                'url': url,
                'message': message,
                'status': status,
                'myexperiment_target_url': myexperiment_target_url
            }

    @web.expose
    def build_from_current_history(self, trans, job_ids=None, dataset_ids=None, dataset_collection_ids=None, workflow_name=None, dataset_names=None, dataset_collection_names=None):
        user = trans.get_user()
        history = trans.get_history()
        if not user:
            return trans.show_error_message("Must be logged in to create workflows")
        if (job_ids is None and dataset_ids is None) or workflow_name is None:
            jobs, warnings = summarize(trans)
            # Render
            return trans.fill_template(
                "workflow/build_from_current_history.mako",
                jobs=jobs,
                warnings=warnings,
                history=history
            )
        else:
            # If there is just one dataset name selected or one dataset collection, these
            # come through as string types instead of lists. xref #3247.
            dataset_names = util.listify(dataset_names)
            dataset_collection_names = util.listify(dataset_collection_names)
            stored_workflow = extract_workflow(
                trans,
                user=user,
                job_ids=job_ids,
                dataset_ids=dataset_ids,
                dataset_collection_ids=dataset_collection_ids,
                workflow_name=workflow_name,
                dataset_names=dataset_names,
                dataset_collection_names=dataset_collection_names
            )
            # Index page with message
            workflow_id = trans.security.encode_id(stored_workflow.id)
            return trans.show_message('Workflow "%s" created from current history. '
                                      'You can <a href="%s" target="_parent">edit</a> or <a href="%s">run</a> the workflow.'
                                      % (escape(workflow_name), url_for(controller='workflow', action='editor', id=workflow_id),
                                         url_for(controller='workflow', action='run', id=workflow_id)))

    def get_item(self, trans, id):
        return self.get_stored_workflow(trans, id)

    @web.expose
    def tag_outputs(self, trans, id, **kwargs):
        stored = self.get_stored_workflow(trans, id, check_ownership=False)
        user = trans.get_user()
        if stored.user != user:
            if trans.sa_session.query(model.StoredWorkflowUserShareAssociation) \
                    .filter_by(user=user, stored_workflow=stored).count() == 0:
                error("Workflow is not owned by or shared with current user")
        # Get the latest revision
        workflow = stored.latest_workflow
        # It is possible for a workflow to have 0 steps
        if len(workflow.steps) == 0:
            error("Workflow cannot be tagged for outputs because it does not have any steps")
        if workflow.has_cycles:
            error("Workflow cannot be tagged for outputs because it contains cycles")
        if workflow.has_errors:
            error("Workflow cannot be tagged for outputs because of validation errors in some steps")
        # Build the state for each step
        errors = {}
        has_upgrade_messages = False
        # has_errors is never used
        # has_errors = False
        if kwargs:
            # If kwargs were provided, the states for each step should have
            # been POSTed
            for step in workflow.steps:
                if step.type == 'tool':
                    # Extract just the output flags for this step.
                    p = "%s|otag|" % step.id
                    l = len(p)
                    outputs = [k[l:] for (k, v) in kwargs.iteritems() if k.startswith(p)]
                    if step.workflow_outputs:
                        for existing_output in step.workflow_outputs:
                            if existing_output.output_name not in outputs:
                                trans.sa_session.delete(existing_output)
                            else:
                                outputs.remove(existing_output.output_name)
                    for outputname in outputs:
                        m = model.WorkflowOutput(workflow_step_id=int(step.id), output_name=outputname)
                        trans.sa_session.add(m)
        # Prepare each step
        trans.sa_session.flush()
        module_injector = WorkflowModuleInjector(trans)
        for step in workflow.steps:
            step.upgrade_messages = {}
            # Contruct modules
            module_injector.inject(step)
            if step.upgrade_messages:
                has_upgrade_messages = True
            if step.type == 'tool' or step.type is None:
                # Error dict
                if step.tool_errors:
                    errors[step.id] = step.tool_errors
        # Render the form
        return trans.fill_template(
            "workflow/tag_outputs.mako",
            steps=workflow.steps,
            workflow=stored,
            has_upgrade_messages=has_upgrade_messages,
            errors=errors,
            incoming=kwargs
        )

    def _workflow_to_svg_canvas(self, trans, stored):
        workflow = stored.latest_workflow
        workflow_canvas = WorkflowCanvas()
        for step in workflow.steps:
            # Load from database representation
            module = module_factory.from_workflow_step(trans, step)
            module_name = module.get_name()
            module_data_inputs = module.get_data_inputs()
            module_data_outputs = module.get_data_outputs()
            workflow_canvas.populate_data_for_step(
                step,
                module_name,
                module_data_inputs,
                module_data_outputs,
            )
        workflow_canvas.add_steps()
        return workflow_canvas.finish()


def _build_workflow_on_str(instance_ds_names):
    # Returns suffix for new histories based on multi input iteration
    num_multi_inputs = len(instance_ds_names)
    if num_multi_inputs == 0:
        return ""
    elif num_multi_inputs == 1:
        return " on %s" % instance_ds_names[0]
    else:
        return " on %s and %s" % (", ".join(instance_ds_names[0:-1]), instance_ds_names[-1])


def _expand_multiple_inputs(kwargs):
    (single_inputs, matched_multi_inputs, multiplied_multi_inputs) = _split_inputs(kwargs)

    # Build up every combination of inputs to be run together.
    input_combos = _extend_with_matched_combos(single_inputs, matched_multi_inputs)
    input_combos = _extend_with_multiplied_combos(input_combos, multiplied_multi_inputs)

    # Input name that are multiply specified
    multi_input_keys = matched_multi_inputs.keys() + multiplied_multi_inputs.keys()

    for input_combo in input_combos:
        for key, value in input_combo.iteritems():
            kwargs[key] = value
        yield (kwargs, multi_input_keys)


def _extend_with_matched_combos(single_inputs, multi_inputs):
    if len(multi_inputs) == 0:
        return [single_inputs]

    matched_multi_inputs = []

    first_multi_input_key = multi_inputs.keys()[0]
    first_multi_value = multi_inputs.get(first_multi_input_key)

    for value in first_multi_value:
        new_inputs = _copy_and_extend_inputs(single_inputs, first_multi_input_key, value)
        matched_multi_inputs.append(new_inputs)

    for multi_input_key, multi_input_values in multi_inputs.iteritems():
        if multi_input_key == first_multi_input_key:
            continue
        if len(multi_input_values) != len(first_multi_value):
            raise Exception("Failed to match up multi-select inputs, must select equal number of data files in each multiselect")
        for index, value in enumerate(multi_input_values):
            matched_multi_inputs[index][multi_input_key] = value
    return matched_multi_inputs


def _extend_with_multiplied_combos(input_combos, multi_inputs):
    combos = input_combos

    for multi_input_key, multi_input_value in multi_inputs.iteritems():
        iter_combos = []

        for combo in combos:
            for input_value in multi_input_value:
                iter_combos.append(_copy_and_extend_inputs(combo, multi_input_key, input_value))

        combos = iter_combos
    return combos


def _copy_and_extend_inputs(inputs, key, value):
    new_inputs = dict(inputs)
    new_inputs[key] = value
    return new_inputs


def _split_inputs(kwargs):
    """
    """
    input_keys = filter(lambda a: a.endswith('|input'), kwargs)
    single_inputs = {}
    matched_multi_inputs = {}
    multiplied_multi_inputs = {}
    for input_key in input_keys:
        input_val = kwargs[input_key]
        if isinstance(input_val, list):
            input_base = input_key[:-len("|input")]
            mode_key = "%s|multi_mode" % input_base
            mode = kwargs.get(mode_key, "matched")
            if mode == "matched":
                matched_multi_inputs[input_key] = input_val
            else:
                multiplied_multi_inputs[input_key] = input_val
        else:
            single_inputs[input_key] = input_val
    return (single_inputs, matched_multi_inputs, multiplied_multi_inputs)<|MERGE_RESOLUTION|>--- conflicted
+++ resolved
@@ -765,11 +765,7 @@
                 # Load workflow from external URL
                 # NOTE: blocks the web thread.
                 try:
-<<<<<<< HEAD
-                    workflow_data = urllib2.urlopen(url).read()
-=======
                     workflow_data = requests.get(url).text
->>>>>>> 2f2acb98
                 except Exception as e:
                     message = "Failed to open URL: %s. Exception: %s" % (escape(url), escape(str(e)))
                     status = 'error'
