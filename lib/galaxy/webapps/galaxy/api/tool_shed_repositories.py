--- conflicted
+++ resolved
@@ -396,7 +396,6 @@
         irm = InstallRepositoryManager( self.app )
         changeset = kwd.get( 'changeset', None )
         tool_shed_url = kwd.get( 'tool_shed_url', None )
-<<<<<<< HEAD
         repositories = json.loads( kwd.get( 'repositories', '[]' ) )
         repo_info_dict = self.__get_repo_info_dict( trans, repositories, tool_shed_url )
         includes_tools = False
@@ -453,36 +452,6 @@
                 irm.initiate_repository_installation( installation_dict )
             decoded_kwd = encoding_util.tool_shed_decode( encoded_kwd )
             return json.dumps( [ repositories, encoded_kwd, False ] )
-=======
-        params[ 'name' ] = kwd.get( 'name', None )
-        params[ 'owner' ] = kwd.get( 'owner', None )
-        params[ 'tool_panel_section_id' ] = kwd.get( 'tool_panel_section_id', None )
-        params[ 'new_tool_panel_section_label' ] = kwd.get( 'new_tool_panel_section', None )
-        params[ 'tool_panel_section_mapping' ] = json.loads( kwd.get( 'tool_panel_section', '{}' ) )
-        params[ 'install_resolver_dependencies' ] = util.asbool( kwd.get( 'install_resolver_dependencies', False ) )
-        params[ 'install_tool_dependencies' ] = util.asbool( kwd.get( 'install_tool_dependencies', False ) )
-        params[ 'install_repository_dependencies' ] = util.asbool( kwd.get( 'install_repository_dependencies', False ) )
-        params[ 'shed_tool_conf' ] = kwd.get( 'shed_tool_conf', None )
-        params[ 'tool_path' ] = suc.get_tool_path_by_shed_tool_conf_filename( self.app, params[ 'shed_tool_conf' ] )
-        try:
-            tool_shed_repositories = irm.install(
-                tool_shed_url,
-                params[ 'name' ],
-                params[ 'owner' ],
-                changeset,
-                params
-            )
-            if tool_shed_repositories is None:
-                message = "No repositories were installed, possibly because the selected repository has already been installed."
-                return dict( status="ok", message=message )
-            tsr_ids_for_monitoring = [ trans.security.encode_id( tsr.id ) for tsr in tool_shed_repositories ]
-            url = web.url_for( controller='admin_toolshed', action='monitor_repository_installation', tool_shed_repository_ids=','.join( tsr_ids_for_monitoring ) )
-            return url
-        except RepositoriesInstalledException as e:
-            log.exception( e )
-            return dict( message=e.message,
-                         status='error' )
->>>>>>> 7efa1e0e
 
     @expose_api
     def install_repository_revision( self, trans, payload, **kwd ):
