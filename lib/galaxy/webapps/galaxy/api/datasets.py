"""
API operations on the contents of a history dataset.
"""
import logging
from io import (
    BytesIO,
    IOBase,
)
from typing import (
    Any,
    cast,
    Dict,
    List,
    Optional,
)

from fastapi import (
    Body,
    Depends,
    Path,
    Query,
    Request,
)
from starlette.responses import StreamingResponse

from galaxy.schema import (
    FilterQueryParams,
    SerializationParams,
)
from galaxy.schema.fields import DecodedDatabaseIdField
from galaxy.schema.schema import (
    AnyHDA,
    AnyHistoryContentItem,
    AsyncTaskResultSummary,
    DatasetAssociationRoles,
    DatasetSourceType,
    UpdateDatasetPermissionsPayload,
)
from galaxy.util.zipstream import ZipstreamWrapper
<<<<<<< HEAD
from galaxy.webapps.galaxy.api import (
    depends,
    DependsOnTrans,
    Router,
)
=======
from galaxy.webapps.base.api import GalaxyFileResponse
>>>>>>> 3b068eec
from galaxy.webapps.galaxy.api.common import (
    get_filter_query_params,
    get_query_parameters_from_request_excluding,
    get_update_permission_payload,
    query_serialization_params,
)
from galaxy.webapps.galaxy.services.datasets import (
    ComputeDatasetHashPayload,
    ConvertedDatasetsMap,
    DatasetInheritanceChain,
    DatasetsService,
    DatasetStorageDetails,
    DatasetTextContentDetails,
    DeleteDatasetBatchPayload,
    DeleteDatasetBatchResult,
    RequestDataType,
)

log = logging.getLogger(__name__)

router = Router(tags=["datasets"])

DatasetIDPathParam: DecodedDatabaseIdField = Path(..., description="The encoded database identifier of the dataset.")

HistoryIDPathParam: DecodedDatabaseIdField = Path(..., description="The encoded database identifier of the History.")

DatasetSourceQueryParam: DatasetSourceType = Query(
    default=DatasetSourceType.hda,
    description="Whether this dataset belongs to a history (HDA) or a library (LDDA).",
)


@router.cbv
class FastAPIDatasets:
    service: DatasetsService = depends(DatasetsService)

    @router.get(
        "/api/datasets",
        summary="Search datasets or collections using a query system.",
    )
    def index(
        self,
        trans=DependsOnTrans,
        history_id: Optional[DecodedDatabaseIdField] = Query(
            default=None,
            description="Optional identifier of a History. Use it to restrict the search whithin a particular History.",
        ),
        serialization_params: SerializationParams = Depends(query_serialization_params),
        filter_query_params: FilterQueryParams = Depends(get_filter_query_params),
    ) -> List[AnyHistoryContentItem]:
        return self.service.index(trans, history_id, serialization_params, filter_query_params)

    @router.get(
        "/api/datasets/{dataset_id}/storage",
        summary="Display user-facing storage details related to the objectstore a dataset resides in.",
    )
    def show_storage(
        self,
        trans=DependsOnTrans,
        dataset_id: DecodedDatabaseIdField = DatasetIDPathParam,
        hda_ldda: DatasetSourceType = DatasetSourceQueryParam,
    ) -> DatasetStorageDetails:
        return self.service.show_storage(trans, dataset_id, hda_ldda)

    @router.get(
        "/api/datasets/{dataset_id}/inheritance_chain",
        summary="For internal use, this endpoint may change without warning.",
        include_in_schema=True,  # Can be changed to False if we don't really want to expose this
    )
    def show_inheritance_chain(
        self,
        trans=DependsOnTrans,
        dataset_id: DecodedDatabaseIdField = DatasetIDPathParam,
        hda_ldda: DatasetSourceType = DatasetSourceQueryParam,
    ) -> DatasetInheritanceChain:
        return self.service.show_inheritance_chain(trans, dataset_id, hda_ldda)

    @router.get(
        "/api/datasets/{dataset_id}/get_content_as_text",
        summary="Returns dataset content as Text.",
    )
    def get_content_as_text(
        self,
        trans=DependsOnTrans,
        dataset_id: DecodedDatabaseIdField = DatasetIDPathParam,
    ) -> DatasetTextContentDetails:
        return self.service.get_content_as_text(trans, dataset_id)

    @router.get(
        "/api/datasets/{dataset_id}/converted/{ext}",
        summary="Return information about datasets made by converting this dataset to a new format.",
    )
    def converted_ext(
        self,
        trans=DependsOnTrans,
        dataset_id: DecodedDatabaseIdField = DatasetIDPathParam,
        ext: str = Path(
            ...,
            description="File extension of the new format to convert this dataset to.",
        ),
        serialization_params: SerializationParams = Depends(query_serialization_params),
    ) -> AnyHDA:
        """
        Return information about datasets made by converting this dataset to a new format.

        If there is no existing converted dataset for the format in `ext`, one will be created.

        **Note**: `view` and `keys` are also available to control the serialization of the dataset.
        """
        return self.service.converted_ext(trans, dataset_id, ext, serialization_params)

    @router.get(
        "/api/datasets/{dataset_id}/converted",
        summary=("Return a a map with all the existing converted datasets associated with this instance."),
    )
    def converted(
        self,
        trans=DependsOnTrans,
        dataset_id: DecodedDatabaseIdField = DatasetIDPathParam,
    ) -> ConvertedDatasetsMap:
        """
        Return a map of `<converted extension> : <converted id>` containing all the *existing* converted datasets.
        """
        return self.service.converted(trans, dataset_id)

    @router.put(
        "/api/datasets/{dataset_id}/permissions",
        summary="Set permissions of the given history dataset to the given role ids.",
    )
    def update_permissions(
        self,
        trans=DependsOnTrans,
        dataset_id: DecodedDatabaseIdField = DatasetIDPathParam,
        # Using a generic Dict here as an attempt on supporting multiple aliases for the permissions params.
        payload: Dict[str, Any] = Body(
            default=...,
            example=UpdateDatasetPermissionsPayload(),
        ),
    ) -> DatasetAssociationRoles:
        """Set permissions of the given history dataset to the given role ids."""
        update_payload = get_update_permission_payload(payload)
        return self.service.update_permissions(trans, dataset_id, update_payload)

    @router.get(
        "/api/histories/{history_id}/contents/{history_content_id}/extra_files",
        summary="Generate list of extra files.",
        tags=["histories"],
    )
    def extra_files(
        self,
        trans=DependsOnTrans,
        history_id: DecodedDatabaseIdField = HistoryIDPathParam,
        history_content_id: DecodedDatabaseIdField = DatasetIDPathParam,
    ):
        return self.service.extra_files(trans, history_content_id)

    @router.get(
        "/api/datasets/{history_content_id}/display",
        summary="Displays (preview) or downloads dataset content.",
        response_class=StreamingResponse,
    )
    @router.get(
        "/api/histories/{history_id}/contents/{history_content_id}/display",
        name="history_contents_display",
        summary="Displays (preview) or downloads dataset content.",
        tags=["histories"],
        response_class=StreamingResponse,
    )
    @router.head(
        "/api/datasets/{history_content_id}/display",
        summary="Check if dataset content can be previewed or downloaded.",
    )
    @router.head(
        "/api/histories/{history_id}/contents/{history_content_id}/display",
        name="history_contents_display",
        summary="Check if dataset content can be previewed or downloaded.",
        tags=["histories"],
    )
    def display(
        self,
        request: Request,
        trans=DependsOnTrans,
        history_id: Optional[DecodedDatabaseIdField] = Query(
            default=None,
            description="The encoded database identifier of the History.",
        ),
        history_content_id: DecodedDatabaseIdField = DatasetIDPathParam,
        preview: bool = Query(
            default=False,
            description=(
                "Whether to get preview contents to be directly displayed on the web. "
                "If preview is False (default) the contents will be downloaded instead."
            ),
        ),
        filename: Optional[str] = Query(
            default=None,
            description="TODO",
        ),
        to_ext: Optional[str] = Query(
            default=None,
            description=(
                "The file extension when downloading the display data. Use the value `data` to "
                "let the server infer it from the data type."
            ),
        ),
        raw: bool = Query(
            default=False,
            description=(
                "The query parameter 'raw' should be considered experimental and may be dropped at "
                "some point in the future without warning. Generally, data should be processed by its "
                "datatype prior to display."
            ),
        ),
    ):
        """Streams the dataset for download or the contents preview to be displayed in a browser."""
        extra_params = get_query_parameters_from_request_excluding(request, {"preview", "filename", "to_ext", "raw"})
        display_data, headers = self.service.display(
            trans, history_content_id, preview, filename, to_ext, raw, **extra_params
        )
        if isinstance(display_data, IOBase):
            file_name = getattr(display_data, "name", None)
            if file_name:
                return GalaxyFileResponse(file_name, headers=headers, method=request.method)
        elif isinstance(display_data, ZipstreamWrapper):
            return StreamingResponse(display_data.response(), headers=headers)
        elif isinstance(display_data, bytes):
            return StreamingResponse(BytesIO(display_data), headers=headers)
        return StreamingResponse(display_data, headers=headers)

    @router.get(
        "/api/histories/{history_id}/contents/{history_content_id}/metadata_file",
        summary="Returns the metadata file associated with this history item.",
        tags=["histories"],
        response_class=GalaxyFileResponse,
    )
    @router.get(
        "/api/datasets/{history_content_id}/metadata_file",
        summary="Returns the metadata file associated with this history item.",
        response_class=GalaxyFileResponse,
    )
    def get_metadata_file(
        self,
        trans=DependsOnTrans,
        history_id: Optional[DecodedDatabaseIdField] = Query(
            default=None,
            description="The encoded database identifier of the History.",
        ),
        history_content_id: DecodedDatabaseIdField = DatasetIDPathParam,
        metadata_file: str = Query(
            ...,
            description="The name of the metadata file to retrieve.",
        ),
    ):
        metadata_file_path, headers = self.service.get_metadata_file(trans, history_content_id, metadata_file)
        return GalaxyFileResponse(path=cast(str, metadata_file_path), headers=headers)

    @router.get(
        "/api/datasets/{dataset_id}",
        summary="Displays information about and/or content of a dataset.",
    )
    def show(
        self,
        request: Request,
        trans=DependsOnTrans,
        dataset_id: DecodedDatabaseIdField = DatasetIDPathParam,
        hda_ldda: DatasetSourceType = Query(
            default=DatasetSourceType.hda,
            description=("The type of information about the dataset to be requested."),
        ),
        data_type: Optional[RequestDataType] = Query(
            default=None,
            description=(
                "The type of information about the dataset to be requested. "
                "Each of these values may require additional parameters in the request and "
                "may return different responses."
            ),
        ),
        serialization_params: SerializationParams = Depends(query_serialization_params),
    ):
        """
        **Note**: Due to the multipurpose nature of this endpoint, which can receive a wild variety of parameters
        and return different kinds of responses, the documentation here will be limited.
        To get more information please check the source code.
        """
        exclude_params = {"hda_ldda", "data_type"}
        exclude_params.update(SerializationParams.__fields__.keys())
        extra_params = get_query_parameters_from_request_excluding(request, exclude_params)

        return self.service.show(trans, dataset_id, hda_ldda, serialization_params, data_type, **extra_params)

    @router.delete(
        "/api/datasets",
        summary="Deletes or purges a batch of datasets.",
    )
    def delete_batch(
        self,
        trans=DependsOnTrans,
        payload: DeleteDatasetBatchPayload = Body(...),
    ) -> DeleteDatasetBatchResult:
        """
        Deletes or purges a batch of datasets.
        **Warning**: only the ownership of the datasets (and upload state for HDAs) is checked,
        no other checks or restrictions are made.
        """
        return self.service.delete_batch(trans, payload)

    @router.put(
        "/api/datasets/{dataset_id}/hash",
        summary="Compute dataset hash for dataset and update model",
    )
    def compute_hash(
        self,
        trans=DependsOnTrans,
        dataset_id: DecodedDatabaseIdField = DatasetIDPathParam,
        hda_ldda: DatasetSourceType = DatasetSourceQueryParam,
        payload: ComputeDatasetHashPayload = Body(...),
    ) -> AsyncTaskResultSummary:
        return self.service.compute_hash(trans, dataset_id, payload, hda_ldda=hda_ldda)<|MERGE_RESOLUTION|>--- conflicted
+++ resolved
@@ -37,15 +37,12 @@
     UpdateDatasetPermissionsPayload,
 )
 from galaxy.util.zipstream import ZipstreamWrapper
-<<<<<<< HEAD
+from galaxy.webapps.base.api import GalaxyFileResponse
 from galaxy.webapps.galaxy.api import (
     depends,
     DependsOnTrans,
     Router,
 )
-=======
-from galaxy.webapps.base.api import GalaxyFileResponse
->>>>>>> 3b068eec
 from galaxy.webapps.galaxy.api.common import (
     get_filter_query_params,
     get_query_parameters_from_request_excluding,
