--- conflicted
+++ resolved
@@ -52,12 +52,8 @@
         trans.app.queue_worker.send_control_task('reload_sanitize_allowlist', noop_self=True)
 
     def _generate_allowlist(self, trans):
-<<<<<<< HEAD
         sanitize_dict: Dict[str, Any] = dict(blocked_toolshed=[], allowed_toolshed=[], blocked_local=[], allowed_local=[])
         ids = None
-=======
-        sanitize_dict = dict(blocked_toolshed=[], allowed_toolshed=[], blocked_local=[], allowed_local=[])
->>>>>>> 54bd9d1c
         for tool_id in trans.app.config.sanitize_allowlist:
             installed_name = ""
             installed_ids = {'full': '',
