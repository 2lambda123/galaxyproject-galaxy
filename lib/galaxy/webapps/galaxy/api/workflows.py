"""
API operations for Workflows
"""

import hashlib
import json
import logging
import os
from typing import Any, Dict

import requests
from gxformat2._yaml import ordered_dump
from markupsafe import escape
from sqlalchemy import desc, false, or_, true
from sqlalchemy.orm import joinedload

from galaxy import (
    exceptions,
    model,
    util
)
<<<<<<< HEAD
from galaxy.managers import (
    histories,
    history_contents,
    workflows
)

=======
from galaxy.managers.context import ProvidesUserContext
>>>>>>> a7a4f0c8
from galaxy.managers.jobs import fetch_job_states, invocation_job_source_iter, summarize_job_metrics
from galaxy.managers.workflows import (
    MissingToolsException,
    RefactorRequest,
    WorkflowCreateOptions,
    WorkflowUpdateOptions,
)
from galaxy.model.item_attrs import UsesAnnotations
from galaxy.structured_app import StructuredApp
from galaxy.tool_shed.galaxy_install.install_manager import InstallRepositoryManager
from galaxy.tools import recommendations
from galaxy.tools.parameters import populate_state
from galaxy.tools.parameters.basic import workflow_building_modes
from galaxy.util.sanitize_html import sanitize_html
from galaxy.version import VERSION
from galaxy.web import (
    expose_api,
    expose_api_anonymous_and_sessionless,
    expose_api_raw,
    expose_api_raw_anonymous_and_sessionless,
    format_return_as_json,
)
from galaxy.webapps.base.controller import (
    SharableMixin,
    url_for,
    UsesStoredWorkflowMixin
)
from galaxy.webapps.base.webapp import GalaxyWebTransaction
from galaxy.workflow.extract import extract_workflow
from galaxy.workflow.modules import module_factory
from galaxy.workflow.run import invoke, queue_invoke
from galaxy.workflow.run_request import build_workflow_run_configs
from . import BaseGalaxyAPIController

log = logging.getLogger(__name__)


class WorkflowsAPIController(BaseGalaxyAPIController, UsesStoredWorkflowMixin, UsesAnnotations, SharableMixin):

    def __init__(self, app: StructuredApp):
        super().__init__(app)
        self.history_manager = app.history_manager
        self.workflow_manager = app.workflow_manager
        self.workflow_contents_manager = app.workflow_contents_manager
        self.tool_recommendations = recommendations.ToolRecommendations()

    def __get_full_shed_url(self, url):
        for shed_url in self.app.tool_shed_registry.tool_sheds.values():
            if url in shed_url:
                return shed_url
        return None

    @expose_api_anonymous_and_sessionless
    def index(self, trans: ProvidesUserContext, **kwd):
        """
        GET /api/workflows
        """
        return self.get_workflows_list(trans, **kwd)

    @expose_api
    def get_workflow_menu(self, trans: ProvidesUserContext, **kwd):
        """
        Get workflows present in the tools panel
        GET /api/workflows/menu
        """
        user = trans.user
        ids_in_menu = [x.stored_workflow_id for x in user.stored_workflow_menu_entries]
        return {
            'ids_in_menu': ids_in_menu,
            'workflows': self.get_workflows_list(trans, **kwd)
        }

    @expose_api
    def set_workflow_menu(self, trans: GalaxyWebTransaction, payload=None, **kwd):
        """
        Save workflow menu to be shown in the tool panel
        PUT /api/workflows/menu
        """
        payload = payload or {}
        user = trans.user
        workflow_ids = payload.get('workflow_ids')
        if workflow_ids is None:
            workflow_ids = []
        elif type(workflow_ids) != list:
            workflow_ids = [workflow_ids]
        workflow_ids_decoded = []
        # Decode the encoded workflow ids
        for ids in workflow_ids:
            workflow_ids_decoded.append(trans.security.decode_id(ids))
        sess = trans.sa_session
        # This explicit remove seems like a hack, need to figure out
        # how to make the association do it automatically.
        for m in user.stored_workflow_menu_entries:
            sess.delete(m)
        user.stored_workflow_menu_entries = []
        q = sess.query(model.StoredWorkflow)
        # To ensure id list is unique
        seen_workflow_ids = set()
        for wf_id in workflow_ids_decoded:
            if wf_id in seen_workflow_ids:
                continue
            else:
                seen_workflow_ids.add(wf_id)
            m = model.StoredWorkflowMenuEntry()
            m.stored_workflow = q.get(wf_id)
            user.stored_workflow_menu_entries.append(m)
        sess.flush()
        message = "Menu updated."
        trans.set_message(message)
        return {'message': message, 'status': 'done'}

    def get_workflows_list(self, trans: ProvidesUserContext, missing_tools=False, show_published=None, show_hidden=False, show_deleted=False, **kwd):
        """
        Displays a collection of workflows.

        :param  show_published:      if True, show also published workflows
        :type   show_published:      boolean
        :param  show_hidden:         if True, show hidden workflows
        :type   show_hidden:         boolean
        :param  show_deleted:        if True, show deleted workflows
        :type   show_deleted:        boolean
        :param  missing_tools:       if True, include a list of missing tools per workflow
        :type   missing_tools:       boolean
        """
        rval = []
        filter1 = model.StoredWorkflow.user == trans.user
        user = trans.user
        if show_published or user is None and show_published is None:
            filter1 = or_(filter1, (model.StoredWorkflow.published == true()))
        query = trans.sa_session.query(model.StoredWorkflow).options(
            joinedload("annotations")).options(
            joinedload("latest_workflow").undefer("step_count").lazyload("steps")).options(
            joinedload("tags")
        ).filter(filter1)
        query = query.filter_by(hidden=true() if show_hidden else false(), deleted=true() if show_deleted else false())
        for wf in query.order_by(desc(model.StoredWorkflow.table.c.update_time)).all():
            item = wf.to_dict(value_mapper={'id': trans.security.encode_id})
            encoded_id = trans.security.encode_id(wf.id)
            item['annotations'] = [x.annotation for x in wf.annotations]
            item['url'] = url_for('workflow', id=encoded_id)
            item['owner'] = wf.user.username
            item['number_of_steps'] = wf.latest_workflow.step_count
            item['show_in_tool_panel'] = False
            if user is not None:
                item['show_in_tool_panel'] = wf.show_in_tool_panel(user_id=user.id)
            rval.append(item)
        for wf_sa in trans.sa_session.query(model.StoredWorkflowUserShareAssociation).join(
                model.StoredWorkflowUserShareAssociation.stored_workflow).options(
                joinedload("stored_workflow").joinedload("annotations")).options(
                joinedload("stored_workflow").joinedload("latest_workflow").undefer("step_count").lazyload("steps")).options(
                joinedload("stored_workflow").joinedload("user")).options(
                joinedload("stored_workflow").joinedload("tags")).filter(model.StoredWorkflowUserShareAssociation.user == trans.user).filter(
                model.StoredWorkflow.table.c.deleted == false()).order_by(
                desc(model.StoredWorkflow.update_time)).all():
            item = wf_sa.stored_workflow.to_dict(value_mapper={'id': trans.security.encode_id})
            encoded_id = trans.security.encode_id(wf_sa.stored_workflow.id)
            item['annotations'] = [x.annotation for x in wf_sa.stored_workflow.annotations]
            item['url'] = url_for('workflow', id=encoded_id)
            item['slug'] = wf_sa.stored_workflow.slug
            item['owner'] = wf_sa.stored_workflow.user.username
            item['number_of_steps'] = wf_sa.stored_workflow.latest_workflow.step_count
            item['show_in_tool_panel'] = False
            if user is not None:
                item['show_in_tool_panel'] = wf_sa.stored_workflow.show_in_tool_panel(user_id=user.id)
            rval.append(item)
        if missing_tools:
            workflows_missing_tools = []
            workflows = []
            workflows_by_toolshed = dict()
            for value in rval:
                tool_ids = self.workflow_contents_manager.get_all_tool_ids(self.__get_stored_workflow(trans, value['id']).latest_workflow)
                missing_tool_ids = [tool_id for tool_id in tool_ids if self.app.toolbox.is_missing_shed_tool(tool_id)]
                if len(missing_tool_ids) > 0:
                    value['missing_tools'] = missing_tool_ids
                    workflows_missing_tools.append(value)
            for workflow in workflows_missing_tools:
                for tool_id in workflow['missing_tools']:
                    toolshed, _, owner, name, tool, version = tool_id.split('/')
                    shed_url = self.__get_full_shed_url(toolshed)
                    repo_identifier = '/'.join((toolshed, owner, name))
                    if repo_identifier not in workflows_by_toolshed:
                        workflows_by_toolshed[repo_identifier] = dict(shed=shed_url.rstrip('/'), repository=name, owner=owner, tools=[tool_id], workflows=[workflow['name']])
                    else:
                        if tool_id not in workflows_by_toolshed[repo_identifier]['tools']:
                            workflows_by_toolshed[repo_identifier]['tools'].append(tool_id)
                        if workflow['name'] not in workflows_by_toolshed[repo_identifier]['workflows']:
                            workflows_by_toolshed[repo_identifier]['workflows'].append(workflow['name'])
            for repo_tag in workflows_by_toolshed:
                workflows.append(workflows_by_toolshed[repo_tag])
            return workflows
        return rval

    @expose_api_anonymous_and_sessionless
    def show(self, trans: GalaxyWebTransaction, id, **kwd):
        """
        GET /api/workflows/{encoded_workflow_id}

        :param  instance:                 true if fetch by Workflow ID instead of StoredWorkflow id, false
                                          by default.
        :type   instance:                 boolean

        Displays information needed to run a workflow.
        """
        stored_workflow = self.__get_stored_workflow(trans, id, **kwd)
        if stored_workflow.importable is False and stored_workflow.user != trans.user and not trans.user_is_admin:
            if trans.sa_session.query(model.StoredWorkflowUserShareAssociation).filter_by(user=trans.user, stored_workflow=stored_workflow).count() == 0:
                message = "Workflow is neither importable, nor owned by or shared with current user"
                raise exceptions.ItemAccessibilityException(message)
        if kwd.get("legacy", False):
            style = "legacy"
        else:
            style = "instance"
        version = kwd.get('version')
        if version is None and util.string_as_bool(kwd.get("instance", "false")):
            # A Workflow instance may not be the latest workflow version attached to StoredWorkflow.
            # This figures out the correct version so that we return the correct Workflow and version.
            workflow_id = self.decode_id(id)
            for i, workflow in enumerate(reversed(stored_workflow.workflows)):
                if workflow.id == workflow_id:
                    version = i
                    break
        return self.workflow_contents_manager.workflow_to_dict(trans, stored_workflow, style=style, version=version)

    @expose_api
    def show_versions(self, trans: GalaxyWebTransaction, workflow_id, **kwds):
        """
        GET /api/workflows/{encoded_workflow_id}/versions

        :param  instance:                 true if fetch by Workflow ID instead of StoredWorkflow id, false
                                          by default.
        :type   instance:                 boolean

        Lists all versions of this workflow.
        """
        instance = util.string_as_bool(kwds.get("instance", "false"))
        stored_workflow = self.workflow_manager.get_stored_accessible_workflow(trans, workflow_id, by_stored_id=not instance)
        return [{'version': i, 'update_time': str(w.update_time), 'steps': len(w.steps)} for i, w in enumerate(reversed(stored_workflow.workflows))]

    @expose_api
    def create(self, trans: GalaxyWebTransaction, payload=None, **kwd):
        """
        POST /api/workflows

        Run or create workflows from the api.

        .. tip:: When executing a workflow externally (e.g. from a script) it is
            recommended to use the :func:`galaxy.webapps.galaxy.api.workflows.WorkflowsAPIController.invoke` method below instead.

        If installed_repository_file or from_history_id is specified a new
        workflow will be created for this user. Otherwise, workflow_id must be
        specified and this API method will cause a workflow to execute.

        :param  installed_repository_file    The path of a workflow to import. Either workflow_id, installed_repository_file or from_history_id must be specified
        :type   installed_repository_file    str

        :param  workflow_id:                 An existing workflow id. Either workflow_id, installed_repository_file or from_history_id must be specified
        :type   workflow_id:                 str

        :param  parameters:                  If workflow_id is set - see _step_parameters() in lib/galaxy/workflow/run_request.py
        :type   parameters:                  dict

        :param  ds_map:                      If workflow_id is set - a dictionary mapping each input step id to a dictionary with 2 keys: 'src' (which can be 'ldda', 'ld' or 'hda') and 'id' (which should be the id of a LibraryDatasetDatasetAssociation, LibraryDataset or HistoryDatasetAssociation respectively)
        :type   ds_map:                      dict

        :param  no_add_to_history:           If workflow_id is set - if present in the payload with any value, the input datasets will not be added to the selected history
        :type   no_add_to_history:           str

        :param  history:                     If workflow_id is set - optional history where to run the workflow, either the name of a new history or "hist_id=HIST_ID" where HIST_ID is the id of an existing history. If not specified, the workflow will be run a new unnamed history
        :type   history:                     str

        :param  replacement_params:          If workflow_id is set - an optional dictionary used when renaming datasets
        :type   replacement_params:          dict

        :param  from_history_id:             Id of history to extract a workflow from. Either workflow_id, installed_repository_file or from_history_id must be specified
        :type   from_history_id:             str

        :param  job_ids:                     If from_history_id is set - optional list of jobs to include when extracting a workflow from history
        :type   job_ids:                     str

        :param  dataset_ids:                 If from_history_id is set - optional list of HDA "hid"s corresponding to workflow inputs when extracting a workflow from history
        :type   dataset_ids:                 str

        :param  dataset_collection_ids:      If from_history_id is set - optional list of HDCA "hid"s corresponding to workflow inputs when extracting a workflow from history
        :type   dataset_collection_ids:      str

        :param  workflow_name:               If from_history_id is set - name of the workflow to create when extracting a workflow from history
        :type   workflow_name:               str

        :param  allow_tool_state_corrections:  If set to True, any Tool parameter changes will not prevent running workflow, defaults to False
        :type   allow_tool_state_corrections:  bool

        :param use_cached_job:               If set to True galaxy will attempt to find previously executed steps for all workflow steps with the exact same parameter combinations
                                             and will copy the outputs of the previously executed step.

        """
        ways_to_create = {
            'archive_source',
            'workflow_id',
            'installed_repository_file',
            'from_history_id',
            'from_path',
            'shared_workflow_id',
            'workflow',
        }

        if payload is None or len(ways_to_create.intersection(payload)) == 0:
            message = f"One parameter among - {', '.join(ways_to_create)} - must be specified"
            raise exceptions.RequestParameterMissingException(message)

        if len(ways_to_create.intersection(payload)) > 1:
            message = f"Only one parameter among - {', '.join(ways_to_create)} - must be specified"
            raise exceptions.RequestParameterInvalidException(message)

        if 'installed_repository_file' in payload:
            if not trans.user_is_admin:
                raise exceptions.AdminRequiredException()
            installed_repository_file = payload.get('installed_repository_file', '')
            if not os.path.exists(installed_repository_file):
                raise exceptions.RequestParameterInvalidException(f"Workflow file '{installed_repository_file}' not found")
            elif os.path.getsize(os.path.abspath(installed_repository_file)) > 0:
                with open(installed_repository_file, encoding='utf-8') as f:
                    workflow_data = f.read()
                return self.__api_import_from_archive(trans, workflow_data, payload=payload)
            else:
                raise exceptions.MessageException("You attempted to open an empty file.")

        if 'archive_source' in payload:
            archive_source = payload['archive_source']
            archive_file = payload.get('archive_file')
            archive_data = None
            if archive_source:
                if archive_source.startswith("file://"):
                    if not trans.user_is_admin:
                        raise exceptions.AdminRequiredException()
                    workflow_src = {"src": "from_path", "path": archive_source[len("file://"):]}
                    payload["workflow"] = workflow_src
                    return self.__api_import_new_workflow(trans, payload, **kwd)
                elif archive_source == "trs_tool":
                    trs_server = payload.get("trs_server")
                    trs_tool_id = payload.get("trs_tool_id")
                    trs_version_id = payload.get("trs_version_id")
                    archive_data = self.app.trs_proxy.get_version_descriptor(trs_server, trs_tool_id, trs_version_id)
                else:
                    try:
                        archive_data = requests.get(archive_source).text
                    except Exception:
                        raise exceptions.MessageException(f"Failed to open URL '{escape(archive_source)}'.")
            elif hasattr(archive_file, 'file'):
                uploaded_file = archive_file.file
                uploaded_file_name = uploaded_file.name
                if os.path.getsize(os.path.abspath(uploaded_file_name)) > 0:
                    archive_data = util.unicodify(uploaded_file.read())
                else:
                    raise exceptions.MessageException("You attempted to upload an empty file.")
            else:
                raise exceptions.MessageException("Please provide a URL or file.")
            return self.__api_import_from_archive(trans, archive_data, "uploaded file", payload=payload)

        if 'from_history_id' in payload:
            from_history_id = payload.get('from_history_id')
            from_history_id = self.decode_id(from_history_id)
            history = self.history_manager.get_accessible(from_history_id, trans.user, current_history=trans.history)

            job_ids = [self.decode_id(_) for _ in payload.get('job_ids', [])]
            dataset_ids = payload.get('dataset_ids', [])
            dataset_collection_ids = payload.get('dataset_collection_ids', [])
            workflow_name = payload['workflow_name']
            stored_workflow = extract_workflow(
                trans=trans,
                user=trans.user,
                history=history,
                job_ids=job_ids,
                dataset_ids=dataset_ids,
                dataset_collection_ids=dataset_collection_ids,
                workflow_name=workflow_name,
            )
            item = stored_workflow.to_dict(value_mapper={'id': trans.security.encode_id})
            item['url'] = url_for('workflow', id=item['id'])
            return item

        if 'from_path' in payload:
            from_path = payload.get('from_path')
            object_id = payload.get("object_id")
            workflow_src = {"src": "from_path", "path": from_path}
            if object_id is not None:
                workflow_src["object_id"] = object_id
            payload["workflow"] = workflow_src
            return self.__api_import_new_workflow(trans, payload, **kwd)

        if 'shared_workflow_id' in payload:
            workflow_id = payload['shared_workflow_id']
            return self.__api_import_shared_workflow(trans, workflow_id, payload)

        if 'workflow' in payload:
            return self.__api_import_new_workflow(trans, payload, **kwd)

        workflow_id = payload.get('workflow_id', None)
        if not workflow_id:
            message = "Invalid workflow_id specified."
            raise exceptions.RequestParameterInvalidException(message)

        # Get workflow + accessibility check.
        stored_workflow = self.__get_stored_accessible_workflow(trans, workflow_id)
        workflow = stored_workflow.latest_workflow

        run_configs = build_workflow_run_configs(trans, workflow, payload)
        assert len(run_configs) == 1
        run_config = run_configs[0]
        history = run_config.target_history

        # invoke may throw MessageExceptions on tool erors, failure
        # to match up inputs, etc...
        outputs, invocation = invoke(
            trans=trans,
            workflow=workflow,
            workflow_run_config=run_config,
            populate_state=True,
        )
        trans.sa_session.flush()

        # Build legacy output - should probably include more information from
        # outputs.
        rval = {}
        rval['history'] = trans.security.encode_id(history.id)
        rval['outputs'] = []
        if outputs:
            # Newer outputs don't necessarily fill outputs (?)
            for step in workflow.steps:
                if step.type == 'tool' or step.type is None:
                    for v in outputs[step.id].values():
                        rval['outputs'].append(trans.security.encode_id(v.id))

        # Newer version of this API just returns the invocation as a dict, to
        # facilitate migration - produce the newer style response and blend in
        # the older information.
        invocation_response = self.__encode_invocation(invocation, **kwd)
        invocation_response.update(rval)
        return invocation_response

    @expose_api_raw_anonymous_and_sessionless
    def workflow_dict(self, trans: GalaxyWebTransaction, workflow_id, **kwd):
        """
        GET /api/workflows/{encoded_workflow_id}/download

        Returns a selected workflow.

        :type   style:  str
        :param  style:  Style of export. The default is 'export', which is the meant to be used
                        with workflow import endpoints. Other formats such as 'instance', 'editor',
                        'run' are more tied to the GUI and should not be considered stable APIs.
                        The default format for 'export' is specified by the
                        admin with the `default_workflow_export_format` config
                        option. Style can be specified as either 'ga' or 'format2' directly
                        to be explicit about which format to download.

        :param  instance:                 true if fetch by Workflow ID instead of StoredWorkflow id, false
                                          by default.
        :type   instance:                 boolean
        """
        stored_workflow = self.__get_stored_accessible_workflow(trans, workflow_id, **kwd)

        style = kwd.get("style", "export")
        download_format = kwd.get('format')
        version = kwd.get('version')
        history_id = kwd.get('history_id')
        history = None
        if history_id:
            history = self.history_manager.get_accessible(self.decode_id(history_id), trans.user, current_history=trans.history)
        ret_dict = self.workflow_contents_manager.workflow_to_dict(trans, stored_workflow, style=style, version=version, history=history)
        if download_format == 'json-download':
            sname = stored_workflow.name
            sname = ''.join(c in util.FILENAME_VALID_CHARS and c or '_' for c in sname)[0:150]
            if ret_dict.get("format-version", None) == "0.1":
                extension = "ga"
            else:
                extension = "gxwf.json"
            trans.response.headers["Content-Disposition"] = f'attachment; filename="Galaxy-Workflow-{sname}.{extension}"'
            trans.response.set_content_type('application/galaxy-archive')

        if style == "format2" and download_format != 'json-download':
            return ordered_dump(ret_dict)
        else:
            return format_return_as_json(ret_dict, pretty=True)

    @expose_api
    def delete(self, trans: ProvidesUserContext, id, **kwd):
        """
        DELETE /api/workflows/{encoded_workflow_id}
        Deletes a specified workflow
        Author: rpark

        copied from galaxy.web.controllers.workflows.py (delete)
        """
        stored_workflow = self.__get_stored_workflow(trans, id, **kwd)

        # check to see if user has permissions to selected workflow
        if stored_workflow.user != trans.user and not trans.user_is_admin:
            raise exceptions.InsufficientPermissionsException()

        # Mark a workflow as deleted
        stored_workflow.deleted = True
        trans.sa_session.flush()

        # TODO: Unsure of response message to let api know that a workflow was successfully deleted
        return (f"Workflow '{stored_workflow.name}' successfully deleted")

    @expose_api
    def import_new_workflow_deprecated(self, trans: GalaxyWebTransaction, payload, **kwd):
        """
        POST /api/workflows/upload
        Importing dynamic workflows from the api. Return newly generated workflow id.
        Author: rpark

        # currently assumes payload['workflow'] is a json representation of a workflow to be inserted into the database

        Deprecated in favor to POST /api/workflows with encoded 'workflow' in
        payload the same way.
        """
        return self.__api_import_new_workflow(trans, payload, **kwd)

    @expose_api
    def update(self, trans: GalaxyWebTransaction, id, payload, **kwds):
        """
        PUT /api/workflows/{id}

        Update the workflow stored with ``id``.

        :type   id:      str
        :param  id:      the encoded id of the workflow to update
        :param  instance: true if fetch by Workflow ID instead of StoredWorkflow id, false by default.
        :type   instance: boolean
        :type   payload: dict
        :param  payload: a dictionary containing any or all the

            :workflow:

                the json description of the workflow as would be
                produced by GET workflows/<id>/download or
                given to `POST workflows`

                The workflow contents will be updated to target this.

            :name:

                optional string name for the workflow, if not present in payload,
                name defaults to existing name

            :annotation:

                optional string annotation for the workflow, if not present in payload,
                annotation defaults to existing annotation

            :menu_entry:

                optional boolean marking if the workflow should appear in the user\'s menu,
                if not present, workflow menu entries are not modified

            :tags:

                optional list containing list of tags to add to the workflow (overwriting
                existing tags), if not present, tags are not modified

            :from_tool_form:

                True iff encoded state coming in is encoded for the tool form.


        :rtype:     dict
        :returns:   serialized version of the workflow
        """
        stored_workflow = self.__get_stored_workflow(trans, id, **kwds)
        workflow_dict = payload.get('workflow', {})
        workflow_dict.update({k: v for k, v in payload.items() if k not in workflow_dict})
        if workflow_dict:
            raw_workflow_description = self.__normalize_workflow(trans, workflow_dict)
            workflow_dict = raw_workflow_description.as_dict
            new_workflow_name = workflow_dict.get('name')
            old_workflow = stored_workflow.latest_workflow
            name_updated = (new_workflow_name and new_workflow_name != stored_workflow.name)
            steps_updated = 'steps' in workflow_dict
            if name_updated and not steps_updated:
                sanitized_name = sanitize_html(new_workflow_name or old_workflow.name)
                workflow = old_workflow.copy(user=trans.user)
                workflow.stored_workflow = stored_workflow
                workflow.name = sanitized_name
                stored_workflow.name = sanitized_name
                stored_workflow.latest_workflow = workflow
                trans.sa_session.add(workflow, stored_workflow)
                trans.sa_session.flush()

            if 'hidden' in workflow_dict and stored_workflow.hidden != workflow_dict['hidden']:
                stored_workflow.hidden = workflow_dict['hidden']
                trans.sa_session.flush()

            if 'published' in workflow_dict and stored_workflow.published != workflow_dict['published']:
                stored_workflow.published = workflow_dict['published']
                trans.sa_session.flush()

            if 'annotation' in workflow_dict and not steps_updated:
                newAnnotation = sanitize_html(workflow_dict['annotation'])
                self.add_item_annotation(trans.sa_session, trans.user, stored_workflow, newAnnotation)
                trans.sa_session.flush()

            if 'menu_entry' in workflow_dict or 'show_in_tool_panel' in workflow_dict:
                if workflow_dict.get('menu_entry') or workflow_dict.get('show_in_tool_panel'):
                    menuEntry = model.StoredWorkflowMenuEntry()
                    menuEntry.stored_workflow = stored_workflow
                    trans.user.stored_workflow_menu_entries.append(menuEntry)
                else:
                    # remove if in list
                    entries = {x.stored_workflow_id: x for x in trans.user.stored_workflow_menu_entries}
                    if trans.security.decode_id(id) in entries:
                        trans.user.stored_workflow_menu_entries.remove(entries[trans.security.decode_id(id)])
            # set tags
            if 'tags' in workflow_dict:
                trans.app.tag_handler.set_tags_from_list(user=trans.user, item=stored_workflow, new_tags_list=workflow_dict['tags'])

            if 'steps' in workflow_dict:
                try:
                    workflow_update_options = WorkflowUpdateOptions(**payload)
                    workflow, errors = self.workflow_contents_manager.update_workflow_from_raw_description(
                        trans,
                        stored_workflow,
                        raw_workflow_description,
                        workflow_update_options,
                    )
                except MissingToolsException:
                    raise exceptions.MessageException("This workflow contains missing tools. It cannot be saved until they have been removed from the workflow or installed.")

        else:
            message = "Updating workflow requires dictionary containing 'workflow' attribute with new JSON description."
            raise exceptions.RequestParameterInvalidException(message)
        return self.workflow_contents_manager.workflow_to_dict(trans, stored_workflow, style="instance")

    @expose_api
    def refactor(self, trans, id, payload, **kwds):
        """
        * PUT /api/workflows/{id}/refactor
            updates the workflow stored with ``id``

        :type   id:      str
        :param  id:      the encoded id of the workflow to update
        :param  instance:                 true if fetch by Workflow ID instead of StoredWorkflow id, false
                                          by default.
        :type   instance:                 boolean
        :type   payload: dict
        :param  payload: a dictionary containing list of actions to apply.
        :rtype:     dict
        :returns:   serialized version of the workflow
        """
        stored_workflow = self.__get_stored_workflow(trans, id, **kwds)
        refactor_request = RefactorRequest(**payload)
        return self.workflow_contents_manager.refactor(
            trans, stored_workflow, refactor_request
        )

    @expose_api
    def build_module(self, trans: GalaxyWebTransaction, payload=None):
        """
        POST /api/workflows/build_module
        Builds module models for the workflow editor.
        """
        if payload is None:
            payload = {}
        inputs = payload.get('inputs', {})
        trans.workflow_building_mode = workflow_building_modes.ENABLED
        module = module_factory.from_dict(trans, payload, from_tool_form=True)
        if 'tool_state' not in payload:
            module_state: Dict[str, Any] = {}
            populate_state(trans, module.get_inputs(), inputs, module_state, check=False)
            module.recover_state(module_state, from_tool_form=True)
        return {
            'label': inputs.get('__label', ''),
            'annotation': inputs.get('__annotation', ''),
            'name': module.get_name(),
            'tool_state': module.get_state(),
            'inputs': module.get_all_inputs(connectable_only=True),
            'outputs': module.get_all_outputs(),
            'config_form': module.get_config_form(),
            'post_job_actions': module.get_post_job_actions(inputs)
        }

    @expose_api
    def get_tool_predictions(self, trans: ProvidesUserContext, payload, **kwd):
        """
        POST /api/workflows/get_tool_predictions

        Fetch predicted tools for a workflow

        :type   payload: dict
        :param  payload:

            a dictionary containing two parameters
            'tool_sequence' - comma separated sequence of tool ids
            'remote_model_url' - (optional) path to the deep learning model
        """
        remote_model_url = payload.get('remote_model_url', trans.app.config.tool_recommendation_model_path)
        tool_sequence = payload.get('tool_sequence', "")
        if 'tool_sequence' not in payload or remote_model_url is None:
            return
        tool_sequence, recommended_tools = self.tool_recommendations.get_predictions(trans, tool_sequence, remote_model_url)
        return {
            "current_tool": tool_sequence,
            "predicted_data": recommended_tools
        }

    #
    # -- Helper methods --
    #
    def __api_import_from_archive(self, trans: GalaxyWebTransaction, archive_data, source=None, payload=None):
        payload = payload or {}
        try:
            data = json.loads(archive_data)
        except Exception:
            if "GalaxyWorkflow" in archive_data:
                data = {"yaml_content": archive_data}
            else:
                raise exceptions.MessageException("The data content does not appear to be a valid workflow.")
        if not data:
            raise exceptions.MessageException("The data content is missing.")
        raw_workflow_description = self.__normalize_workflow(trans, data)
        workflow_create_options = WorkflowCreateOptions(**payload)
        workflow, missing_tool_tups = self._workflow_from_dict(trans, raw_workflow_description, workflow_create_options, source=source)
        workflow_id = workflow.id
        workflow = workflow.latest_workflow

        response = {"message": f"Workflow '{escape(workflow.name)}' imported successfully.", "status": "success",
                    "id": trans.security.encode_id(workflow_id)}
        if workflow.has_errors:
            response["message"] = "Imported, but some steps in this workflow have validation errors."
            response["status"] = "error"
        elif len(workflow.steps) == 0:
            response["message"] = "Imported, but this workflow has no steps."
            response["status"] = "error"
        elif workflow.has_cycles:
            response["message"] = "Imported, but this workflow contains cycles."
            response["status"] = "error"
        return response

    def __api_import_new_workflow(self, trans: GalaxyWebTransaction, payload, **kwd):
        data = payload['workflow']
        raw_workflow_description = self.__normalize_workflow(trans, data)
        workflow_create_options = WorkflowCreateOptions(**payload)
        workflow, missing_tool_tups = self._workflow_from_dict(
            trans,
            raw_workflow_description,
            workflow_create_options,
        )
        # galaxy workflow newly created id
        workflow_id = workflow.id
        # api encoded, id
        encoded_id = trans.security.encode_id(workflow_id)
        item = workflow.to_dict(value_mapper={'id': trans.security.encode_id})
        item['annotations'] = [x.annotation for x in workflow.annotations]
        item['url'] = url_for('workflow', id=encoded_id)
        item['owner'] = workflow.user.username
        item['number_of_steps'] = len(workflow.latest_workflow.steps)
        return item

    def __normalize_workflow(self, trans: GalaxyWebTransaction, as_dict):
        return self.workflow_contents_manager.normalize_workflow_format(trans, as_dict)

    @expose_api
    def import_shared_workflow_deprecated(self, trans: GalaxyWebTransaction, payload, **kwd):
        """
        POST /api/workflows/import
        Import a workflow shared by other users.

        :param  workflow_id:      the workflow id (required)
        :type   workflow_id:      str

        :raises: exceptions.MessageException, exceptions.ObjectNotFound
        """
        # Pull parameters out of payload.
        workflow_id = payload.get('workflow_id', None)
        if workflow_id is None:
            raise exceptions.ObjectAttributeMissingException("Missing required parameter 'workflow_id'.")
        self.__api_import_shared_workflow(trans, workflow_id, payload)

    def __api_import_shared_workflow(self, trans: GalaxyWebTransaction, workflow_id, payload, **kwd):
        try:
            stored_workflow = self.get_stored_workflow(trans, workflow_id, check_ownership=False)
        except Exception:
            raise exceptions.ObjectNotFound(f"Malformed workflow id ( {workflow_id} ) specified.")
        if stored_workflow.importable is False:
            raise exceptions.ItemAccessibilityException('The owner of this workflow has disabled imports via this link.')
        elif stored_workflow.deleted:
            raise exceptions.ItemDeletionException("You can't import this workflow because it has been deleted.")
        imported_workflow = self._import_shared_workflow(trans, stored_workflow)
        item = imported_workflow.to_dict(value_mapper={'id': trans.security.encode_id})
        encoded_id = trans.security.encode_id(imported_workflow.id)
        item['url'] = url_for('workflow', id=encoded_id)
        return item

    @expose_api
    def invoke(self, trans: GalaxyWebTransaction, workflow_id, payload, **kwd):
        """
        POST /api/workflows/{encoded_workflow_id}/invocations

        Schedule the workflow specified by `workflow_id` to run.

        .. note:: This method takes the same arguments as
            :func:`galaxy.webapps.galaxy.api.workflows.WorkflowsAPIController.create` above.

        :raises: exceptions.MessageException, exceptions.RequestParameterInvalidException
        """
        # Get workflow + accessibility check.
        stored_workflow = self.__get_stored_accessible_workflow(trans, workflow_id, instance=kwd.get('instance', False))
        workflow = stored_workflow.latest_workflow
        run_configs = build_workflow_run_configs(trans, workflow, payload)
        is_batch = payload.get('batch')
        if not is_batch and len(run_configs) != 1:
            raise exceptions.RequestParameterInvalidException("Must specify 'batch' to use batch parameters.")

        tool_ids = self.workflow_contents_manager.get_all_tool_ids(workflow)
        if not all([self.app.toolbox.has_tool(tool_id) for tool_id in tool_ids]):
            raise exceptions.MessageException("Workflow was not invoked; some required tools are not installed.")

        invocations = []
        for run_config in run_configs:
            workflow_scheduler_id = payload.get('scheduler', None)
            # TODO: workflow scheduler hints
            work_request_params = dict(scheduler=workflow_scheduler_id)
            workflow_invocation = queue_invoke(
                trans=trans,
                workflow=workflow,
                workflow_run_config=run_config,
                request_params=work_request_params,
                flush=False,
            )
            invocations.append(workflow_invocation)

        trans.sa_session.flush()
        invocations = [self.encode_all_ids(trans, invocation.to_dict(), recursive=True) for invocation in invocations]

        if is_batch:
            return invocations
        else:
            return invocations[0]

    @expose_api
    def index_invocations(self, trans: GalaxyWebTransaction, workflow_id=None, **kwd):
        """
        GET /api/workflows/{workflow_id}/invocations
        GET /api/invocations

        Get the list of a user's workflow invocations. If workflow_id is supplied
        (either via URL or query parameter) it should be an encoded StoredWorkflow id
        and returned invocations will be restricted to that workflow. history_id (an encoded
        History id) can be used to further restrict the query. If neither a workflow_id or
        history_id is supplied, all the current user's workflow invocations will be indexed
        (as determined by the invocation being executed on one of the user's histories).

        :param  workflow_id:      an encoded stored workflow id to restrict query to
        :type   workflow_id:      str

        :param  instance:         true if fetch by Workflow ID instead of StoredWorkflow id, false
                                  by default.
        :type   instance:         boolean

        :param  history_id:       an encoded history id to restrict query to
        :type   history_id:       str

        :param  job_id:           an encoded job id to restrict query to
        :type   job_id:           str

        :param  user_id:          an encoded user id to restrict query to, must be own id if not admin user
        :type   user_id:          str

        :param  view:             level of detail to return per invocation 'element' or 'collection'.
        :type   view:             str

        :param  step_details:     If 'view' is 'element', also include details on individual steps.
        :type   step_details:     bool

        :raises: exceptions.MessageException, exceptions.ObjectNotFound
        """
        if workflow_id is not None:
            stored_workflow_id = self.__get_stored_workflow(trans, workflow_id, instance=kwd.get('instance', False)).id
        else:
            stored_workflow_id = None

        encoded_history_id = kwd.get("history_id", None)
        if encoded_history_id:
            history = self.history_manager.get_accessible(self.decode_id(encoded_history_id), trans.user, current_history=trans.history)
            history_id = history.id
        else:
            history_id = None

        encoded_job_id = kwd.get("job_id", None)
        if encoded_job_id:
            job_id = self.decode_id(encoded_job_id)
        else:
            job_id = None

        encoded_user_id = kwd.get("user_id", None)
        if encoded_user_id:
            target_user_id = self.decode_id(encoded_user_id)
        else:
            target_user_id = None

        if not trans.user_is_admin:
            # We restrict the query to the current users' invocations
            user_id = trans.user.id
            if target_user_id and user_id != target_user_id:
                raise exceptions.AdminRequiredException("Only admins can index the invocations of others")
        else:
            # Get all invocation if user is admin
            user_id = target_user_id

        include_terminal = util.string_as_bool(kwd.get("include_terminal", True))
        limit = kwd.get("limit", None)
        if limit is not None:
            limit = int(limit)
        invocations = self.workflow_manager.build_invocations_query(
            trans, stored_workflow_id=stored_workflow_id, history_id=history_id, job_id=job_id, user_id=user_id, include_terminal=include_terminal, limit=limit
        )
        return self.workflow_manager.serialize_workflow_invocations(invocations, **kwd)

    @expose_api
    def show_invocation(self, trans: GalaxyWebTransaction, invocation_id, **kwd):
        """
        GET /api/workflows/{workflow_id}/invocations/{invocation_id}
        GET /api/invocations/{invocation_id}

        Get detailed description of workflow invocation

        :param  invocation_id:      the invocation id (required)
        :type   invocation_id:      str

        :param  step_details:       fetch details about individual invocation steps
                                    and populate a steps attribute in the resulting
                                    dictionary. Defaults to false.
        :type   step_details:       bool

        :param  legacy_job_state:   If step_details is true, and this is set to true
                                    populate the invocation step state with the job state
                                    instead of the invocation step state. This will also
                                    produce one step per job in mapping jobs to mimic the
                                    older behavior with respect to collections. Partially
                                    scheduled steps may provide incomplete information
                                    and the listed steps outputs are the mapped over
                                    step outputs but the individual job outputs
                                    when this is set - at least for now.
        :type   legacy_job_state:   bool

        :raises: exceptions.MessageException, exceptions.ObjectNotFound
        """
        decoded_workflow_invocation_id = self.decode_id(invocation_id)
        workflow_invocation = self.workflow_manager.get_invocation(trans, decoded_workflow_invocation_id, eager=True)
        if workflow_invocation:
            step_details = util.string_as_bool(kwd.pop('step_details', 'False'))
            legacy_job_state = util.string_as_bool(kwd.pop('legacy_job_state', 'False'))
            return self.__encode_invocation(workflow_invocation, step_details=step_details, legacy_job_state=legacy_job_state, **kwd)
        return None

    @expose_api
    def cancel_invocation(self, trans: ProvidesUserContext, invocation_id, **kwd):
        """
        DELETE /api/workflows/{workflow_id}/invocations/{invocation_id}
        DELETE /api/invocations/{invocation_id}
        Cancel the specified workflow invocation.

        :param  invocation_id:      the usage id (required)
        :type   invocation_id:      str

        :raises: exceptions.MessageException, exceptions.ObjectNotFound
        """
        decoded_workflow_invocation_id = self.decode_id(invocation_id)
        workflow_invocation = self.workflow_manager.cancel_invocation(trans, decoded_workflow_invocation_id)
        return self.__encode_invocation(workflow_invocation, **kwd)

    @expose_api
    def show_invocation_report(self, trans: GalaxyWebTransaction, invocation_id, **kwd):
        """
        GET /api/workflows/{workflow_id}/invocations/{invocation_id}/report
        GET /api/invocations/{invocation_id}/report

        Get JSON summarizing invocation for reporting.
        """
        kwd["format"] = "json"
        return self.workflow_manager.get_invocation_report(trans, invocation_id, **kwd)

    @expose_api_raw
    def show_invocation_report_pdf(self, trans: GalaxyWebTransaction, invocation_id, **kwd):
        """
        GET /api/workflows/{workflow_id}/invocations/{invocation_id}/report.pdf
        GET /api/invocations/{invocation_id}/report.pdf

        Get JSON summarizing invocation for reporting.
        """
        kwd["format"] = "pdf"
        trans.response.set_content_type("application/pdf")
        return self.workflow_manager.get_invocation_report(trans, invocation_id, **kwd)

    def _generate_invocation_bco(self, trans: GalaxyWebTransaction, invocation_id, **kwd):
        decoded_workflow_invocation_id = self.decode_id(invocation_id)
        workflow_invocation = self.workflow_manager.get_invocation(trans, decoded_workflow_invocation_id)
        history = workflow_invocation.history
        workflow = workflow_invocation.workflow
        stored_workflow = workflow.stored_workflow

        # pull in the user info from those who the history and workflow has been shared with
        contributing_users = [stored_workflow.user]

        # may want to extend this to have more reviewers.
        reviewing_users = [stored_workflow.user]
        encoded_workflow_id = trans.security.encode_id(stored_workflow.id)
        encoded_history_id = trans.security.encode_id(history.id)
        dict_workflow = json.loads(self.workflow_dict(trans, encoded_workflow_id))

        spec_version = kwd.get('spec_version', 'https://w3id.org/ieee/ieee-2791-schema/2791object.json')

        for i, w in enumerate(reversed(stored_workflow.workflows)):
            if workflow == w:
                current_version = str(i) + '.0'

        contributors = []
        for contributing_user in contributing_users:
            contributor = {
                'orcid': '',
                'name': contributing_user.username,
                'affiliation': "",
                'contribution': ['authoredBy'],
                'email': contributing_user.email,
            }
            contributors.append(contributor)

        reviewers = []
        for reviewer in reviewing_users:
            reviewer = {
                'status': 'approved',
                'reviewer_comment': '',
                'date': workflow_invocation.update_time.isoformat(),
                'reviewer': {
                    'orcid': '',
                    'name': contributing_user.username,
                    'affiliation': "",
                    'contribution': ['curatedBy'],
                    'email': contributing_user.email
                }
            }
            reviewers.append(reviewer)

        provenance_domain = {
            'name': workflow.name,
            'version': current_version,
            'review': reviewers,
            'derived_from': url_for('workflow', id=encoded_workflow_id, qualified=True),
            'created': workflow_invocation.create_time.isoformat(),
            'modified': workflow_invocation.update_time.isoformat(),
            'contributors': contributors,
            'license': 'https://spdx.org/licenses/CC-BY-4.0.html',
        }

        keywords = []
        for tag in stored_workflow.tags:
            keywords.append(tag.user_tname)
        for tag in history.tags:
            if tag.user_tname not in keywords:
                keywords.append(tag.user_tname)

        tools, input_subdomain, output_subdomain, pipeline_steps, software_prerequisites = [], [], [], [], []
        for step in workflow_invocation.steps:
            if step.workflow_step.type == 'tool':
                workflow_outputs_list, output_list, input_list = set(), [], []
                for wo in step.workflow_step.workflow_outputs:
                    workflow_outputs_list.add(wo.output_name)
                for job in step.jobs:
                    
                    for job_input in job.input_datasets:
                        if hasattr(job_input.dataset, 'dataset_id'):
                            encoded_dataset_id = trans.security.encode_id(job_input.dataset.dataset_id)
                            input_obj = {
                                # TODO: that should maybe be a step prefix + element identifier where appropriate.
                                'filename': job_input.dataset.name,
                                'uri': url_for('history_content', history_id=encoded_history_id, id=encoded_dataset_id, qualified=True),
                                'access_time': job_input.dataset.create_time.isoformat(),
                            }
                            input_list.append(input_obj)

                    for job_output in job.output_datasets:
                        if hasattr(job_output.dataset, 'dataset_id'):
                            encoded_dataset_id = trans.security.encode_id(job_output.dataset.dataset_id)
                            output_obj = {
                                'filename': job_output.dataset.name,
                                'uri': url_for('history_content', history_id=encoded_history_id, id=encoded_dataset_id, qualified=True),
                                'access_time': job_output.dataset.create_time.isoformat(),
                            }
                            output_list.append(output_obj)

                            if job_output.name in workflow_outputs_list:
                                output = {
                                    'mediatype': job_output.dataset.extension,
                                    'uri': {
                                        'filename': job_output.dataset.name,
                                        'uri': url_for('history_content', history_id=encoded_history_id, id=encoded_dataset_id, qualified=True),
                                        'access_time': job_output.dataset.create_time.isoformat(),
                                    }
                                }
                                output_subdomain.append(output)
                workflow_step = step.workflow_step
                step_index = workflow_step.order_index
                current_step = dict_workflow['steps'][str(step_index)]
                pipeline_step = {
                    'step_number': step_index,
                    'name': current_step['name'],
                    'description': current_step['annotation'],
                    'version': current_step['tool_version'],
                    'prerequisite': kwd.get('prerequisite', []),
                    'input_list': input_list,
                    'output_list': output_list
                }
                pipeline_steps.append(pipeline_step)
                try:
                    software_prerequisite = {
                        'name': current_step['content_id'],
                        'version': current_step['tool_version'],
                        'uri': {
                            'uri': current_step['content_id'],
                            'access_time': current_step['uuid']
                        }
                    }
                    if software_prerequisite['uri']['uri'] not in tools:
                        software_prerequisites.append(software_prerequisite)
                        tools.append(software_prerequisite['uri']['uri'])
                except Exception:
                    continue

            if step.workflow_step.type == 'data_input' and step.output_datasets:
                for output_assoc in step.output_datasets:
<<<<<<< HEAD
                    encoded_dataset_id = trans.security.encode_id(output_assoc.dataset.id)

=======
                    encoded_dataset_id = trans.security.encode_id(output_assoc.dataset_id)
>>>>>>> a7a4f0c8
                    input_obj = {
                        'filename': step.workflow_step.label,
                        'uri': url_for('history_content', history_id=encoded_history_id, id=encoded_dataset_id, qualified=True),
                        'access_time': step.workflow_step.update_time.isoformat(),
                    }
                    input_subdomain.append(input_obj)

<<<<<<< HEAD
            if step.workflow_step.type == 'data_collection_input':
                for output_assoc in step.output_dataset_collection:
                    encoded_dataset_collection_id = trans.security.encode_id(output_assoc.dataset_collection.id)
                    input_obj = {
                        'filename': step.workflow_step.label,
                        'uri': url_for('history_content', history_id=encoded_history_id, id=encoded_dataset_collection_id, qualified=True),
=======
            if step.workflow_step.type == 'data_collection_input' and step.output_dataset_collections:
                for output_dataset_collection_association in step.output_dataset_collections:
                    encoded_dataset_id = trans.security.encode_id(output_dataset_collection_association.dataset_collection_id)
                    input_obj = {
                        'filename': step.workflow_step.label,
                        'uri': url_for('history_content', history_id=encoded_history_id, id=encoded_dataset_id, type="dataset_collection", qualified=True),
>>>>>>> a7a4f0c8
                        'access_time': step.workflow_step.update_time.isoformat(),
                    }
                    input_subdomain.append(input_obj)

        usability_domain = []
        for a in stored_workflow.annotations:
            usability_domain.append(a.annotation)
        for h in history.annotations:
            usability_domain.append(h.annotation)

        parametric_domain = []
        for inv_step in workflow_invocation.steps:
            try:
                for k, v in inv_step.workflow_step.tool_inputs.items():
                    param, value, step = k, v, inv_step.workflow_step.order_index
                    parametric_domain.append({'param': str(param), 'value': str(value), 'step': str(step)})
            except Exception:
                continue

        execution_domain = {
            'script': [
                {
                    "uri": {
                        "uri": url_for('workflows', encoded_workflow_id=encoded_workflow_id, qualified=True)
                    }
                }
            ],
            'script_driver': 'Galaxy',
            'software_prerequisites': software_prerequisites,
            'external_data_endpoints': [
                {
                    'name': 'Access to Galaxy',
                    'url': url_for('/', qualified=True)
                }
            ],
            'environment_variables': kwd.get('environment_variables', {})
        }

        extension = [
            {
                'extension_schema': 'https://raw.githubusercontent.com/biocompute-objects/extension_domain/6d2cd8482e6075746984662edcf78b57d3d38065/galaxy/galaxy_extension.json',
                'galaxy_extension': {
                    'galaxy_url': url_for('/', qualified=True),
                    'galaxy_version': VERSION,
<<<<<<< HEAD
                    'invocation_metrics': {
                        'max_cores': metrics[0],
                        'total_runtime': metrics[1],
                        'total_memory': metrics[2]
                    }
=======
                    # TODO:
                    # 'aws_estimate': aws_estimate,
                    # 'job_metrics': metrics
>>>>>>> a7a4f0c8
                }
            }
        ]

        error_domain = {
            'empirical_error': kwd.get('empirical_error', {}),
            'algorithmic_error': kwd.get('algorithmic_error', {})
        }

        bco_dict = {
            'provenance_domain': provenance_domain,
            'usability_domain': usability_domain,
            'extension_domain': extension,
            'description_domain': {
                'keywords': keywords,
                'xref': kwd.get('xref', []),
                'platform': ['Galaxy'],
                'pipeline_steps': pipeline_steps,
            },
            'execution_domain': execution_domain,
            'parametric_domain': parametric_domain,
            'io_domain': {
                'input_subdomain': input_subdomain,
                'output_subdomain': output_subdomain,
            },
            'error_domain': error_domain,
        }
        # Generate etag from the BCO excluding object_id and spec_version, as
        # specified in https://github.com/biocompute-objects/BCO_Specification/blob/main/docs/top-level.md#203-etag-etag
        etag = hashlib.sha256(json.dumps(bco_dict, sort_keys=True).encode()).hexdigest()
        bco_dict.update({
            'object_id': url_for(controller=f"api/invocations/{invocation_id}", action='biocompute', qualified=True),
            'spec_version': spec_version,
            'etag': etag,
        })
        return bco_dict

    @expose_api
    def export_invocation_bco(self, trans: GalaxyWebTransaction, invocation_id, **kwd):
        '''
        GET /api/invocations/{invocations_id}/biocompute

        Return a BioCompute Object for the workflow invocation.

        The BioCompute Object endpoints are in beta - important details such
        as how inputs and outputs are represented, how the workflow is encoded,
        and how author and version information is encoded, and how URLs are
        generated will very likely change in important ways over time.
        '''
        return self._generate_invocation_bco(trans, invocation_id, **kwd)

    @expose_api_raw
    def download_invocation_bco(self, trans: GalaxyWebTransaction, invocation_id, **kwd):
        """
        GET /api/invocations/{invocations_id}/biocompute/download

        Returns a selected BioCompute Object as a file for download (HTTP
        headers configured with filename and such).

        The BioCompute Object endpoints are in beta - important details such
        as how inputs and outputs are represented, how the workflow is encoded,
        and how author and version information is encoded, and how URLs are
        generated will very likely change in important ways over time.
        """
        ret_dict = self._generate_invocation_bco(trans, invocation_id, **kwd)
        trans.response.headers["Content-Disposition"] = f'attachment; filename="bco_{invocation_id}.json"'
        trans.response.set_content_type("application/json")
        return format_return_as_json(ret_dict, pretty=True)

    def _generate_invocation_metrics(self, trans, invocation_id, **kwd):
        """
        build a dictionary of invocation metrics
        """
        decoded_workflow_invocation_id = self.decode_id(invocation_id)
        workflow_invocation = self.workflow_manager.get_invocation(trans, decoded_workflow_invocation_id)
        history = workflow_invocation.history

        metrics, h_metrics = {}, {}
        h_contents = self.history_contents_manager.contained(history)

        for i, step in enumerate(workflow_invocation.steps):
            if step.workflow_step.type == 'tool':
                tool_id = step.workflow_step.tool_id.split('/')[-2:]
                for job in step.jobs:
                    job_metrics = summarize_job_metrics(trans, job)
                    metrics[i] = {
                        'tool_name': tool_id[0],
                        'tool_version': tool_id[1],
                        'galaxy_slots': '',
                        'runtime_seconds': '',
                        'job_inputs': [],
                        'job_outputs': []
                    }
                    for value in [x for x in job_metrics if x['name'] == 'galaxy_slots']:
                        metrics[i]['galaxy_slots'] = value['raw_value']
                    for value in [x for x in job_metrics if x['name'] == 'runtime_seconds']:
                        metrics[i]['runtime_seconds'] = value['raw_value']
                    for job_input in job.input_datasets:
                        if hasattr(job_input.dataset, 'dataset_id'):
                            for h in [x for x in h_contents if x.dataset_id == job_input.dataset.id]:
                                h_metrics = {
                                    'total_size': int(h.dataset.total_size),
                                    'uuid': str(h.dataset.uuid),
                                    'job_input_name': job_input.name
                                }
                                metrics[i]['job_inputs'].append(h_metrics)
                    for job_output in job.output_datasets:
                        if hasattr(job_output.dataset, 'dataset_id'):
                            for h in [x for x in h_contents if x.dataset_id == job_output.dataset.id]:
                                h_metrics = {
                                    'total_size': int(h.dataset.total_size),
                                    'uuid': str(h.dataset.uuid),
                                    'job_output_name': job_output.name
                                }
                                metrics[i]['job_outputs'].append(h_metrics)
        return metrics

    @expose_api
    def export_invocation_metrics(self, trans, invocation_id, **kwd):
        '''
        GET /api/invocations/{invocations_id}/invocation_metrics
        Return a dictionary with metrics from a workflow invocation. 
        '''
        return self._generate_invocation_metrics(trans, invocation_id, **kwd)

    @expose_api
    def invocation_step(self, trans, invocation_id, step_id, **kwd):
        """
        GET /api/workflows/{workflow_id}/invocations/{invocation_id}/steps/{step_id}
        GET /api/invocations/{invocation_id}/steps/{step_id}

        :param  invocation_id:      the invocation id (required)
        :type   invocation_id:      str

        :param  step_id:      encoded id of the WorkflowInvocationStep (required)
        :type   step_id:      str

        :param  payload:       payload containing update action information
                               for running workflow.

        :raises: exceptions.MessageException, exceptions.ObjectNotFound
        """
        decoded_invocation_step_id = self.decode_id(step_id)
        invocation_step = self.workflow_manager.get_invocation_step(
            trans,
            decoded_invocation_step_id
        )
        return self.__encode_invocation_step(trans, invocation_step)

    @expose_api_anonymous_and_sessionless
    def invocation_step_jobs_summary(self, trans: GalaxyWebTransaction, invocation_id, **kwd):
        """
        GET /api/workflows/{workflow_id}/invocations/{invocation_id}/step_jobs_summary
        GET /api/invocations/{invocation_id}/step_jobs_summary

        return job state summary info aggregated across per step of the workflow invocation

        Warning: We allow anyone to fetch job state information about any object they
        can guess an encoded ID for - it isn't considered protected data. This keeps
        polling IDs as part of state calculation for large histories and collections as
        efficient as possible.

        :param  invocation_id:    the invocation id (required)
        :type   invocation_id:    str

        :rtype:     dict[]
        :returns:   an array of job summary object dictionaries for each step
        """
        decoded_invocation_id = self.decode_id(invocation_id)
        ids = []
        types = []
        for (job_source_type, job_source_id, _) in invocation_job_source_iter(trans.sa_session, decoded_invocation_id):
            ids.append(job_source_id)
            types.append(job_source_type)
        return [self.encode_all_ids(trans, s) for s in fetch_job_states(trans.sa_session, ids, types)]

    @expose_api_anonymous_and_sessionless
    def invocation_jobs_summary(self, trans: GalaxyWebTransaction, invocation_id, **kwd):
        """
        GET /api/workflows/{workflow_id}/invocations/{invocation_id}/jobs_summary
        GET /api/invocations/{invocation_id}/jobs_summary

        return job state summary info aggregated across all current jobs of workflow invocation

        Warning: We allow anyone to fetch job state information about any object they
        can guess an encoded ID for - it isn't considered protected data. This keeps
        polling IDs as part of state calculation for large histories and collections as
        efficient as possible.

        :param  invocation_id:    the invocation id (required)
        :type   invocation_id:    str

        :rtype:     dict
        :returns:   a job summary object merged for all steps in workflow invocation
        """
        ids = [self.decode_id(invocation_id)]
        types = ["WorkflowInvocation"]
        return [self.encode_all_ids(trans, s) for s in fetch_job_states(trans.sa_session, ids, types)][0]

    @expose_api
    def update_invocation_step(self, trans: GalaxyWebTransaction, invocation_id, step_id, payload, **kwd):
        """
        PUT /api/workflows/{workflow_id}/invocations/{invocation_id}/steps/{step_id}
        PUT /api/invocations/{invocation_id}/steps/{step_id}

        Update state of running workflow step invocation - still very nebulous
        but this would be for stuff like confirming paused steps can proceed
        etc....

        :param  invocation_id:      the usage id (required)
        :type   invocation_id:      str

        :param  step_id:      encoded id of the WorkflowInvocationStep (required)
        :type   step_id:      str

        :raises: exceptions.MessageException, exceptions.ObjectNotFound
        """
        decoded_invocation_step_id = self.decode_id(step_id)
        action = payload.get("action", None)

        invocation_step = self.workflow_manager.update_invocation_step(
            trans,
            decoded_invocation_step_id,
            action=action,
        )
        return self.__encode_invocation_step(trans, invocation_step)

    def _workflow_from_dict(self, trans, data, workflow_create_options, source=None):
        """Creates a workflow from a dict.

        Created workflow is stored in the database and returned.
        """
        publish = workflow_create_options.publish
        importable = workflow_create_options.is_importable
        if publish and not importable:
            raise exceptions.RequestParameterInvalidException("Published workflow must be importable.")

        workflow_contents_manager = self.app.workflow_contents_manager
        raw_workflow_description = workflow_contents_manager.ensure_raw_description(data)
        created_workflow = workflow_contents_manager.build_workflow_from_raw_description(
            trans,
            raw_workflow_description,
            workflow_create_options,
            source=source,
        )
        if importable:
            self._make_item_accessible(trans.sa_session, created_workflow.stored_workflow)
            trans.sa_session.flush()

        self._import_tools_if_needed(trans, workflow_create_options, raw_workflow_description)
        return created_workflow.stored_workflow, created_workflow.missing_tools

    def _import_tools_if_needed(self, trans, workflow_create_options, raw_workflow_description):
        if not workflow_create_options.import_tools:
            return

        if not trans.user_is_admin:
            raise exceptions.AdminRequiredException()

        data = raw_workflow_description.as_dict

        tools = {}
        for key in data['steps']:
            item = data['steps'][key]
            if item is not None:
                if 'tool_shed_repository' in item:
                    tool_shed_repository = item['tool_shed_repository']
                    if 'owner' in tool_shed_repository and 'changeset_revision' in tool_shed_repository and 'name' in tool_shed_repository and 'tool_shed' in tool_shed_repository:
                        toolstr = tool_shed_repository['owner'] \
                            + tool_shed_repository['changeset_revision'] \
                            + tool_shed_repository['name'] \
                            + tool_shed_repository['tool_shed']
                        tools[toolstr] = tool_shed_repository

        irm = InstallRepositoryManager(self.app)
        install_options = workflow_create_options.install_options
        for k in tools:
            item = tools[k]
            tool_shed_url = f"https://{item['tool_shed']}/"
            name = item['name']
            owner = item['owner']
            changeset_revision = item['changeset_revision']
            irm.install(tool_shed_url,
                        name,
                        owner,
                        changeset_revision,
                        install_options)

    def __encode_invocation_step(self, trans: ProvidesUserContext, invocation_step):
        return self.encode_all_ids(
            trans,
            invocation_step.to_dict('element'),
            True
        )

    def __get_stored_accessible_workflow(self, trans, workflow_id, **kwd):
        instance = util.string_as_bool(kwd.get("instance", "false"))
        return self.workflow_manager.get_stored_accessible_workflow(trans, workflow_id, by_stored_id=not instance)

    def __get_stored_workflow(self, trans, workflow_id, **kwd):
        instance = util.string_as_bool(kwd.get("instance", "false"))
        return self.workflow_manager.get_stored_workflow(trans, workflow_id, by_stored_id=not instance)

    def __encode_invocation(self, invocation, **kwd):
        return self.workflow_manager.serialize_workflow_invocation(invocation, **kwd)<|MERGE_RESOLUTION|>--- conflicted
+++ resolved
@@ -19,16 +19,7 @@
     model,
     util
 )
-<<<<<<< HEAD
-from galaxy.managers import (
-    histories,
-    history_contents,
-    workflows
-)
-
-=======
 from galaxy.managers.context import ProvidesUserContext
->>>>>>> a7a4f0c8
 from galaxy.managers.jobs import fetch_job_states, invocation_job_source_iter, summarize_job_metrics
 from galaxy.managers.workflows import (
     MissingToolsException,
@@ -1160,34 +1151,19 @@
 
             if step.workflow_step.type == 'data_input' and step.output_datasets:
                 for output_assoc in step.output_datasets:
-<<<<<<< HEAD
-                    encoded_dataset_id = trans.security.encode_id(output_assoc.dataset.id)
-
-=======
                     encoded_dataset_id = trans.security.encode_id(output_assoc.dataset_id)
->>>>>>> a7a4f0c8
                     input_obj = {
                         'filename': step.workflow_step.label,
                         'uri': url_for('history_content', history_id=encoded_history_id, id=encoded_dataset_id, qualified=True),
                         'access_time': step.workflow_step.update_time.isoformat(),
                     }
                     input_subdomain.append(input_obj)
-
-<<<<<<< HEAD
-            if step.workflow_step.type == 'data_collection_input':
-                for output_assoc in step.output_dataset_collection:
-                    encoded_dataset_collection_id = trans.security.encode_id(output_assoc.dataset_collection.id)
-                    input_obj = {
-                        'filename': step.workflow_step.label,
-                        'uri': url_for('history_content', history_id=encoded_history_id, id=encoded_dataset_collection_id, qualified=True),
-=======
             if step.workflow_step.type == 'data_collection_input' and step.output_dataset_collections:
                 for output_dataset_collection_association in step.output_dataset_collections:
                     encoded_dataset_id = trans.security.encode_id(output_dataset_collection_association.dataset_collection_id)
                     input_obj = {
                         'filename': step.workflow_step.label,
                         'uri': url_for('history_content', history_id=encoded_history_id, id=encoded_dataset_id, type="dataset_collection", qualified=True),
->>>>>>> a7a4f0c8
                         'access_time': step.workflow_step.update_time.isoformat(),
                     }
                     input_subdomain.append(input_obj)
@@ -1232,17 +1208,9 @@
                 'galaxy_extension': {
                     'galaxy_url': url_for('/', qualified=True),
                     'galaxy_version': VERSION,
-<<<<<<< HEAD
-                    'invocation_metrics': {
-                        'max_cores': metrics[0],
-                        'total_runtime': metrics[1],
-                        'total_memory': metrics[2]
-                    }
-=======
                     # TODO:
                     # 'aws_estimate': aws_estimate,
                     # 'job_metrics': metrics
->>>>>>> a7a4f0c8
                 }
             }
         ]
