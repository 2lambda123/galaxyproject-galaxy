"""
Actions to be run at job completion (or output hda creation, as in the case of
immediate_actions listed below.  Currently only used in workflows.
"""
import datetime
import socket

from markupsafe import escape

from galaxy.util import send_mail
from galaxy.util.logging import get_logger

<<<<<<< HEAD
log = logging.getLogger(__name__)
=======
log = get_logger(__name__)
>>>>>>> 2f2acb98


class DefaultJobAction(object):
    """
    Base job action.
    """
    name = "DefaultJobAction"
    verbose_name = "Default Job"

    @classmethod
    def execute(cls, app, sa_session, action, job, replacement_dict=None):
        pass

    @classmethod
    def get_short_str(cls, pja):
        if pja.action_arguments:
            return "%s -> %s" % (pja.action_type, escape(pja.action_arguments))
        else:
            return "%s" % pja.action_type


class EmailAction(DefaultJobAction):
    """
    This action sends an email to the galaxy user responsible for a job.
    """
    name = "EmailAction"
    verbose_name = "Email Notification"

    @classmethod
    def execute(cls, app, sa_session, action, job, replacement_dict):
        frm = app.config.email_from
        if frm is None:
            if action.action_arguments and 'host' in action.action_arguments:
                host = action.action_arguments['host']
            else:
                host = socket.getfqdn()
            frm = 'galaxy-no-reply@%s' % host
        to = job.user.email
        subject = "Galaxy workflow step notification '%s'" % (job.history.name)
        outdata = ', '.join(ds.dataset.display_name() for ds in job.output_datasets)
        body = "Your Galaxy job generating dataset '%s' is complete as of %s." % (outdata, datetime.datetime.now().strftime("%I:%M"))
        try:
            send_mail(frm, to, subject, body, app.config)
        except Exception as e:
            log.error("EmailAction PJA Failed, exception: %s" % e)

    @classmethod
    def get_short_str(cls, pja):
        if pja.action_arguments and 'host' in pja.action_arguments:
            return "Email the current user from server %s when this job is complete." % escape(pja.action_arguments['host'])
        else:
            return "Email the current user when this job is complete."


class ChangeDatatypeAction(DefaultJobAction):
    name = "ChangeDatatypeAction"
    verbose_name = "Change Datatype"

    @classmethod
    def execute(cls, app, sa_session, action, job, replacement_dict):
        for dataset_assoc in job.output_datasets:
            if action.output_name == '' or dataset_assoc.name == action.output_name:
                app.datatypes_registry.change_datatype(dataset_assoc.dataset, action.action_arguments['newtype'])

    @classmethod
    def get_short_str(cls, pja):
        return "Set the datatype of output '%s' to '%s'" % (escape(pja.output_name),
                                                            escape(pja.action_arguments['newtype']))


class RenameDatasetAction(DefaultJobAction):
    name = "RenameDatasetAction"
    verbose_name = "Rename Dataset"

    @classmethod
    def execute(cls, app, sa_session, action, job, replacement_dict):
        # Prevent renaming a dataset to the empty string.
        if action.action_arguments and action.action_arguments.get('newname', ''):
            new_name = action.action_arguments['newname']

            #  TODO: Unify and simplify replacement options.
            #      Add interface through workflow editor UI

            #  The following if statement will process a request to rename
            #  using an input file name.
            #  TODO: Replace all matching code with regex
            #  Proper syntax is #{input_file_variable | option 1 | option n}
            #    where
            #      input_file_variable = is the name of an module input variable
            #      |  = the delimiter for added options. Optional if no options.
            #      options = basename, upper, lower
            #      basename = keep all of the file name except the extension
            #                 (everything before the final ".")
            #      upper = force the file name to upper case
            #      lower = force the file name to lower case
            #  suggested additions:
            #      "replace" option so you can replace a portion of the name,
            #      support multiple #{name} in one rename action...

            start_pos = 0
            while new_name.find("#{", start_pos) > -1:
                to_be_replaced = ""
                #  This assumes a single instance of #{variable} will exist
                start_pos = new_name.find("#{", start_pos) + 2
                end_pos = new_name.find("}", start_pos)
                to_be_replaced = new_name[start_pos:end_pos]
                input_file_var = to_be_replaced
                #  Pull out the piped controls and store them for later
                #  parsing.
                tokens = to_be_replaced.split("|")
                operations = []
                if len(tokens) > 1:
                    input_file_var = tokens[0].strip()

                    for i in range(1, len(tokens)):
                        operations.append(tokens[i].strip())

                # Treat . as special symbol (breaks parameter names anyway)
                # to allow access to repeat elements, for instance first
                # repeat in cat1 would be something like queries_0.input2.
                # TODO: update the help text (input_terminals) on the action to
                # show correct valid inputs.
                input_file_var = input_file_var.replace(".", "|")

                replacement = ""
                #  Lookp through inputs find one with "to_be_replaced" input
                #  variable name, and get the replacement name
                for input_assoc in job.input_datasets:
                    if input_assoc.name == input_file_var:
                        replacement = input_assoc.dataset.name

                # Ditto for collections...
                for input_assoc in job.input_dataset_collections:
                    if input_assoc.name == input_file_var:
                        if input_assoc.dataset_collection:
                            hdca = input_assoc.dataset_collection
                            replacement = hdca.name

                # In case name was None.
                replacement = replacement or ''
                #  Do operations on replacement
                #  Any control that is not defined will be ignored.
                #  This should be moved out to a class or module function
                for operation in operations:
                    # Basename returns everything prior to the final '.'
                    if operation == "basename":
                        fields = replacement.split(".")
                        replacement = fields[0]
                        if len(fields) > 1:
                            temp = ""
                            for i in range(1, len(fields) - 1):
                                temp += "." + fields[i]
                            replacement += temp
                    elif operation == "upper":
                        replacement = replacement.upper()
                    elif operation == "lower":
                        replacement = replacement.lower()

                new_name = new_name.replace("#{%s}" % to_be_replaced, replacement)

            if replacement_dict:
                for k, v in replacement_dict.items():
                    new_name = new_name.replace("${%s}" % k, v)
            for dataset_assoc in job.output_datasets:
                if action.output_name == '' or dataset_assoc.name == action.output_name:
                    dataset_assoc.dataset.name = new_name

    @classmethod
    def get_short_str(cls, pja):
        # Prevent renaming a dataset to the empty string.
        if pja.action_arguments and pja.action_arguments.get('newname', ''):
            return "Rename output '%s' to '%s'." % (escape(pja.output_name),
                                                    escape(pja.action_arguments['newname']))
        else:
            return "Rename action used without a new name specified.  Output name will be unchanged."


class HideDatasetAction(DefaultJobAction):
    name = "HideDatasetAction"
    verbose_name = "Hide Dataset"

    @classmethod
    def execute(cls, app, sa_session, action, job, replacement_dict):
        for dataset_assoc in job.output_datasets:
            if dataset_assoc.dataset.state != dataset_assoc.dataset.states.ERROR and (action.output_name == '' or dataset_assoc.name == action.output_name):
                dataset_assoc.dataset.visible = False

    @classmethod
    def get_short_str(cls, pja):
        return "Hide output '%s'." % escape(pja.output_name)


class DeleteDatasetAction(DefaultJobAction):
    # This is disabled for right now.  Deleting a dataset in the middle of a workflow causes errors (obviously) for the subsequent steps using the data.
    name = "DeleteDatasetAction"
    verbose_name = "Delete Dataset"

    @classmethod
    def execute(cls, app, sa_session, action, job, replacement_dict):
        for dataset_assoc in job.output_datasets:
            if action.output_name == '' or dataset_assoc.name == action.output_name:
                dataset_assoc.dataset.deleted = True

    @classmethod
    def get_short_str(cls, pja):
        return "Delete this dataset after creation."


class ColumnSetAction(DefaultJobAction):
    name = "ColumnSetAction"
    verbose_name = "Assign Columns"

    @classmethod
    def execute(cls, app, sa_session, action, job, replacement_dict):
        for dataset_assoc in job.output_datasets:
            if action.output_name == '' or dataset_assoc.name == action.output_name:
                for k, v in action.action_arguments.items():
                    if v != '':
                        # Try to use both pure integer and 'cX' format.
                        if v[0] == 'c':
                            v = v[1:]
                        v = int(v)
                        if v != 0:
                            setattr(dataset_assoc.dataset.metadata, k, v)

    @classmethod
    def get_short_str(cls, pja):
        return "Set the following metadata values:<br/>" + "<br/>".join('%s : %s' % (escape(k), escape(v)) for k, v in pja.action_arguments.items())


class SetMetadataAction(DefaultJobAction):
    name = "SetMetadataAction"
    # DBTODO Setting of Metadata is currently broken and disabled.  It should not be used (yet).

    @classmethod
    def execute(cls, app, sa_session, action, job, replacement_dict):
        for data in job.output_datasets:
            data.set_metadata(action.action_arguments['newtype'])


class DeleteIntermediatesAction(DefaultJobAction):
    name = "DeleteIntermediatesAction"
    verbose_name = "Delete Non-Output Completed Intermediate Steps"

    @classmethod
    def execute(cls, app, sa_session, action, job, replacement_dict):
        # TODO Optimize this later.  Just making it work for now.
        # TODO Support purging as well as deletion if user_purge is enabled.
        # Dataset candidates for deletion must be
        # 1) Created by the workflow.
        # 2) Not have any job_to_input_dataset associations with states other
        # than OK or DELETED.  If a step errors, we don't want to delete/purge it
        # automatically.
        # 3) Not marked as a workflow output.
        # POTENTIAL ISSUES:  When many outputs are being finish()ed
        # concurrently, sometimes non-terminal steps won't be cleaned up
        # because of the lag in job state updates.
        sa_session.flush()
        if not job.workflow_invocation_step:
            log.debug("This job is not part of a workflow invocation, delete intermediates aborted.")
            return
        wfi = job.workflow_invocation_step.workflow_invocation
        sa_session.refresh(wfi)
        if wfi.active:
            log.debug("Workflow still scheduling so new jobs may appear, skipping deletion of intermediate files.")
            # Still evaluating workflow so we don't yet have all workflow invocation
            # steps to start looking at.
            return
        outputs_defined = wfi.workflow.has_outputs_defined()
        if outputs_defined:
            wfi_steps = [wfistep for wfistep in wfi.steps if not wfistep.workflow_step.workflow_outputs and wfistep.workflow_step.type == "tool"]
            jobs_to_check = []
            for wfi_step in wfi_steps:
                sa_session.refresh(wfi_step)
                wfi_step_job = wfi_step.job
                if wfi_step_job:
                    jobs_to_check.append(wfi_step_job)
                else:
                    log.debug("No job found yet for wfi_step %s, (step %s)" % (wfi_step, wfi_step.workflow_step))
            for j2c in jobs_to_check:
                creating_jobs = []
                for input_dataset in j2c.input_datasets:
                    if not input_dataset.dataset:
                        log.debug("PJA Async Issue: No dataset attached to input_dataset %s during handling of workflow invocation %s" % (input_dataset.id, wfi))
                    elif not input_dataset.dataset.creating_job:
                        log.debug("PJA Async Issue: No creating job attached to dataset %s during handling of workflow invocation %s" % (input_dataset.dataset.id, wfi))
                    else:
                        creating_jobs.append((input_dataset, input_dataset.dataset.creating_job))
                for (input_dataset, creating_job) in creating_jobs:
                    sa_session.refresh(creating_job)
                    sa_session.refresh(input_dataset)
                for input_dataset in [x.dataset for (x, creating_job) in creating_jobs if creating_job.workflow_invocation_step and creating_job.workflow_invocation_step.workflow_invocation == wfi]:
                    # note that the above input_dataset is a reference to a
                    # job.input_dataset.dataset at this point
                    safe_to_delete = True
                    for job_to_check in [d_j.job for d_j in input_dataset.dependent_jobs]:
                        if job_to_check != job and job_to_check.state not in [job.states.OK, job.states.DELETED]:
                            log.trace("Workflow Intermediates cleanup attempted, but non-terminal state '%s' detected for job %s" % (job_to_check.state, job_to_check.id))
                            safe_to_delete = False
                    if safe_to_delete:
                        # Support purging here too.
                        input_dataset.mark_deleted()
        else:
            # No workflow outputs defined, so we can't know what to delete.
            # We could make this work differently in the future
            pass

    @classmethod
    def get_short_str(cls, pja):
        return "Delete parent datasets of this step created in this workflow that aren't flagged as outputs."


class TagDatasetAction(DefaultJobAction):
    name = "TagDatasetAction"
    verbose_name = "Add tag to dataset"
    action = "Add"
    direction = "to"

    @classmethod
    def execute(cls, app, sa_session, action, job, replacement_dict):
        if action.action_arguments:
            tags = [t.replace('#', 'name:') if t.startswith('#') else t for t in [t.strip() for t in action.action_arguments.get('tags', '').split(',') if t.strip()]]
            if tags:
                for dataset_assoc in job.output_datasets:
                    if action.output_name == '' or dataset_assoc.name == action.output_name:
                        cls._execute(app, job.user, dataset_assoc.dataset, tags)
            sa_session.flush()

    @classmethod
    def _execute(cls, app, user, dataset, tags):
        app.tag_handler.add_tags_from_list(user, dataset, tags)

    @classmethod
    def get_short_str(cls, pja):
        if pja.action_arguments and pja.action_arguments.get('tags', ''):
            return "%s tag(s) '%s' %s '%s'." % (cls.action,
                                                escape(pja.action_arguments['tags']),
                                                cls.direction,
                                                escape(pja.output_name))
        else:
            return "%s Tag action used without a tag specified.  No tag will be added." % cls.action


class RemoveTagDatasetAction(TagDatasetAction):
    name = "RemoveTagDatasetAction"
    verbose_name = "Remove tag from dataset"
    action = "Remove"
    direction = "from"

    @classmethod
    def _execute(cls, app, user, dataset, tags):
        app.tag_handler.remove_tags_from_list(user, dataset, tags)


class ActionBox(object):

    actions = {"RenameDatasetAction": RenameDatasetAction,
               "HideDatasetAction": HideDatasetAction,
               "ChangeDatatypeAction": ChangeDatatypeAction,
               "ColumnSetAction": ColumnSetAction,
               "EmailAction": EmailAction,
               "DeleteIntermediatesAction": DeleteIntermediatesAction,
               "TagDatasetAction": TagDatasetAction,
               "RemoveTagDatasetAction": RemoveTagDatasetAction}
    public_actions = ['RenameDatasetAction', 'ChangeDatatypeAction',
                      'ColumnSetAction', 'EmailAction',
                      'DeleteIntermediatesAction', 'TagDatasetAction',
                      'RemoveTagDatasetAction']
    immediate_actions = ['ChangeDatatypeAction', 'RenameDatasetAction',
                         'TagDatasetAction', 'RemoveTagDatasetAction']

    @classmethod
    def get_short_str(cls, action):
        if action.action_type in ActionBox.actions:
            return ActionBox.actions[action.action_type].get_short_str(action)
        else:
            return "Unknown Action"

    @classmethod
    def handle_incoming(cls, incoming):
        npd = {}
        for key, val in incoming.items():
            if key.startswith('pja'):
                sp = key.split('__')
                ao_key = sp[2] + sp[1]
                # flag / output_name / pjatype / desc
                if ao_key not in npd:
                    npd[ao_key] = {'action_type': sp[2],
                                   'output_name': sp[1],
                                   'action_arguments': {}}
                if len(sp) > 3:
                    if sp[3] == 'output_name':
                        npd[ao_key]['output_name'] = val
                    else:
                        npd[ao_key]['action_arguments'][sp[3]] = val
            else:
                # Not pja stuff.
                pass
        return npd

    @classmethod
    def execute(cls, app, sa_session, pja, job, replacement_dict=None):
        if pja.action_type in ActionBox.actions:
            ActionBox.actions[pja.action_type].execute(app, sa_session, pja, job, replacement_dict)<|MERGE_RESOLUTION|>--- conflicted
+++ resolved
@@ -10,11 +10,7 @@
 from galaxy.util import send_mail
 from galaxy.util.logging import get_logger
 
-<<<<<<< HEAD
-log = logging.getLogger(__name__)
-=======
 log = get_logger(__name__)
->>>>>>> 2f2acb98
 
 
 class DefaultJobAction(object):
