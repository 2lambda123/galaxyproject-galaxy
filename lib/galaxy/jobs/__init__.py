--- conflicted
+++ resolved
@@ -1849,7 +1849,9 @@
         if not extended_metadata:
             # importing metadata will discover outputs if extended metadata
             try:
-                self.discover_outputs(job, inp_data, out_data, out_collections, final_job_state=final_job_state)
+                self.discover_outputs(
+                    job, inp_data, inp_collections, out_data, out_collections, final_job_state=final_job_state
+                )
             except MaxDiscoveredFilesExceededError as e:
                 final_job_state = job.states.ERROR
                 job.job_messages = [str(e)]
@@ -1876,16 +1878,6 @@
                 ):
                     # We don't set datsets in error state to OK because discover_outputs may have already set the state to error
                     dataset_assoc.dataset.dataset.state = model.Dataset.states.OK
-<<<<<<< HEAD
-            try:
-                self.discover_outputs(
-                    job, inp_data, inp_collections, out_data, out_collections, final_job_state=final_job_state
-                )
-            except MaxDiscoveredFilesExceededError as e:
-                final_job_state = job.states.ERROR
-                job.job_messages = [str(e)]
-=======
->>>>>>> bc4f8041
 
         if job.states.ERROR == final_job_state:
             for dataset_assoc in output_dataset_associations:
