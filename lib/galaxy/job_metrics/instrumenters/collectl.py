"""The module describes the ``collectl`` job metrics plugin."""
import logging
import os
import shutil

from galaxy import util
from . import InstrumentPlugin
from .. import formatting
from ..collectl import (
    cli,
    processes,
    subsystems
)

log = logging.getLogger(__name__)

# By default, only grab statistics for user processes (as identified by
# username).
DEFAULT_PROCFILT_ON = "username"
DEFAULT_SUBSYSTEMS = "process"
# Set to zero to flush every collection.
DEFAULT_FLUSH_INTERVAL = "0"

FORMATTED_RESOURCE_TITLES = {
    "PCT": "Percent CPU Usage",
    "RSYS": "Disk Reads",
    "WSYS": "Disk Writes",
}

EMPTY_COLLECTL_FILE_MESSAGE = "Skipping process summary due to empty file... job probably did not run long enough for collectl to gather data."


class CollectlFormatter(formatting.JobMetricFormatter):

    def format(self, key, value):
        if key == "pid":
            return ("Process ID", int(value))
        elif key == "raw_log_path":
            return ("Relative Path of Full Collectl Log", value)
        elif key == "process_max_AccumT":
            return ("Job Runtime (System+User)", formatting.seconds_to_str(float(value)))
        else:
            _, stat_type, resource_type = key.split("_", 2)
            if resource_type.startswith("Vm"):
                value_str = "%s KB" % int(value)
            elif resource_type in ["RSYS", "WSYS"] and stat_type in ["count", "max", "sum"]:
                value_str = "%d (# system calls)" % int(value)
            else:
                value_str = str(value)
            resource_title = FORMATTED_RESOURCE_TITLES.get(resource_type, resource_type)
            return (f"{resource_title} ({stat_type})", value_str)


class CollectlPlugin(InstrumentPlugin):
    """ Run collectl along with job to capture system and/or process data
    according to specified collectl subsystems.
    """
    plugin_type = "collectl"
    formatter = CollectlFormatter()

    def __init__(self, **kwargs):
        self.__configure_paths(kwargs)
        self.__configure_subsystems(kwargs)
        saved_logs_path = kwargs.get("saved_logs_path", "")
        if "app" in kwargs:
            log.debug("Found path for saved logs: %s" % saved_logs_path)
            saved_logs_path = kwargs["app"].config.resolve_path(saved_logs_path)
        self.saved_logs_path = saved_logs_path
        self.__configure_collectl_recorder_args(kwargs)
        self.summarize_process_data = util.asbool(kwargs.get("summarize_process_data", True))
        self.log_collectl_program_output = util.asbool(kwargs.get("log_collectl_program_output", False))
        if self.summarize_process_data:
            if subsystems.get_subsystem("process") not in self.subsystems:
                raise Exception("Collectl plugin misconfigured - cannot summarize_process_data without process subsystem being enabled.")

            process_statistics = kwargs.get("process_statistics", None)
            # None will let processes module use default set of statistics
            # defined there.
            self.process_statistics = processes.parse_process_statistics(process_statistics)

    def pre_execute_instrument(self, job_directory):
        commands = []
        # Capture PID of process so we can walk its ancestors when building
        # statistics for the whole job.
        commands.append('''echo "$$" > '%s' ''' % self.__pid_file(job_directory))
        # Run collectl in record mode to capture process and system level
        # statistics according to supplied subsystems.
        commands.append(self.__collectl_record_command(job_directory))
        return commands

    def post_execute_instrument(self, job_directory):
        commands = []
        # collectl dies when job script completes, perhaps capture pid of
        # collectl above and check if it is still alive to allow tracking if
        # collectl ran successfully through the whole job.
        return commands

    def job_properties(self, job_id, job_directory):
        pid = open(self.__pid_file(job_directory)).read().strip()
        contents = os.listdir(job_directory)
        try:
            rel_path = next(iter(filter(self._is_instrumented_collectl_log, contents)))
            path = os.path.join(job_directory, rel_path)
<<<<<<< HEAD
        except IndexError:
            message = f"Failed to find collectl log in directory {job_directory}, files were {contents}"
=======
        except StopIteration:
            message = "Failed to find collectl log in directory {}, files were {}".format(job_directory, contents)
>>>>>>> fdee4986
            raise Exception(message)

        properties = dict(
            pid=int(pid),
        )

        if self.saved_logs_path:
            destination_rel_dir = os.path.join(*util.directory_hash_id(job_id))
            destination_rel_path = os.path.join(destination_rel_dir, rel_path)
            destination_path = os.path.join(self.saved_logs_path, destination_rel_path)
            destination_dir = os.path.dirname(destination_path)
            if not os.path.isdir(destination_dir):
                os.makedirs(destination_dir)
            shutil.copyfile(path, destination_path)
            properties["raw_log_path"] = destination_rel_path

        if self.summarize_process_data:
            # Run collectl in playback and generate statistics of interest
            summary_statistics = self.__summarize_process_data(pid, path)
            for statistic, value in summary_statistics:
                properties["process_%s" % "_".join(statistic)] = value

        return properties

    def __configure_paths(self, kwargs):
        # 95% of time I would expect collectl to just be installed with apt or
        # yum, but if it is manually installed on not on path, allow
        # configuration of explicit path - and allow path to be different
        # between galaxy job handler (local_collectl_path) and compute node
        # (remote_collectl_path).
        collectl_path = kwargs.get("collectl_path", "collectl")
        self.remote_collectl_path = kwargs.get("remote_collectl_path", collectl_path)
        self.local_collectl_path = kwargs.get("local_collectl_path", collectl_path)

    def __configure_subsystems(self, kwargs):
        raw_subsystems_str = kwargs.get("subsystems", DEFAULT_SUBSYSTEMS)
        raw_subsystems = util.listify(raw_subsystems_str, do_strip=True)
        self.subsystems = [subsystems.get_subsystem(_) for _ in raw_subsystems]

    def __configure_collectl_recorder_args(self, kwargs):
        collectl_recorder_args = kwargs.copy()

        # Allow deployer to configure separate system and process intervals,
        # but if they specify just one - use it for both. Thinking here is this
        # plugin's most useful feature is the process level information so
        # this is likely what the deployer is attempting to configure.
        if "interval" in kwargs and "interval2" not in kwargs:
            collectl_recorder_args["interval2"] = kwargs["interval"]

        if "flush" not in kwargs:
            collectl_recorder_args["flush"] = DEFAULT_FLUSH_INTERVAL

        procfilt_on = kwargs.get("procfilt_on", DEFAULT_PROCFILT_ON).lower()
        # Calculate explicit arguments, rest can just be passed through from
        # constructor arguments.
        explicit_args = dict(
            collectl_path=self.remote_collectl_path,
            procfilt=procfilt_argument(procfilt_on),
            subsystems=self.subsystems,
        )
        collectl_recorder_args.update(explicit_args)
        self.collectl_recorder_args = collectl_recorder_args

    def __summarize_process_data(self, pid, collectl_log_path):
        playback_cli_args = dict(
            collectl_path=self.local_collectl_path,
            playback_path=collectl_log_path,
            sep="9"
        )
        if not os.stat(collectl_log_path).st_size:
            log.debug(EMPTY_COLLECTL_FILE_MESSAGE)
            return []

        playback_cli = cli.CollectlCli(**playback_cli_args)
        return processes.generate_process_statistics(playback_cli, pid, self.process_statistics)

    def __collectl_recorder_cli(self, job_directory):
        cli_args = self.collectl_recorder_args.copy()
        cli_args["destination_path"] = self._instrument_file_path(job_directory, "log")
        return cli.CollectlCli(**cli_args)

    def __collectl_record_command(self, job_directory):
        collectl_cli = self.__collectl_recorder_cli(job_directory)
        if self.log_collectl_program_output:
            redirect_to = self._instrument_file_path(job_directory, "program_output")
        else:
            redirect_to = "/dev/null"
        return "{} > {} 2>&1 &".format(
            collectl_cli.build_command_line(),
            redirect_to,
        )

    def __pid_file(self, job_directory):
        return self._instrument_file_path(job_directory, "pid")

    def _is_instrumented_collectl_log(self, filename):
        prefix = self._instrument_file_name("log")
        return filename.startswith(prefix) and filename.endswith(".raw.gz")


def procfilt_argument(procfilt_on):
    if procfilt_on == "username":
        return "U$USER"
    elif procfilt_on == "uid":
        return "u$UID"
    else:
        # Ensure it is empty of None
        if procfilt_on or procfilt_on.lower() != "none":
            raise Exception("Invalid procfilt_on argument encountered")
        return ""


__all__ = ('CollectlPlugin', )<|MERGE_RESOLUTION|>--- conflicted
+++ resolved
@@ -101,13 +101,8 @@
         try:
             rel_path = next(iter(filter(self._is_instrumented_collectl_log, contents)))
             path = os.path.join(job_directory, rel_path)
-<<<<<<< HEAD
         except IndexError:
             message = f"Failed to find collectl log in directory {job_directory}, files were {contents}"
-=======
-        except StopIteration:
-            message = "Failed to find collectl log in directory {}, files were {}".format(job_directory, contents)
->>>>>>> fdee4986
             raise Exception(message)
 
         properties = dict(
