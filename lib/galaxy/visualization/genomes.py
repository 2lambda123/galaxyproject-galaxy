--- conflicted
+++ resolved
@@ -26,11 +26,7 @@
 
 def decode_dbkey(dbkey):
     """ Decodes dbkey and returns tuple ( username, dbkey )"""
-<<<<<<< HEAD
-    if ':' in dbkey:
-=======
     if isinstance(dbkey, str) and ':' in dbkey:
->>>>>>> 2f2acb98
         return dbkey.split(':')
     else:
         return None, dbkey
