import logging

from six import string_types

import galaxy.model
from galaxy.util.xml_macros import load

log = logging.getLogger(__name__)


class ParsingException(ValueError):
    """
    An exception class for errors that occur during parsing of the visualizations
    framework configuration XML file.
    """
    pass


class VisualizationsConfigParser(object):
    """
    Class that parses a visualizations configuration XML file.

    Each visualization will get the following info:
        - how to load a visualization:
            -- how to find the proper template
            -- how to convert query string into DB models
        - when/how to generate a link to the visualization
            -- what provides the data
            -- what information needs to be added to the query string
    """
    #: what are the allowed 'entry_point_type' for entry_point elements
    ALLOWED_ENTRY_POINT_TYPES = ['mako', 'html', 'script', 'chart']
    #: what are the allowed href targets when clicking on a visualization anchor
    VALID_RENDER_TARGETS = ['galaxy_main', '_top', '_blank']

    def __init__(self):
        # what parsers should be used for sub-components
        self.data_source_parser = DataSourceParser()
        self.param_parser = ParamParser()
        self.param_modifier_parser = ParamModifierParser()

    def parse_file(self, xml_filepath):
        """
        Parse the given XML file for visualizations data.
        :returns: visualization config dictionary
        """
        xml_tree = load(xml_filepath)
        visualization = self.parse_visualization(xml_tree.getroot())
        return visualization

    def parse_visualization(self, xml_tree):
        """
        Parse the template, name, and any data_sources and params from the
        given `xml_tree` for a visualization.
        """
        returned = {}

        # main tag specifies plugin type (visualization or
        # interactive_enviornment).
        returned['plugin_type'] = xml_tree.tag

        # a text display name for end user links
        returned['name'] = xml_tree.attrib.get('name', None)
        if not returned['name']:
            raise ParsingException('Visualization needs a name attribute.')

        # a regular visualization for a certain datatype is highlighted in the ui
        returned['regular'] = xml_tree.get('regular', False)

        # allow manually turning off a vis by checking for a disabled property
        if 'disabled' in xml_tree.attrib:
            log.info('Visualizations plugin disabled: %s. Skipping...', returned['name'])
            return None

        # record the embeddable flag - defaults to false
        #   this is a design by contract promise that the visualization can be rendered inside another page
        #   often by rendering only a DOM fragment. Since this is an advanced feature that requires a bit more
        #   work from the creator's side - it defaults to False
        returned['embeddable'] = False
        if 'embeddable' in xml_tree.attrib:
            returned['embeddable'] = xml_tree.attrib.get('embeddable', False) == 'true'

        # a (for now) text description of what the visualization does
        description = xml_tree.find('description')
        returned['description'] = description.text.strip() if description is not None else None

        # data_sources are the kinds of objects/data associated with the visualization
        #   e.g. views on HDAs can use this to find out what visualizations are applicable to them
        data_sources = []
        data_sources_confs = xml_tree.find('data_sources')
        for data_source_conf in data_sources_confs.findall('data_source'):
            data_source = self.data_source_parser.parse(data_source_conf)
            if data_source:
                data_sources.append(data_source)
        # data_sources are not required
        if not data_sources:
            raise ParsingException('No valid data_sources for visualization')
        returned['data_sources'] = data_sources

        # TODO: this is effectively required due to param_confs.findall( 'param' )
        # parameters spell out how to convert query string params into resources and data
        #   that will be parsed, fetched, etc. and passed to the template
        # list or dict? ordered or not?
        params = {}
        param_confs = xml_tree.find('params')
        param_elements = param_confs.findall('param') if param_confs is not None else []
        for param_conf in param_elements:
            param = self.param_parser.parse(param_conf)
            if param:
                params[param_conf.text] = param
        # params are not required
        if params:
            returned['params'] = params

        # param modifiers provide extra information for other params (e.g. hda_ldda='hda' -> dataset_id is an hda id)
        # store these modifiers in a 2-level dictionary { target_param: { param_modifier_key: { param_mod_data }
        # ugh - wish we didn't need these
        param_modifiers = {}
        param_modifier_elements = param_confs.findall('param_modifier') if param_confs is not None else []
        for param_modifier_conf in param_modifier_elements:
            param_modifier = self.param_modifier_parser.parse(param_modifier_conf)
            # param modifiers map accrd. to the params they modify (for faster lookup)
            target_param = param_modifier_conf.get('modifies')
            param_modifier_key = param_modifier_conf.text
            if param_modifier and target_param in params:
                # multiple params can modify a single, other param,
                #   so store in a sub-dict, initializing if this is the first
                if target_param not in param_modifiers:
                    param_modifiers[target_param] = {}
                param_modifiers[target_param][param_modifier_key] = param_modifier

        # not required
        if param_modifiers:
            returned['param_modifiers'] = param_modifiers

        # entry_point: how will this plugin render/load? mako, script tag, or static html file?
        returned['entry_point'] = self.parse_entry_point(xml_tree)

        # link_text: the string to use for the text of any links/anchors to this visualization
        link_text = xml_tree.find('link_text')
        if link_text is not None and link_text.text:
            returned['link_text'] = link_text

        # render_target: where in the browser to open the rendered visualization
        # defaults to: galaxy_main
        render_target = xml_tree.find('render_target')
        if((render_target is not None and render_target.text) and
                (render_target.text in self.VALID_RENDER_TARGETS)):
            returned['render_target'] = render_target.text
        else:
            returned['render_target'] = 'galaxy_main'
        # consider unifying the above into its own element and parsing method

        # load optional custom configuration specifiers
        specs_section = xml_tree.find('specs')
        if specs_section is not None:
            returned['specs'] = DictParser(specs_section)

        # load group specifiers
        groups_section = xml_tree.find('groups')
        if groups_section is not None:
            returned['groups'] = ListParser(groups_section)

        # load settings specifiers
        settings_section = xml_tree.find('settings')
        if settings_section is not None:
            returned['settings'] = ListParser(settings_section)

        return returned

    def parse_entry_point(self, xml_tree):
        """
        Parse the config file for an appropriate entry point: a mako template, a script tag,
        or an html file, returning as dictionary with: `type`, `file`, and `attr`ibutes of
        the element.
        """
        # (older) mako-only syntax: the template to use in rendering the visualization
        template = xml_tree.find('template')
        if template is not None and template.text:
            log.info('template syntax is deprecated: use entry_point instead')
            return {
                'type' : 'mako',
                'file' : template.text,
                'attr' : {}
            }

        # need one of the two: (the deprecated) template or entry_point
        entry_point = xml_tree.find('entry_point')
        if entry_point is None:
            raise ParsingException('template or entry_point required')

        # parse by returning a sub-object and simply copying any attributes unused here
        entry_point_attrib = entry_point.attrib.copy()
        entry_point_type = entry_point_attrib.pop('entry_point_type', 'mako')
        if entry_point_type not in self.ALLOWED_ENTRY_POINT_TYPES:
            raise ParsingException('Unknown entry_point type: ' + entry_point_type)
        return {
            'type' : entry_point_type,
            'file' : entry_point.text,
            'attr' : entry_point_attrib
        }


# -------------------------------------------------------------------
class DataSourceParser(object):
    """
    Component class of VisualizationsConfigParser that parses data_source elements
    within visualization elements.

    data_sources are (in the extreme) any object that can be used to produce
    data for the visualization to consume (e.g. HDAs, LDDAs, Jobs, Users, etc.).
    There can be more than one data_source associated with a visualization.
    """
    # these are the allowed classes to associate visualizations with (as strings)
    #   any model_class element not in this list will throw a parsing ParsingExcepion
    ALLOWED_MODEL_CLASSES = [
        'Visualization',
        'HistoryDatasetAssociation',
        'LibraryDatasetDatasetAssociation'
    ]
    ATTRIBUTE_SPLIT_CHAR = '.'
    # these are the allowed object attributes to use in data source tests
    #   any attribute element not in this list will throw a parsing ParsingExcepion
    ALLOWED_DATA_SOURCE_ATTRIBUTES = [
        'datatype'
    ]

    def parse(self, xml_tree):
        """
        Return a visualization data_source dictionary parsed from the given
        XML element.
        """
        returned = {}
        # model_class (required, only one) - look up and convert model_class to actual galaxy model class
        model_class = self.parse_model_class(xml_tree.find('model_class'))
        if not model_class:
            raise ParsingException('data_source needs a model class')
        returned['model_class'] = model_class

        # tests (optional, 0 or more) - data for boolean test: 'is the visualization usable by this object?'
        # when no tests are given, default to isinstance( object, model_class )
        returned['tests'] = self.parse_tests(xml_tree.findall('test'))

        # to_params (optional, 0 or more) - tells the registry to set certain params based on the model_clas, tests
        returned['to_params'] = {}
        to_params = self.parse_to_params(xml_tree.findall('to_param'))
        if to_params:
            returned['to_params'] = to_params

        return returned

    def parse_model_class(self, xml_tree):
        """
        Convert xml model_class element to a galaxy model class
        (or None if model class is not found).

        This element is required and only the first element is used.
        The model_class string must be in ALLOWED_MODEL_CLASSES.
        """
        if xml_tree is None or not xml_tree.text:
            raise ParsingException('data_source entry requires a model_class')

        if xml_tree.text not in self.ALLOWED_MODEL_CLASSES:
            # log.debug( 'available data_source model_classes: %s' %( str( self.ALLOWED_MODEL_CLASSES ) ) )
            raise ParsingException('Invalid data_source model_class: %s' % (xml_tree.text))

        # look up the model from the model module returning an empty data_source if not found
        model_class = getattr(galaxy.model, xml_tree.text, None)
        return model_class

    def _build_getattr_lambda(self, attr_name_list):
        """
        Recursively builds a compound lambda function of getattr's
        from the attribute names given in `attr_name_list`.
        """
        if len(attr_name_list) == 0:
            # identity - if list is empty, return object itself
            return lambda o: o

        next_attr_name = attr_name_list[-1]
        if len(attr_name_list) == 1:
            # recursive base case
            return lambda o: getattr(o, next_attr_name)

        # recursive case
        return lambda o: getattr(self._build_getattr_lambda(attr_name_list[:-1])(o), next_attr_name)

    def parse_tests(self, xml_tree_list):
        """
        Returns a list of test dictionaries that the registry can use
        against a given object to determine if the visualization can be
        used with the object.
        """
        # tests should NOT include expensive operations: reading file data, running jobs, etc.
        # do as much here as possible to reduce the overhead of seeing if a visualization is applicable
        # currently tests are or'd only (could be and'd or made into compound boolean tests)
        tests = []
        if not xml_tree_list:
            return tests

        for test_elem in xml_tree_list:
            test_type = test_elem.get('type', 'eq')
            test_result = test_elem.text.strip() if test_elem.text else None
            if not test_type or not test_result:
                log.warning('Skipping test. Needs both type attribute and text node to be parsed: ' +
                          '%s, %s' % (test_type, test_elem.text))
                continue
            test_result = test_result.strip()

            # test_attr can be a dot separated chain of object attributes (e.g. dataset.datatype) - convert to list
            # TODO: too dangerous - constrain these to some allowed list
            # TODO: does this err if no test_attr - it should...
            test_attr = test_elem.get('test_attr')
            test_attr = test_attr.split(self.ATTRIBUTE_SPLIT_CHAR) if isinstance(test_attr, string_types) else []
            # log.debug( 'test_type: %s, test_attr: %s, test_result: %s', test_type, test_attr, test_result )

            # build a lambda function that gets the desired attribute to test
            getter = self._build_getattr_lambda(test_attr)
            # result type should tell the registry how to convert the result before the test
            test_result_type = test_elem.get('result_type', 'string')

            # test functions should be sent an object to test, and the parsed result expected from the test
            if test_type == 'isinstance':
                # is test_attr attribute an instance of result
                # TODO: wish we could take this further but it would mean passing in the datatypes_registry
                def test_fn(o, result):
                    return isinstance(getter(o), result)

            elif test_type == 'has_dataprovider':
                # does the object itself have a datatype attr and does that datatype have the given dataprovider
                def test_fn(o, result):
                    return (hasattr(getter(o), 'has_dataprovider') and
                            getter(o).has_dataprovider(result))

            elif test_type == 'has_attribute':
                # does the object itself have attr in 'result' (no equivalence checking)
                def test_fn(o, result):
                    return hasattr(getter(o), result)

            elif test_type == 'not_eq':
                def test_fn(o, result):
                    return str(getter(o)) != result

            else:
                # default to simple (string) equilavance (coercing the test_attr to a string)
                def test_fn(o, result):
                    return str(getter(o)) == result

            tests.append({
                'type'          : test_type,
                'result'        : test_result,
                'result_type'   : test_result_type,
                'fn'            : test_fn
            })

        return tests

    def parse_to_params(self, xml_tree_list):
        """
        Given a list of `to_param` elements, returns a dictionary that allows
        the registry to convert the data_source into one or more appropriate
        params for the visualization.
        """
        to_param_dict = {}
        if not xml_tree_list:
            return to_param_dict

        for element in xml_tree_list:
            # param_name required
            param_name = element.text
            if not param_name:
                raise ParsingException('to_param requires text (the param name)')

            param = {}
            # assign is a shortcut param_attr that assigns a value to a param (as text)
            assign = element.get('assign')
            if assign is not None:
                param['assign'] = assign

            # param_attr is the attribute of the object (that the visualization will be applied to)
            #   that should be converted into a query param (e.g. param_attr="id" -> dataset_id)
            # TODO:?? use the build attr getter here?
            # simple (1 lvl) attrs for now
            param_attr = element.get('param_attr')
            if param_attr is not None:
                param['param_attr'] = param_attr
            # element must have either param_attr or assign? what about no params (the object itself)
            if not param_attr and not assign:
                raise ParsingException('to_param requires either assign or param_attr attributes: %s', param_name)

            # TODO: consider making the to_param name an attribute (param="hda_ldda") and the text what would
            #           be used for the conversion - this would allow CDATA values to be passed
            # <to_param param="json" type="assign"><![CDATA[{ "one": 1, "two": 2 }]]></to_param>

            if param:
                to_param_dict[param_name] = param

        return to_param_dict


class ListParser(list):
    """
    Converts a xml structure into an array
    See: http://code.activestate.com/recipes/410469-xml-as-dictionary/
    """
    def __init__(self, aList):
        for element in aList:
            if len(element) > 0:
<<<<<<< HEAD
                if len(element) == 1 or element[0].tag != element[1].tag:
                    self.append(DictParser(element))
                elif element[0].tag == element[1].tag:
                    self.append(ListParser(element))
=======
                if element.tag == element[0].tag:
                    self.append(ListParser(element))
                else:
                    self.append(DictParser(element))
>>>>>>> 39ad5806
            elif element.text:
                text = element.text.strip()
                if text:
                    self.append(text)


class DictParser(dict):
    """
    Converts a xml structure into a dictionary
    See: http://code.activestate.com/recipes/410469-xml-as-dictionary/
    """
    def __init__(self, parent_element):
        if parent_element.items():
            self.update(dict(parent_element.items()))
        for element in parent_element:
            if len(element) > 0:
<<<<<<< HEAD
                if len(element) == 1 or element[0].tag != element[1].tag:
                    aDict = DictParser(element)
                else:
                    aDict = ListParser(element)
=======
                if element.tag == element[0].tag:
                    aDict = ListParser(element)
                else:
                    aDict = DictParser(element)
>>>>>>> 39ad5806
                if element.items():
                    aDict.update(dict(element.items()))
                self.update({element.tag: aDict})
            elif element.items():
                self.update({element.tag: dict(element.items())})
            else:
                self.update({element.tag: element.text})


class ParamParser(object):
    """
    Component class of VisualizationsConfigParser that parses param elements
    within visualization elements.

    params are parameters that will be parsed (based on their `type`, etc.)
    and sent to the visualization template by controllers.visualization.render.
    """
    DEFAULT_PARAM_TYPE = 'str'

    def parse(self, xml_tree):
        """
        Parse a visualization parameter from the given `xml_tree`.
        """
        returned = {}

        # don't store key, just check it
        param_key = xml_tree.text
        if not param_key:
            raise ParsingException('Param entry requires text')

        returned['type'] = self.parse_param_type(xml_tree)

        # is the parameter required in the template and,
        #   if not, what is the default value?
        required = xml_tree.get('required') == "true"
        returned['required'] = required
        if not required:
            # default defaults to None
            default = None
            if 'default' in xml_tree.attrib:
                default = xml_tree.get('default')
                # convert default based on param_type here
            returned['default'] = default

        # does the param have to be within a list of certain values
        # NOTE: the interpretation of this list is deferred till parsing and based on param type
        #   e.g. it could be 'val in constrain_to', or 'constrain_to is min, max for number', etc.
        # TODO: currently unused
        constrain_to = xml_tree.get('constrain_to')
        if constrain_to:
            returned['constrain_to'] = constrain_to.split(',')

        # is the param a comma-separated-value list?
        returned['csv'] = xml_tree.get('csv') == "true"

        # remap keys in the params/query string to the var names used in the template
        var_name_in_template = xml_tree.get('var_name_in_template')
        if var_name_in_template:
            returned['var_name_in_template'] = var_name_in_template

        return returned

    def parse_param_type(self, xml_tree):
        """
        Parse a param type from the given `xml_tree`.
        """
        # default to string as param_type
        param_type = xml_tree.get('type') or self.DEFAULT_PARAM_TYPE
        # TODO: set parsers and validaters, convert here
        return param_type


class ParamModifierParser(ParamParser):
    """
    Component class of VisualizationsConfigParser that parses param_modifier
    elements within visualization elements.

    param_modifiers are params from a dictionary (such as a query string)
    that are not standalone but modify the parsing/conversion of a separate
    (normal) param (e.g. 'hda_ldda' can equal 'hda' or 'ldda' and control
    whether a visualizations 'dataset_id' param is for an HDA or LDDA).
    """

    def parse(self, element):
        # modifies is required
        modifies = element.get('modifies')
        if not modifies:
            raise ParsingException('param_modifier entry requires a target param key (attribute "modifies")')
        returned = super(ParamModifierParser, self).parse(element)
        return returned<|MERGE_RESOLUTION|>--- conflicted
+++ resolved
@@ -406,17 +406,10 @@
     def __init__(self, aList):
         for element in aList:
             if len(element) > 0:
-<<<<<<< HEAD
-                if len(element) == 1 or element[0].tag != element[1].tag:
-                    self.append(DictParser(element))
-                elif element[0].tag == element[1].tag:
-                    self.append(ListParser(element))
-=======
                 if element.tag == element[0].tag:
                     self.append(ListParser(element))
                 else:
                     self.append(DictParser(element))
->>>>>>> 39ad5806
             elif element.text:
                 text = element.text.strip()
                 if text:
@@ -433,17 +426,10 @@
             self.update(dict(parent_element.items()))
         for element in parent_element:
             if len(element) > 0:
-<<<<<<< HEAD
-                if len(element) == 1 or element[0].tag != element[1].tag:
-                    aDict = DictParser(element)
-                else:
-                    aDict = ListParser(element)
-=======
                 if element.tag == element[0].tag:
                     aDict = ListParser(element)
                 else:
                     aDict = DictParser(element)
->>>>>>> 39ad5806
                 if element.items():
                     aDict.update(dict(element.items()))
                 self.update({element.tag: aDict})
