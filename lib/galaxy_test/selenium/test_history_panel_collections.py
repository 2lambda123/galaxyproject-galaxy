--- conflicted
+++ resolved
@@ -267,10 +267,6 @@
         ][0]
         collection_hid = input_collection["hid"]
         self.history_panel_wait_for_hid_state(collection_hid, "ok")
-<<<<<<< HEAD
-        return input_collection
-=======
-
         return input_collection
 
     def _generate_ok_and_failed_collections(self):
@@ -284,5 +280,4 @@
         failed_response = self.dataset_populator.run_tool("collection_creates_list_fail", collection_input, history_id)
         ok_collection_hid = ok_response["output_collections"][0]["hid"]
         failed_collection_hid = failed_response["output_collections"][0]["hid"]
-        return ok_collection_hid, failed_collection_hid
->>>>>>> bc962ad9
+        return ok_collection_hid, failed_collection_hid