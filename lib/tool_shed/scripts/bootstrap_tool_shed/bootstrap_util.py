--- conflicted
+++ resolved
@@ -11,31 +11,19 @@
 eggs.require( "SQLAlchemy >= 0.4" )
 from sqlalchemy.exc import OperationalError, ProgrammingError
 
-<<<<<<< HEAD
-=======
 import galaxy.webapps.tool_shed.model.mapping as tool_shed_model
-from tool_shed.util import xml_util
->>>>>>> 51979dee
 
 
 def check_db( config_parser ):
     dburi = None
-<<<<<<< HEAD
-=======
 
->>>>>>> 51979dee
     if config_parser.has_option( 'app:main', 'database_connection' ):
         dburi = config_parser.get( 'app:main', 'database_connection' )
     elif config_parser.has_option( 'app:main', 'database_file' ):
         db_file = config_parser.get( 'app:main', 'database_file' )
         dburi = "sqlite:///%s?isolation_level=IMMEDIATE" % db_file
     else:
-<<<<<<< HEAD
-        print 'The database configuration setting is missing from the tool_shed.ini file.  Add this setting before attempting to bootstrap.'
-        exit(1)
-=======
         sys.exit('The database configuration setting is missing from the tool_shed.ini file.  Add this setting before attempting to bootstrap.')
->>>>>>> 51979dee
 
     sa_session = None
 
@@ -73,23 +61,13 @@
             message = "This Tool Shed's hgweb.config file contains entries, so bootstrapping is not allowed.  Delete"
             message += " the current hgweb.config file along with all associated repositories in the configured "
             message += "location before attempting to boostrap."
-<<<<<<< HEAD
-            exit(1)
-=======
             sys.exit(message)
->>>>>>> 51979dee
         else:
             sys.exit(0)
     else:
-<<<<<<< HEAD
-        exit(0)
-
-    exit(0)
-=======
         sys.exit(0)
 
     sys.exit(0)
->>>>>>> 51979dee
 
 
 def admin_user_info( config_parser ):
