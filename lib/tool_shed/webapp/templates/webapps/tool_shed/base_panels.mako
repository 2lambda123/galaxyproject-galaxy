--- conflicted
+++ resolved
@@ -60,11 +60,7 @@
 
       ## Logo, layered over tabs to be clickable
       <a href="${h.url_for( app.config.get( 'logo_url', '/' ) )}" aria-label="homepage" class="navbar-brand">
-<<<<<<< HEAD
-          <img alt="logo" class="navbar-brand-image" src="${h.url_for('/static/favicon.ico')}">
-=======
           <img alt="logo" class="navbar-brand-image" src="${h.url_for('/static/favicon.svg')}">
->>>>>>> dd4dd8f6
           <span class="navbar-brand-title">
           Galaxy Tool Shed
           %if app.config.brand:
