import logging
import os
import shutil
import tarfile
import tempfile
import urllib
from galaxy import util
from galaxy.datatypes import checkers
from tool_shed.util import commit_util
from tool_shed.util import encoding_util
from tool_shed.util import hg_util
from tool_shed.util import metadata_util
from tool_shed.util import xml_util
import tool_shed.util.shed_util_common as suc
import tool_shed.repository_types.util as rt_util

log = logging.getLogger( __name__ )

def check_status_and_reset_downloadable( trans, import_results_tups ):
    """Check the status of each imported repository and set downloadable to False if errors."""
    flush = False
    for import_results_tup in import_results_tups:
        ok, name_owner, message = import_results_tup
        name, owner = name_owner
        if not ok:
            repository = suc.get_repository_by_name_and_owner( trans.app, name, owner )
<<<<<<< HEAD
            # Do not allow the repository to be automatically installed if population resulted in errors.
            tip_changeset_revision = repository.tip( trans.app )
            repository_metadata = suc.get_repository_metadata_by_changeset_revision( trans.app,
                                                                                     trans.security.encode_id( repository.id ),
                                                                                     tip_changeset_revision )
            if repository_metadata:
                if repository_metadata.downloadable:
                    repository_metadata.downloadable = False
                    trans.sa_session.add( repository_metadata )
                    if not flush:
                        flush = True
                # Do not allow dependent repository revisions to be automatically installed if population
                # resulted in errors.
                dependent_downloadable_revisions = suc.get_dependent_downloadable_revisions( trans, repository_metadata )
                for dependent_downloadable_revision in dependent_downloadable_revisions:
                    if dependent_downloadable_revision.downloadable:
                        dependent_downloadable_revision.downloadable = False
                        trans.sa_session.add( dependent_downloadable_revision )
=======
            if repository is not None:
                # Do not allow the repository to be automatically installed if population resulted in errors.
                tip_changeset_revision = repository.tip( trans.app )
                repository_metadata = suc.get_repository_metadata_by_changeset_revision( trans,
                                                                                         trans.security.encode_id( repository.id ),
                                                                                         tip_changeset_revision )
                if repository_metadata:
                    if repository_metadata.downloadable:
                        repository_metadata.downloadable = False
                        trans.sa_session.add( repository_metadata )
>>>>>>> fef3980f
                        if not flush:
                            flush = True
                    # Do not allow dependent repository revisions to be automatically installed if population
                    # resulted in errors.
                    dependent_downloadable_revisions = suc.get_dependent_downloadable_revisions( trans, repository_metadata )
                    for dependent_downloadable_revision in dependent_downloadable_revisions:
                        if dependent_downloadable_revision.downloadable:
                            dependent_downloadable_revision.downloadable = False
                            trans.sa_session.add( dependent_downloadable_revision )
                            if not flush:
                                flush = True
    if flush:
        trans.sa_session.flush()

def extract_capsule_files( trans, **kwd ):
    """Extract the uploaded capsule archive into a temporary location for inspection, validation and potential import."""
    return_dict = {}
    tar_archive = kwd.get( 'tar_archive', None )
    capsule_file_name = kwd.get( 'capsule_file_name', None )
    if tar_archive is not None and capsule_file_name is not None:
        return_dict.update( kwd )
        extract_directory_path = tempfile.mkdtemp( prefix="tmp-capsule-ecf" )
        if capsule_file_name.endswith( '.tar.gz' ):
            extract_directory_name = capsule_file_name.replace( '.tar.gz', '' )
        elif capsule_file_name.endswith( '.tar' ):
            extract_directory_name = capsule_file_name.replace( '.tar', '' )
        else:
            extract_directory_name = capsule_file_name
        file_path = os.path.join( extract_directory_path, extract_directory_name )
        return_dict[ 'encoded_file_path' ] = encoding_util.tool_shed_encode( file_path )
        tar_archive.extractall( path=file_path )
        try:
            tar_archive.close()
        except Exception, e:
            log.exception( "Cannot close tar_archive: %s" % str( e ) )
        del return_dict[ 'tar_archive' ]
    return return_dict

def get_archives_from_manifest( manifest_file_path ):
    """
    Return the list of archive names defined in the capsule manifest.  This method sill validate the manifest by ensuring all
    <repository> tag sets contain a valid <archive> sub-element.
    """
    archives = []
    error_message = ''
    manifest_tree, error_message = xml_util.parse_xml( manifest_file_path )
    if error_message:
        return archives, error_message
    manifest_root = manifest_tree.getroot()
    for elem in manifest_root:
        # <repository name="package_lapack_3_4" type="tool_dependency_definition" username="test">
        if elem.tag != 'repository':
            error_message = 'All level one sub-elements in the manifest.xml file must be <repository> tag sets.  '
            error_message += 'The tag <b><%s></b> is invalid.' % str( elem.tag )
            return [], error_message
        archive_file_name = None
        for repository_elem in elem:
            if repository_elem.tag == 'archive':
                # <archive>package_lapack_3_4-9e7a45ad3522.tar.gz</archive>
                archive_file_name = repository_elem.text
                break
        if archive_file_name is None:
            error_message = 'The %s tag set is missing a required <archive> sub-element.' % str( elem.tag )
            return [], error_message
        archives.append( archive_file_name )
    return archives, error_message

def get_export_info_dict( export_info_file_path ):
    """Parse the export_info.xml file contained within the capsule and return a dictionary containing its entries."""
    export_info_tree, error_message = xml_util.parse_xml( export_info_file_path )
    export_info_root = export_info_tree.getroot()
    export_info_dict = {}
    for elem in export_info_root:
        if elem.tag == 'export_time':
            export_info_dict[ 'export_time' ] = elem.text
        elif elem.tag == 'tool_shed':
            export_info_dict[ 'tool_shed' ] = elem.text
        elif elem.tag == 'repository_name':
            export_info_dict[ 'repository_name' ] = elem.text
        elif elem.tag == 'repository_owner':
            export_info_dict[ 'repository_owner' ] = elem.text
        elif elem.tag == 'changeset_revision':
            export_info_dict[ 'changeset_revision' ] = elem.text
        elif elem.tag == 'export_repository_dependencies':
            if util.asbool( elem.text ):
                export_info_dict[ 'export_repository_dependencies' ] = 'Yes'
            else:
                export_info_dict[ 'export_repository_dependencies' ] = 'No'
    return export_info_dict

def get_repository_info_from_manifest( manifest_file_path ):
    """
    Parse the capsule manifest and return a list of dictionaries containing information about each exported repository
    archive contained within the capsule.
    """
    repository_info_dicts = []
    manifest_tree, error_message = xml_util.parse_xml( manifest_file_path )
    if error_message:
        return repository_info_dicts, error_message
    manifest_root = manifest_tree.getroot()
    for elem in manifest_root:
        # <repository name="package_lapack_3_4" type="tool_dependency_definition" username="test">
        if elem.tag != 'repository':
            error_message = 'All level one sub-elements in the manifest.xml file must be <repository> tag sets.  '
            error_message += 'The tag <b><%s></b> is invalid.' % str( elem.tag )
            return [], error_message
        name = elem.get( 'name', None )
        owner = elem.get( 'username', None )
        type = elem.get( 'type', None )
        if name is None or owner is None or type is None:
            error_message = 'Missing required name, type, owner attributes from the tag %s' % str( elem.tag )
            return [], error_message
        repository_info_dict = dict( name=name, owner=owner, type=type )
        for repository_elem in elem:
            if repository_elem.tag == 'archive':
                # <archive>package_lapack_3_4-9e7a45ad3522.tar.gz</archive>
                archive_file_name = repository_elem.text
                repository_info_dict[ 'archive_file_name' ] = archive_file_name
                items = archive_file_name.split( '-' )
                changeset_revision = items[ 1 ].rstrip( '.tar.gz' )
                repository_info_dict [ 'changeset_revision' ] = changeset_revision
            elif repository_elem.tag == 'categories':
                category_names = []
                for category_elem in repository_elem:
                    if category_elem.tag == 'category':
                        category_names.append( category_elem.text )
                repository_info_dict[ 'category_names' ] = category_names
            elif repository_elem.tag == 'description':
                repository_info_dict[ 'description' ] = repository_elem.text
            elif repository_elem.tag == 'long_description':
                repository_info_dict[ 'long_description' ] = repository_elem.text
        repository_info_dicts.append( repository_info_dict )
    return repository_info_dicts, error_message

def get_repository_status_from_tool_shed( trans, repository_info_dicts ):
    """
    For each exported repository archive contained in the capsule, inspect the Tool Shed to see if that repository already
    exists or if the current user is authorized to create the repository, and set a status appropriately.  If repository
    dependencies are included in the capsule, repositories may have various owners.  We will keep repositories associated
    with owners, so we need to restrict created repositories to those the current user can create.  If the current user is
    an admin or a member of the IUC, all repositories will be created no matter the owner.  Otherwise, only repositories
    whose associated owner is the current user will be created.
    """
    repository_status_info_dicts = []
    for repository_info_dict in repository_info_dicts:
        repository = suc.get_repository_by_name_and_owner( trans.app, repository_info_dict[ 'name' ], repository_info_dict[ 'owner' ] )
        if repository:
            if repository.deleted:
                repository_info_dict[ 'status' ] = 'Exists, deleted'
            elif repository.deprecated:
                repository_info_dict[ 'status' ] = 'Exists, deprecated'
            else:
                repository_info_dict[ 'status' ] = 'Exists'
        else:
            # No repository with the specified name and owner currently exists, so make sure the current user can create one.
            if trans.user_is_admin():
                repository_info_dict[ 'status' ] = None
            elif trans.app.security_agent.user_can_import_repository_archive( trans.user, repository_info_dict[ 'owner' ] ):
                repository_info_dict[ 'status' ] = None
            else:
                repository_info_dict[ 'status' ] = 'Not authorized to import'
        repository_status_info_dicts.append( repository_info_dict )
    return repository_status_info_dicts

def import_repository_archive( trans, repository, repository_archive_dict ):
    """Import a repository archive contained within a repository capsule."""
    archive_file_name = repository_archive_dict.get( 'archive_file_name', None )
    capsule_file_name = repository_archive_dict[ 'capsule_file_name' ]
    encoded_file_path = repository_archive_dict[ 'encoded_file_path' ]
    file_path = encoding_util.tool_shed_decode( encoded_file_path )
    results_dict = dict( ok=True, error_message='' )
    archive_file_path = os.path.join( file_path, archive_file_name )
    archive = tarfile.open( archive_file_path, 'r:*' )
    repo_dir = repository.repo_path( trans.app )
    repo = hg_util.get_repo_for_repository( trans.app, repository=None, repo_path=repo_dir, create=False )
    undesirable_dirs_removed = 0
    undesirable_files_removed = 0
    ok, error_message = commit_util.check_archive( repository, archive )
    if ok:
        full_path = os.path.abspath( repo_dir )
        filenames_in_archive = []
        for tarinfo_obj in archive.getmembers():
            # Check files and directories in the archive.
            ok = os.path.basename( tarinfo_obj.name ) not in commit_util.UNDESIRABLE_FILES
            if ok:
                for file_path_item in tarinfo_obj.name.split( '/' ):
                    if file_path_item in commit_util.UNDESIRABLE_DIRS:
                        undesirable_dirs_removed += 1
                        error_message = 'Import failed: invalid file path <b>%s</b> in archive <b>%s</b>' % \
                            ( str( file_path_item ), str( archive_file_name ) )
                        results_dict[ 'ok' ] = False
                        results_dict[ 'error_message' ] += error_message
                        return results_dict
                filenames_in_archive.append( tarinfo_obj.name )
            else:
                undesirable_files_removed += 1
        # Extract the uploaded archive to the repository root.
        archive.extractall( path=full_path )
        archive.close()
        for filename in filenames_in_archive:
            uploaded_file_name = os.path.join( full_path, filename )
            if os.path.split( uploaded_file_name )[ -1 ] == rt_util.REPOSITORY_DEPENDENCY_DEFINITION_FILENAME:
                # Inspect the contents of the file to see if changeset_revision values are missing and if so, set them appropriately.
                altered, root_elem, error_message = commit_util.handle_repository_dependencies_definition( trans,
                                                                                                           uploaded_file_name,
                                                                                                           unpopulate=False )
                if error_message:
                    results_dict[ 'ok' ] = False
                    results_dict[ 'error_message' ] += error_message
                if altered:
                    tmp_filename = xml_util.create_and_write_tmp_file( root_elem )
                    shutil.move( tmp_filename, uploaded_file_name )
            elif os.path.split( uploaded_file_name )[ -1 ] == rt_util.TOOL_DEPENDENCY_DEFINITION_FILENAME:
                # Inspect the contents of the file to see if changeset_revision values are missing and if so, set them appropriately.
                altered, root_elem, error_message = commit_util.handle_tool_dependencies_definition( trans, uploaded_file_name )
                if error_message:
                    results_dict[ 'ok' ] = False
                    results_dict[ 'error_message' ] += error_message
                if altered:
                    tmp_filename = xml_util.create_and_write_tmp_file( root_elem )
                    shutil.move( tmp_filename, uploaded_file_name )
        commit_message = 'Imported from capsule %s' % str( capsule_file_name )
        # Send email notification to those that have registered to receive alerts for new repositories in this Tool Shed.
        new_repo_alert = True
        # Since the repository is new, the following must be False.
        remove_repo_files_not_in_tar = False
        ok, error_message, files_to_remove, content_alert_str, undesirable_dirs_removed, undesirable_files_removed = \
            commit_util.handle_directory_changes( trans,
                                                  repository,
                                                  full_path,
                                                  filenames_in_archive,
                                                  remove_repo_files_not_in_tar,
                                                  new_repo_alert,
                                                  commit_message,
                                                  undesirable_dirs_removed,
                                                  undesirable_files_removed )
        if error_message:
            results_dict[ 'ok' ] = False
            results_dict[ 'error_message' ] += error_message
        try:
            metadata_util.set_repository_metadata_due_to_new_tip( trans,
                                                                  repository,
                                                                  content_alert_str=content_alert_str )
        except Exception, e:
            log.debug( "Error setting metadata on repository %s created from imported archive %s: %s" % \
                ( str( repository.name ), str( archive_file_name ), str( e ) ) )
    else:
        archive.close()
        results_dict[ 'ok' ] = False
        results_dict[ 'error_message' ] += error_message
    return results_dict

def upload_capsule( trans, **kwd ):
    """Upload and prepare an exported repository capsule for validation."""
    file_data = kwd.get( 'file_data', '' )
    url = kwd.get( 'url', '' )
    uploaded_file = None
    return_dict = dict( error_message='',
                        encoded_file_path=None,
                        status='ok',
                        tar_archive=None,
                        uploaded_file=None,
                        capsule_file_name=None )
    if file_data == '' and url == '':
        message = 'No files were entered on the import form.'
        status = 'error'
    elif url:
        valid_url = True
        try:
            stream = urllib.urlopen( url )
        except Exception, e:
            valid_url = False
            message = 'Error importing file via http: %s' % str( e )
            status = 'error'
        if valid_url:
            fd, uploaded_file_name = tempfile.mkstemp()
            uploaded_file = open( uploaded_file_name, 'wb' )
            while 1:
                chunk = stream.read( util.CHUNK_SIZE )
                if not chunk:
                    break
                uploaded_file.write( chunk )
            uploaded_file.flush()
            uploaded_file_filename = url.split( '/' )[ -1 ]
            isempty = os.path.getsize( os.path.abspath( uploaded_file_name ) ) == 0
    elif file_data not in ( '', None ):
        uploaded_file = file_data.file
        uploaded_file_name = uploaded_file.name
        uploaded_file_filename = os.path.split( file_data.filename )[ -1 ]
        isempty = os.path.getsize( os.path.abspath( uploaded_file_name ) ) == 0
    if uploaded_file is not None:
        if isempty:
            uploaded_file.close()
            return_dict[ 'error_message' ] = 'Your uploaded capsule file is empty.'
            return_dict[ 'status' ] = 'error'
            return return_dict
        try:
            # Open for reading with transparent compression.
            tar_archive = tarfile.open( uploaded_file_name, 'r:*' )
        except tarfile.ReadError, e:
            error_message = 'Error opening file %s: %s' % ( str( uploaded_file_name ), str( e ) )
            log.exception( error_message )
            return_dict[ 'error_message' ] = error_message
            return_dict[ 'status' ] = 'error'
            uploaded_file.close()
            return return_dict
        return_dict[ 'tar_archive' ] = tar_archive
        return_dict[ 'capsule_file_name' ] = uploaded_file_filename
        uploaded_file.close()
    else:
        return_dict[ 'error_message' ] = 'No files were entered on the import form.'
        return_dict[ 'status' ] = 'error'
        return return_dict
    return return_dict

def validate_capsule( trans, **kwd ):
    """Inspect the uploaded capsule's manifest and its contained files to ensure it is a valid repository capsule."""
    capsule_dict = {}
    capsule_dict.update( kwd )
    encoded_file_path = capsule_dict.get( 'encoded_file_path', '' )
    file_path = encoding_util.tool_shed_decode( encoded_file_path )
    # The capsule must contain a valid XML file named export_info.xml.
    export_info_file_path = os.path.join( file_path, 'export_info.xml' )
    export_info_tree, error_message = xml_util.parse_xml( export_info_file_path )
    if error_message:
        capsule_dict[ 'error_message' ] = error_message
        capsule_dict[ 'status' ] = 'error'
        return capsule_dict
    # The capsule must contain a valid XML file named manifest.xml.
    manifest_file_path = os.path.join( file_path, 'manifest.xml' )
    # Validate the capsule manifest by inspecting name, owner, changeset_revision and type information contained within
    # each <repository> tag set.
    repository_info_dicts, error_message = get_repository_info_from_manifest( manifest_file_path )
    if error_message:
        capsule_dict[ 'error_message' ] = error_message
        capsule_dict[ 'status' ] = 'error'
        return capsule_dict
    # Validate the capsule manifest by ensuring all <repository> tag sets contain a valid <archive> sub-element.
    archives, error_message = get_archives_from_manifest( manifest_file_path )
    if error_message:
        capsule_dict[ 'error_message' ] = error_message
        capsule_dict[ 'status' ] = 'error'
        return capsule_dict
    # Validate the capsule manifest by ensuring each defined archive file name exists within the capsule.
    error_message = verify_archives_in_capsule( file_path, archives )
    if error_message:
        capsule_dict[ 'error_message' ] = error_message
        capsule_dict[ 'status' ] = 'error'
        return capsule_dict
    capsule_dict[ 'status' ] = 'ok'
    return capsule_dict

def verify_archives_in_capsule( file_path, archives ):
    """Inspect the files contained within the capsule and make sure each is defined correctly in the capsule manifest."""
    error_message = ''
    for archive_file_name in archives:
        full_path = os.path.join( file_path, archive_file_name )
        if not os.path.exists( full_path ):
            error_message = 'The uploaded capsule is invalid because the contained manifest.xml file defines an archive file '
            error_message += 'named <b>%s</b> which is not contained within the capsule.' % str( archive_file_name )
            break
    return error_message<|MERGE_RESOLUTION|>--- conflicted
+++ resolved
@@ -24,37 +24,16 @@
         name, owner = name_owner
         if not ok:
             repository = suc.get_repository_by_name_and_owner( trans.app, name, owner )
-<<<<<<< HEAD
-            # Do not allow the repository to be automatically installed if population resulted in errors.
-            tip_changeset_revision = repository.tip( trans.app )
-            repository_metadata = suc.get_repository_metadata_by_changeset_revision( trans.app,
-                                                                                     trans.security.encode_id( repository.id ),
-                                                                                     tip_changeset_revision )
-            if repository_metadata:
-                if repository_metadata.downloadable:
-                    repository_metadata.downloadable = False
-                    trans.sa_session.add( repository_metadata )
-                    if not flush:
-                        flush = True
-                # Do not allow dependent repository revisions to be automatically installed if population
-                # resulted in errors.
-                dependent_downloadable_revisions = suc.get_dependent_downloadable_revisions( trans, repository_metadata )
-                for dependent_downloadable_revision in dependent_downloadable_revisions:
-                    if dependent_downloadable_revision.downloadable:
-                        dependent_downloadable_revision.downloadable = False
-                        trans.sa_session.add( dependent_downloadable_revision )
-=======
             if repository is not None:
                 # Do not allow the repository to be automatically installed if population resulted in errors.
                 tip_changeset_revision = repository.tip( trans.app )
-                repository_metadata = suc.get_repository_metadata_by_changeset_revision( trans,
+                repository_metadata = suc.get_repository_metadata_by_changeset_revision( trans.app,
                                                                                          trans.security.encode_id( repository.id ),
                                                                                          tip_changeset_revision )
                 if repository_metadata:
                     if repository_metadata.downloadable:
                         repository_metadata.downloadable = False
                         trans.sa_session.add( repository_metadata )
->>>>>>> fef3980f
                         if not flush:
                             flush = True
                     # Do not allow dependent repository revisions to be automatically installed if population
