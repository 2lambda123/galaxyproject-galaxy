[metadata]
author = Galaxy Project and Community
author_email = galaxy-committers@lists.galaxyproject.org
classifiers =
    Development Status :: 5 - Production/Stable
    Environment :: Console
    Intended Audience :: Developers
    License :: OSI Approved :: Academic Free License (AFL)
    Natural Language :: English
    Operating System :: POSIX
    Programming Language :: Python :: 3
    Programming Language :: Python :: 3.8
    Programming Language :: Python :: 3.9
    Programming Language :: Python :: 3.10
    Programming Language :: Python :: 3.11
    Programming Language :: Python :: 3.12
    Topic :: Software Development
    Topic :: Software Development :: Code Generators
    Topic :: Software Development :: Testing
description = Galaxy datatype framework and datatypes
keywords =
    Galaxy
license = AFL
license_files =
    LICENSE
long_description = file: README.rst, HISTORY.rst
long_description_content_type = text/x-rst
name = galaxy-data
url = https://github.com/galaxyproject/galaxy
version = 23.1.dev0

[options]
include_package_data = True
install_requires =
    galaxy-files
    galaxy-objectstore
    galaxy-util[template]
    alembic
    alembic-utils
    bdbag>=1.6.3
    bx-python
    dnspython
    galaxy-sequence-utils
    h5grove>=1.2.1
    h5py
<<<<<<< HEAD
    isa-rwval>=0.10.10
=======
    isa-rwval
    isal
>>>>>>> 77d57ec9
    MarkupSafe
    msal
    mrcfile
    numpy
    parsley
    pycryptodome
    pydantic[email]>=2
    pylibmagic
    python-magic
    pysam>=0.21
    rocrate
    social-auth-core[openidconnect]==4.0.3
    SQLAlchemy>=1.4.25,<2
    tifffile
    typing-extensions
    WebOb
packages = find:
python_requires = >=3.8

[options.entry_points]
console_scripts =
        galaxy-build-objects = galaxy.model.store.build_objects:main
        galaxy-load-objects = galaxy.model.store.load_objects:main
        galaxy-manage-db = galaxy.model.orm.scripts:manage_db

[options.packages.find]
exclude =
    tests*<|MERGE_RESOLUTION|>--- conflicted
+++ resolved
@@ -43,12 +43,8 @@
     galaxy-sequence-utils
     h5grove>=1.2.1
     h5py
-<<<<<<< HEAD
     isa-rwval>=0.10.10
-=======
-    isa-rwval
     isal
->>>>>>> 77d57ec9
     MarkupSafe
     msal
     mrcfile
