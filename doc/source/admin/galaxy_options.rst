~~~~~~~~~~~~~~
``config_dir``
~~~~~~~~~~~~~~

:Description:
    The directory that will be prepended to relative paths in options
    specifying other Galaxy config files (e.g. datatypes_config_file).
    Defaults to the directory in which galaxy.yml is located.
:Default: ``None``
:Type: str


~~~~~~~~~~~~~~~~~~~~~~
``managed_config_dir``
~~~~~~~~~~~~~~~~~~~~~~

:Description:
    The directory that will be prepended to relative paths in options
    specifying config files controlled by Galaxy (such as
    shed_tool_config_file, etc.). Must be writable by the user running
    Galaxy.  Defaults to `<config_dir>/` if running Galaxy from source
    or `<data_dir>/config` otherwise.
:Default: ``None``
:Type: str


~~~~~~~~~~~~
``data_dir``
~~~~~~~~~~~~

:Description:
    The directory that will be prepended to relative paths in options
    specifying Galaxy data/cache directories and files (such as the
    default SQLite database, file_path, etc.). Defaults to `database/`
    if running Galaxy from source or `<config_dir>/data` otherwise.
:Default: ``None``
:Type: str


~~~~~~~~~~~~~
``cache_dir``
~~~~~~~~~~~~~

:Description:
    Top level cache directory. Any other cache directories
    (tool_cache_data_dir, template_cache_path, etc.) should be
    subdirectories.
    The value of this option will be resolved with respect to
    <data_dir>.
:Default: ``cache``
:Type: str


~~~~~~~~~~~~~~~~~~~~~~~
``database_connection``
~~~~~~~~~~~~~~~~~~~~~~~

:Description:
    By default, Galaxy uses a SQLite database at
    '<data_dir>/universe.sqlite'.  You may use a SQLAlchemy connection
    string to specify an external database instead.
    Sample default
    'sqlite:///<data_dir>/universe.sqlite?isolation_level=IMMEDIATE'
:Default: ``None``
:Type: str


~~~~~~~~~~~~~~~~~~~~~~~~~~~~~~~~~~~~
``database_engine_option_pool_size``
~~~~~~~~~~~~~~~~~~~~~~~~~~~~~~~~~~~~

:Description:
    If the server logs errors about not having enough database pool
    connections, you will want to increase these values, or consider
    running more Galaxy processes.
:Default: ``5``
:Type: int


~~~~~~~~~~~~~~~~~~~~~~~~~~~~~~~~~~~~~~~
``database_engine_option_max_overflow``
~~~~~~~~~~~~~~~~~~~~~~~~~~~~~~~~~~~~~~~

:Description:
    If the server logs errors about not having enough database pool
    connections, you will want to increase these values, or consider
    running more Galaxy processes.
:Default: ``10``
:Type: int


~~~~~~~~~~~~~~~~~~~~~~~~~~~~~~~~~~~~~~~
``database_engine_option_pool_recycle``
~~~~~~~~~~~~~~~~~~~~~~~~~~~~~~~~~~~~~~~

:Description:
    If using MySQL and the server logs the error "MySQL server has
    gone away", you will want to set this to some positive value (7200
    should work).
:Default: ``-1``
:Type: int


~~~~~~~~~~~~~~~~~~~~~~~~~~~~~~~~~~~~~~~~~~~~~~
``database_engine_option_server_side_cursors``
~~~~~~~~~~~~~~~~~~~~~~~~~~~~~~~~~~~~~~~~~~~~~~

:Description:
    If large database query results are causing memory or response
    time issues in the Galaxy process, leave the result on the server
    instead.  This option is only available for PostgreSQL and is
    highly recommended.
:Default: ``false``
:Type: bool


~~~~~~~~~~~~~~~~~~~~~~~~~~~~~~~~~~
``database_query_profiling_proxy``
~~~~~~~~~~~~~~~~~~~~~~~~~~~~~~~~~~

:Description:
    Log all database transactions, can be useful for debugging and
    performance profiling.  Logging is done via Python's 'logging'
    module under the qualname
    'galaxy.model.orm.logging_connection_proxy'
:Default: ``false``
:Type: bool


~~~~~~~~~~~~~~~~~~~~~
``database_template``
~~~~~~~~~~~~~~~~~~~~~

:Description:
    If auto-creating a postgres database on startup - it can be based
    on an existing template database. This will set that. This is
    probably only useful for testing but documentation is included
    here for completeness.
:Default: ``None``
:Type: str


~~~~~~~~~~~~~~~~~~~~~~~~~~~~~
``database_log_query_counts``
~~~~~~~~~~~~~~~~~~~~~~~~~~~~~

:Description:
    Log number of SQL queries executed and total time spent
    dispatching SQL statements for each web request. If statsd is also
    enabled this information will be logged there as well. This should
    be considered somewhat experimental, we are unsure of the
    performance costs of running this in production. This is useful
    information for optimizing database interaction performance.
    Similar information can be obtained on a per-request basis by
    enabling the sql_debug middleware and adding sql_debug=1 to a
    request string.
:Default: ``false``
:Type: bool


~~~~~~~~~~~~~~~~~~~~~~~~~~~~
``slow_query_log_threshold``
~~~~~~~~~~~~~~~~~~~~~~~~~~~~

:Description:
    Slow query logging.  Queries slower than the threshold indicated
    below will be logged to debug.  A value of '0' is disabled.  For
    example, you would set this to .005 to log all queries taking
    longer than 5 milliseconds.
:Default: ``0.0``
:Type: float


~~~~~~~~~~~~~~~~~~~~~~~~~~~~~~~~~~~~
``enable_per_request_sql_debugging``
~~~~~~~~~~~~~~~~~~~~~~~~~~~~~~~~~~~~

:Description:
    Enables a per request sql debugging option. If this is set to
    true, append ?sql_debug=1 to web request URLs to enable detailed
    logging on the backend of SQL queries generated during that
    request. This is useful for debugging slow endpoints during
    development.
:Default: ``false``
:Type: bool


~~~~~~~~~~~~~~~~~~~~~~~~~~~~~~~
``install_database_connection``
~~~~~~~~~~~~~~~~~~~~~~~~~~~~~~~

:Description:
    By default, Galaxy will use the same database to track user data
    and tool shed install data.  There are many situations in which it
    is valuable to separate these - for instance bootstrapping fresh
    Galaxy instances with pretested installs.  The following option
    can be used to separate the tool shed install database (all other
    options listed above but prefixed with ``install_`` are also
    available).
    Defaults to the value of the 'database_connection' option.
:Default: ``None``
:Type: str


~~~~~~~~~~~~~~~~~~~~~~~~~
``database_auto_migrate``
~~~~~~~~~~~~~~~~~~~~~~~~~

:Description:
    Setting the following option to true will cause Galaxy to
    automatically migrate the database forward after updates. This is
    not recommended for production use.
:Default: ``false``
:Type: bool


~~~~~~~~~~~~~~~~~
``database_wait``
~~~~~~~~~~~~~~~~~

:Description:
    Wait for database to become available instead of failing
    immediately.
:Default: ``false``
:Type: bool


~~~~~~~~~~~~~~~~~~~~~~~~~~
``database_wait_attempts``
~~~~~~~~~~~~~~~~~~~~~~~~~~

:Description:
    Number of attempts before failing if database_wait is enabled.
:Default: ``60``
:Type: int


~~~~~~~~~~~~~~~~~~~~~~~
``database_wait_sleep``
~~~~~~~~~~~~~~~~~~~~~~~

:Description:
    Time to sleep between attempts if database_wait is enabled (in
    seconds).
:Default: ``1.0``
:Type: float


~~~~~~~~~~~~~~~~~~~~~~~~~~~~~~~~~~~~~~
``history_audit_table_prune_interval``
~~~~~~~~~~~~~~~~~~~~~~~~~~~~~~~~~~~~~~

:Description:
    Time (in seconds) between attempts to remove old rows from the
    history_audit database table. Set to 0 to disable pruning.
:Default: ``3600``
:Type: int


~~~~~~~~~~~~~
``file_path``
~~~~~~~~~~~~~

:Description:
    Where dataset files are stored. It must be accessible at the same
    path on any cluster nodes that will run Galaxy jobs, unless using
    Pulsar. The default value has been changed from 'files' to
    'objects' as of 20.05; however, Galaxy will first check if the
    'files' directory exists before using 'objects' as the default.
    The value of this option will be resolved with respect to
    <data_dir>.
:Default: ``objects``
:Type: str


~~~~~~~~~~~~~~~~~
``new_file_path``
~~~~~~~~~~~~~~~~~

:Description:
    Where temporary files are stored. It must be accessible at the
    same path on any cluster nodes that will run Galaxy jobs, unless
    using Pulsar.
    The value of this option will be resolved with respect to
    <data_dir>.
:Default: ``tmp``
:Type: str


~~~~~~~~~~~~~~~~~~~~~~~~~~~~
``maximum_upload_file_size``
~~~~~~~~~~~~~~~~~~~~~~~~~~~~

:Description:
    Maximum size of uploadable files, specified in bytes (default:
    100GB). This value is ignored if an external upload server is
    configured.
:Default: ``107374182400``
:Type: int


~~~~~~~~~~~~~~~~~~~~
``tool_config_file``
~~~~~~~~~~~~~~~~~~~~

:Description:
    Tool config files, defines what tools are available in Galaxy.
    Tools can be locally developed or installed from Galaxy tool
    sheds. (config/tool_conf.xml.sample will be used if left unset and
    config/tool_conf.xml does not exist). Can be a single file, a list
    of files, or (for backwards compatibility) a comma-separated list
    of files.
    The value of this option will be resolved with respect to
    <config_dir>.
:Default: ``tool_conf.xml``
:Type: any


~~~~~~~~~~~~~~~~~~~~~~~~~
``shed_tool_config_file``
~~~~~~~~~~~~~~~~~~~~~~~~~

:Description:
    Tool config file for tools installed from the Galaxy Tool Shed.
    Must be writable by Galaxy and generally should not be edited by
    hand. In older Galaxy releases, this file was part of the
    tool_config_file option. It is still possible to specify this file
    (and other shed-enabled tool config files) in tool_config_file,
    but in the standard case of a single shed-enabled tool config,
    this option is preferable. This file will be created automatically
    upon tool installation, whereas Galaxy will fail to start if any
    files in tool_config_file cannot be read.
    The value of this option will be resolved with respect to
    <managed_config_dir>.
:Default: ``shed_tool_conf.xml``
:Type: str


~~~~~~~~~~~~~~~~~~~~~~~~~
``migrated_tools_config``
~~~~~~~~~~~~~~~~~~~~~~~~~

:Description:
    This option is deprecated. In previous releases this file was
    maintained by tool migration scripts that are no longer part of
    the code base. The option remains as a placeholder for deployments
    where these scripts were previously run and such a file exists.
    The value of this option will be resolved with respect to
    <managed_config_dir>.
:Default: ``migrated_tools_conf.xml``
:Type: str


~~~~~~~~~~~~~~~~~~~~~~~~~~~~~~~~
``integrated_tool_panel_config``
~~~~~~~~~~~~~~~~~~~~~~~~~~~~~~~~

:Description:
    File that contains the XML section and tool tags from all tool
    panel config files integrated into a single file that defines the
    tool panel layout.  This file can be changed by the Galaxy
    administrator to alter the layout of the tool panel.  If not
    present, Galaxy will create it.
    The value of this option will be resolved with respect to
    <managed_config_dir>.
:Default: ``integrated_tool_panel.xml``
:Type: str


~~~~~~~~~~~~~
``tool_path``
~~~~~~~~~~~~~

:Description:
    Default path to the directory containing the tools defined in
    tool_conf.xml. Other tool config files must include the tool_path
    as an attribute in the <toolbox> tag.
:Default: ``tools``
:Type: str


~~~~~~~~~~~~~~~~~~~~~~~
``tool_dependency_dir``
~~~~~~~~~~~~~~~~~~~~~~~

:Description:
    Various dependency resolver configuration parameters will have
    defaults set relative to this path, such as the default conda
    prefix, default Galaxy packages path, legacy tool shed
    dependencies path, and the dependency cache directory.
    Set the string to null to explicitly disable tool dependency
    handling. If this option is set to none or an invalid path,
    installing tools with dependencies from the Tool Shed or in Conda
    will fail.
    The value of this option will be resolved with respect to
    <data_dir>.
:Default: ``dependencies``
:Type: str


~~~~~~~~~~~~~~~~~~~~~~~~~~~~~~~~~~~~
``dependency_resolvers_config_file``
~~~~~~~~~~~~~~~~~~~~~~~~~~~~~~~~~~~~

:Description:
    Specifies the path to the standalone dependency resolvers
    configuration file. This configuration can now be specified
    directly in the Galaxy configuration, see the description of the
    'dependency_resolvers' option for details.
    The value of this option will be resolved with respect to
    <config_dir>.
:Default: ``dependency_resolvers_conf.xml``
:Type: str


~~~~~~~~~~~~~~~~
``conda_prefix``
~~~~~~~~~~~~~~~~

:Description:
    conda_prefix is the location on the filesystem where Conda
    packages and environments are installed.
    Sample default '<tool_dependency_dir>/_conda'
:Default: ``None``
:Type: str


~~~~~~~~~~~~~~
``conda_exec``
~~~~~~~~~~~~~~

:Description:
    Override the Conda executable to use, it will default to the one
    on the PATH (if available) and then to <conda_prefix>/bin/conda
:Default: ``None``
:Type: str


~~~~~~~~~~~~~~~
``conda_debug``
~~~~~~~~~~~~~~~

:Description:
    Pass debug flag to conda commands.
:Default: ``false``
:Type: bool


~~~~~~~~~~~~~~~~~~~~~~~~~
``conda_ensure_channels``
~~~~~~~~~~~~~~~~~~~~~~~~~

:Description:
    conda channels to enable by default
    (https://conda.io/docs/user-guide/tasks/manage-channels.html)
:Default: ``conda-forge,bioconda,defaults``
:Type: str


~~~~~~~~~~~~~~~~~~~
``conda_use_local``
~~~~~~~~~~~~~~~~~~~

:Description:
    Use locally-built conda packages.
:Default: ``false``
:Type: bool


~~~~~~~~~~~~~~~~~~~~~~
``conda_auto_install``
~~~~~~~~~~~~~~~~~~~~~~

:Description:
    Set to true to instruct Galaxy to look for and install missing
    tool dependencies before each job runs.
:Default: ``false``
:Type: bool


~~~~~~~~~~~~~~~~~~~
``conda_auto_init``
~~~~~~~~~~~~~~~~~~~

:Description:
    Set to true to instruct Galaxy to install Conda from the web
    automatically if it cannot find a local copy and conda_exec is not
    configured.
:Default: ``true``
:Type: bool


~~~~~~~~~~~~~~~~~~~~~~~~~~~
``conda_copy_dependencies``
~~~~~~~~~~~~~~~~~~~~~~~~~~~

:Description:
    You must set this to true if conda_prefix and
    job_working_directory are not on the same volume, or some conda
    dependencies will fail to execute at job runtime. Conda will copy
    packages content instead of creating hardlinks or symlinks. This
    will prevent problems with some specific packages (perl, R), at
    the cost of extra disk space usage and extra time spent copying
    packages.
:Default: ``false``
:Type: bool


~~~~~~~~~~~~~~~~~~~~~~~~~~~~
``local_conda_mapping_file``
~~~~~~~~~~~~~~~~~~~~~~~~~~~~

:Description:
    Path to a file that provides a mapping from abstract packages to
    concrete conda packages. See
    `config/local_conda_mapping.yml.sample` for examples.
    The value of this option will be resolved with respect to
    <config_dir>.
:Default: ``local_conda_mapping.yml``
:Type: str


~~~~~~~~~~~~~~~~~~~~~~~~~
``modules_mapping_files``
~~~~~~~~~~~~~~~~~~~~~~~~~

:Description:
    Path to a file that provides a mapping from abstract packages to
    locally installed modules. See
    `config/environment_modules_mapping.yml.sample` for examples.
    The value of this option will be resolved with respect to
    <config_dir>.
:Default: ``environment_modules_mapping.yml``
:Type: str


~~~~~~~~~~~~~~~~~~~~~~~~~~~~~~~~~
``use_cached_dependency_manager``
~~~~~~~~~~~~~~~~~~~~~~~~~~~~~~~~~

:Description:
    Certain dependency resolvers (namely Conda) take a considerable
    amount of time to build an isolated job environment in the
    job_working_directory if the job working directory is on a network
    share.  Set this option to true to cache the dependencies in a
    folder. This option is beta and should only be used if you
    experience long waiting times before a job is actually submitted
    to your cluster.
    This only affects tools where some requirements can be resolved
    but not others, most modern best practice tools can use prebuilt
    environments in the Conda directory.
:Default: ``false``
:Type: bool


~~~~~~~~~~~~~~~~~~~~~~~~~~~~~
``tool_dependency_cache_dir``
~~~~~~~~~~~~~~~~~~~~~~~~~~~~~

:Description:
    By default the tool_dependency_cache_dir is the _cache directory
    of the tool dependency directory.
    Sample default '<tool_dependency_dir>/_cache'
:Default: ``None``
:Type: str


~~~~~~~~~~~~~~~~~~~~~~~~~
``precache_dependencies``
~~~~~~~~~~~~~~~~~~~~~~~~~

:Description:
    By default, when using a cached dependency manager, the
    dependencies are cached when installing new tools and when using
    tools for the first time. Set this to false if you prefer
    dependencies to be cached only when installing new tools.
:Default: ``true``
:Type: bool


~~~~~~~~~~~~~~~~~~~~~~~~~~
``tool_sheds_config_file``
~~~~~~~~~~~~~~~~~~~~~~~~~~

:Description:
    File containing the Galaxy Tool Sheds that should be made
    available to install from in the admin interface (.sample used if
    default does not exist).
    The value of this option will be resolved with respect to
    <config_dir>.
:Default: ``tool_sheds_conf.xml``
:Type: str


~~~~~~~~~~~~~~~~~~~~~~~~~~~~
``load_tool_shed_datatypes``
~~~~~~~~~~~~~~~~~~~~~~~~~~~~

:Description:
    This option controls whether legacy datatypes are loaded from
    installed tool shed repositories. We're are in the process of
    disabling Tool Shed datatypes. This option with a default of true
    will be added in 22.01, we will disable the datatypes on the big
    public servers during that release. This option will be switched
    to False by default in 22.05 and this broken functionality will be
    removed all together during some future release.
:Default: ``true``
:Type: bool


~~~~~~~~~~~~~~~
``watch_tools``
~~~~~~~~~~~~~~~

:Description:
    Monitor the tools and tool directories listed in any tool config
    file specified in tool_config_file option.  If changes are found,
    tools are automatically reloaded. Watchdog (
    https://pypi.org/project/watchdog/ ) must be installed and
    available to Galaxy to use this option. Other options include
    'auto' which will attempt to watch tools if the watchdog library
    is available but won't fail to load Galaxy if it is not and
    'polling' which will use a less efficient monitoring scheme that
    may work in wider range of scenarios than the watchdog default.
:Default: ``false``
:Type: str


~~~~~~~~~~~~~~~~~~~
``watch_job_rules``
~~~~~~~~~~~~~~~~~~~

:Description:
    Monitor dynamic job rules. If changes are found, rules are
    automatically reloaded. Takes the same values as the 'watch_tools'
    option.
:Default: ``false``
:Type: str


~~~~~~~~~~~~~~~~~~~~~
``watch_core_config``
~~~~~~~~~~~~~~~~~~~~~

:Description:
    Monitor a subset of options in the core configuration file (See
    RELOADABLE_CONFIG_OPTIONS in lib/galaxy/config/__init__.py).  If
    changes are found, modified options are automatically reloaded.
    Takes the same values as the 'watch_tools' option.
:Default: ``false``
:Type: str


~~~~~~~~~~~~~~~
``watch_tours``
~~~~~~~~~~~~~~~

:Description:
    Monitor the interactive tours directory specified in the
    'tour_config_dir' option. If changes are found, modified tours are
    automatically reloaded. Takes the same values as the 'watch_tools'
    option.
:Default: ``false``
:Type: str


~~~~~~~~~~~~~~~~~~~~~~~~~~~~
``file_sources_config_file``
~~~~~~~~~~~~~~~~~~~~~~~~~~~~

:Description:
    Configured FileSource plugins.
    The value of this option will be resolved with respect to
    <config_dir>.
:Default: ``file_sources_conf.yml``
:Type: str


~~~~~~~~~~~~~~~~~~~~~~~~~~~~
``enable_mulled_containers``
~~~~~~~~~~~~~~~~~~~~~~~~~~~~

:Description:
    Enable Galaxy to fetch containers registered with quay.io
    generated from tool requirements resolved through Conda. These
    containers (when available) have been generated using mulled -
    https://github.com/mulled. Container availability will vary by
    tool, this option will only be used for job destinations with
    Docker or Singularity enabled.
:Default: ``true``
:Type: bool


~~~~~~~~~~~~~~~~~~~~~~~~~~~~~~~~~~~
``container_resolvers_config_file``
~~~~~~~~~~~~~~~~~~~~~~~~~~~~~~~~~~~

:Description:
    Container resolvers configuration. Set up a file describing
    container resolvers to use when discovering containers for Galaxy.
    If this is set to None, the default container resolvers loaded is
    determined by enable_mulled_containers. For available options see
    config/container_resolvers_conf.xml.sample.
:Default: ``None``
:Type: str


~~~~~~~~~~~~~~~~~~~~~~~
``container_resolvers``
~~~~~~~~~~~~~~~~~~~~~~~

:Description:
    Rather than specifying a container_resolvers_config_file, the
    definition of the resolvers to enable can be embedded into
    Galaxy's config with this option. This has no effect if a
    container_resolvers_config_file is used. Takes the same options
    that can be set in container_resolvers_config_file.
:Default: ``None``
:Type: seq


~~~~~~~~~~~~~~~~~~
``involucro_path``
~~~~~~~~~~~~~~~~~~

:Description:
    involucro is a tool used to build Docker or Singularity containers
    for tools from Conda dependencies referenced in tools as
    `requirement` s. The following path is the location of involucro
    on the Galaxy host. This is ignored if the relevant container
    resolver isn't enabled, and will install on demand unless
    involucro_auto_init is set to false.
    The value of this option will be resolved with respect to
    <tool_dependency_dir>.
:Default: ``involucro``
:Type: str


~~~~~~~~~~~~~~~~~~~~~~~
``involucro_auto_init``
~~~~~~~~~~~~~~~~~~~~~~~

:Description:
    Install involucro as needed to build Docker or Singularity
    containers for tools. Ignored if relevant container resolver is
    not used.
:Default: ``true``
:Type: bool


~~~~~~~~~~~~~~~~~~~
``mulled_channels``
~~~~~~~~~~~~~~~~~~~

:Description:
    Conda channels to use when building Docker or Singularity
    containers using involucro.
:Default: ``conda-forge,bioconda``
:Type: str


~~~~~~~~~~~~~~~~~~~~~~~~~~
``enable_tool_shed_check``
~~~~~~~~~~~~~~~~~~~~~~~~~~

:Description:
    Enable automatic polling of relative tool sheds to see if any
    updates are available for installed repositories.  Ideally only
    one Galaxy server process should be able to check for repository
    updates.  The setting for hours_between_check should be an integer
    between 1 and 24.
:Default: ``false``
:Type: bool


~~~~~~~~~~~~~~~~~~~~~~~
``hours_between_check``
~~~~~~~~~~~~~~~~~~~~~~~

:Description:
    Enable automatic polling of relative tool sheds to see if any
    updates are available for installed repositories.  Ideally only
    one Galaxy server process should be able to check for repository
    updates.  The setting for hours_between_check should be an integer
    between 1 and 24.
:Default: ``12``
:Type: int


~~~~~~~~~~~~~~~~~~~~~~~~~~~~~~~
``tool_data_table_config_path``
~~~~~~~~~~~~~~~~~~~~~~~~~~~~~~~

:Description:
    XML config file that contains data table entries for the
    ToolDataTableManager.  This file is manually # maintained by the
    Galaxy administrator (.sample used if default does not exist).
    The value of this option will be resolved with respect to
    <config_dir>.
:Default: ``tool_data_table_conf.xml``
:Type: str


~~~~~~~~~~~~~~~~~~~~~~~~~~~~~~~
``shed_tool_data_table_config``
~~~~~~~~~~~~~~~~~~~~~~~~~~~~~~~

:Description:
    XML config file that contains additional data table entries for
    the ToolDataTableManager.  This file is automatically generated
    based on the current installed tool shed repositories that contain
    valid tool_data_table_conf.xml.sample files.  At the time of
    installation, these entries are automatically added to the
    following file, which is parsed and applied to the
    ToolDataTableManager at server start up.
    The value of this option will be resolved with respect to
    <managed_config_dir>.
:Default: ``shed_tool_data_table_conf.xml``
:Type: str


~~~~~~~~~~~~~~~~~~
``tool_data_path``
~~~~~~~~~~~~~~~~~~

:Description:
    Directory where data used by tools is located.  See the samples in
    that directory and the Galaxy Community Hub for help:
    https://galaxyproject.org/admin/data-integration
:Default: ``tool-data``
:Type: str


~~~~~~~~~~~~~~~~~~~~~~~
``shed_tool_data_path``
~~~~~~~~~~~~~~~~~~~~~~~

:Description:
    Directory where Tool Data Table related files will be placed when
    installed from a ToolShed. Defaults to the value of the
    'tool_data_path' option.
:Default: ``None``
:Type: str


~~~~~~~~~~~~~~~~~~~~~~~
``watch_tool_data_dir``
~~~~~~~~~~~~~~~~~~~~~~~

:Description:
    Monitor the tool_data and shed_tool_data_path directories. If
    changes in tool data table files are found, the tool data tables
    for that data manager are automatically reloaded. Watchdog (
    https://pypi.org/project/watchdog/ ) must be installed and
    available to Galaxy to use this option. Other options include
    'auto' which will attempt to use the watchdog library if it is
    available but won't fail to load Galaxy if it is not and 'polling'
    which will use a less efficient monitoring scheme that may work in
    wider range of scenarios than the watchdog default.
:Default: ``false``
:Type: str


~~~~~~~~~~~~~~~~~~~~~~~~
``refgenie_config_file``
~~~~~~~~~~~~~~~~~~~~~~~~

:Description:
    File containing refgenie configuration, e.g.
    /path/to/genome_config.yaml. Can be used by refgenie backed tool
    data tables.
:Default: ``None``
:Type: str


~~~~~~~~~~~~~~~~~~~~~~~~~~~
``build_sites_config_file``
~~~~~~~~~~~~~~~~~~~~~~~~~~~

:Description:
    File that defines the builds (dbkeys) available at sites used by
    display applications and the URL to those sites.
    The value of this option will be resolved with respect to
    <config_dir>.
:Default: ``build_sites.yml``
:Type: str


~~~~~~~~~~~~~~~~~~~~
``builds_file_path``
~~~~~~~~~~~~~~~~~~~~

:Description:
    File containing old-style genome builds.
    The value of this option will be resolved with respect to
    <tool_data_path>.
:Default: ``shared/ucsc/builds.txt``
:Type: str


~~~~~~~~~~~~~~~~~
``len_file_path``
~~~~~~~~~~~~~~~~~

:Description:
    Directory where chrom len files are kept, currently mainly used by
    trackster.
    The value of this option will be resolved with respect to
    <tool_data_path>.
:Default: ``shared/ucsc/chrom``
:Type: str


~~~~~~~~~~~~~~~~~~~~~~~~~
``datatypes_config_file``
~~~~~~~~~~~~~~~~~~~~~~~~~

:Description:
    Datatypes config file(s), defines what data (file) types are
    available in Galaxy (.sample is used if default does not exist).
    If a datatype appears in multiple files, the last definition is
    used (though the first sniffer is used so limit sniffer
    definitions to one file).
    The value of this option will be resolved with respect to
    <config_dir>.
:Default: ``datatypes_conf.xml``
:Type: str


~~~~~~~~~~~~~~~~~~~~~~~~~~~~~~~~~~~~~~~~~~~~~~
``sniff_compressed_dynamic_datatypes_default``
~~~~~~~~~~~~~~~~~~~~~~~~~~~~~~~~~~~~~~~~~~~~~~

:Description:
    Enable sniffing of compressed datatypes. This can be
    configured/overridden on a per-datatype basis in the
    datatypes_conf.xml file. With this option set to false the
    compressed datatypes will be unpacked before sniffing.
:Default: ``true``
:Type: bool


~~~~~~~~~~~~~~~~~~~~~~~~~~
``datatypes_disable_auto``
~~~~~~~~~~~~~~~~~~~~~~~~~~

:Description:
    Disable the 'Auto-detect' option for file uploads
:Default: ``false``
:Type: bool


~~~~~~~~~~~~~~~~~~~~~~~~~~~~~~~~~~~
``visualization_plugins_directory``
~~~~~~~~~~~~~~~~~~~~~~~~~~~~~~~~~~~

:Description:
    Visualizations config directory: where to look for individual
    visualization plugins.  The path is relative to the Galaxy root
    dir.  To use an absolute path begin the path with '/'.  This is a
    comma-separated list.
:Default: ``config/plugins/visualizations``
:Type: str


~~~~~~~~~~~~~~~~~~~~~~~~~~~~~~~~~~~~~~~~~~~~~
``interactive_environment_plugins_directory``
~~~~~~~~~~~~~~~~~~~~~~~~~~~~~~~~~~~~~~~~~~~~~

:Description:
    Interactive environment plugins root directory: where to look for
    interactive environment plugins.  By default none will be loaded.
    Set to config/plugins/interactive_environments to load Galaxy's
    stock plugins. These will require Docker to be configured and have
    security considerations, so proceed with caution. The path is
    relative to the Galaxy root dir.  To use an absolute path begin
    the path with '/'.  This is a comma-separated list.
:Default: ``None``
:Type: str


~~~~~~~~~~~~~~~~~~~
``tour_config_dir``
~~~~~~~~~~~~~~~~~~~

:Description:
    Interactive tour directory: where to store interactive tour
    definition files. Galaxy ships with several basic interface tours
    enabled, though a different directory with custom tours can be
    specified here. The path is relative to the Galaxy root dir.  To
    use an absolute path begin the path with '/'.  This is a
    comma-separated list.
:Default: ``config/plugins/tours``
:Type: str


~~~~~~~~~~~~~~~~
``webhooks_dir``
~~~~~~~~~~~~~~~~

:Description:
    Webhooks directory: where to store webhooks - plugins to extend
    the Galaxy UI. By default none will be loaded.  Set to
    config/plugins/webhooks/demo to load Galaxy's demo webhooks.  To
    use an absolute path begin the path with '/'.  This is a
    comma-separated list. Add test/functional/webhooks to this list to
    include the demo webhooks used to test the webhook framework.
:Default: ``config/plugins/webhooks``
:Type: str


~~~~~~~~~~~~~~~~~~~~~~~~~
``job_working_directory``
~~~~~~~~~~~~~~~~~~~~~~~~~

:Description:
    Each job is given a unique empty directory as its current working
    directory. This option defines in what parent directory those
    directories will be created.
    The value of this option will be resolved with respect to
    <data_dir>.
:Default: ``jobs_directory``
:Type: str


~~~~~~~~~~~~~~~~~~~~~~~~~~~
``cluster_files_directory``
~~~~~~~~~~~~~~~~~~~~~~~~~~~

:Description:
    If using a cluster, Galaxy will write job scripts and
    stdout/stderr to this directory.
    The value of this option will be resolved with respect to
    <data_dir>.
:Default: ``pbs``
:Type: str


~~~~~~~~~~~~~~~~~~~~~~~
``template_cache_path``
~~~~~~~~~~~~~~~~~~~~~~~

:Description:
    Mako templates are compiled as needed and cached for reuse, this
    directory is used for the cache
    The value of this option will be resolved with respect to
    <cache_dir>.
:Default: ``compiled_templates``
:Type: str


~~~~~~~~~~~~~~~~~~~~~~~~~~~~~~
``check_job_script_integrity``
~~~~~~~~~~~~~~~~~~~~~~~~~~~~~~

:Description:
    Set to false to disable various checks Galaxy will do to ensure it
    can run job scripts before attempting to execute or submit them.
:Default: ``true``
:Type: bool


~~~~~~~~~~~~~~~~~~~~~~~~~~~~~~~~~~~~
``check_job_script_integrity_count``
~~~~~~~~~~~~~~~~~~~~~~~~~~~~~~~~~~~~

:Description:
    Number of checks to execute if check_job_script_integrity is
    enabled.
:Default: ``35``
:Type: int


~~~~~~~~~~~~~~~~~~~~~~~~~~~~~~~~~~~~
``check_job_script_integrity_sleep``
~~~~~~~~~~~~~~~~~~~~~~~~~~~~~~~~~~~~

:Description:
    Time to sleep between checks if check_job_script_integrity is
    enabled (in seconds).
:Default: ``0.25``
:Type: float


~~~~~~~~~~~~~~~~~~~~~
``default_job_shell``
~~~~~~~~~~~~~~~~~~~~~

:Description:
    Set the default shell used by non-containerized jobs Galaxy-wide.
    This defaults to bash for all jobs and can be overridden at the
    destination level for heterogeneous clusters. conda job resolution
    requires bash or zsh so if this is switched to /bin/sh for
    instance - conda resolution should be disabled. Containerized jobs
    always use /bin/sh - so more maximum portability tool authors
    should assume generated commands run in sh.
:Default: ``/bin/bash``
:Type: str


~~~~~~~~~~~~~~~~~~~~~~~~~~~~~~
``enable_tool_document_cache``
~~~~~~~~~~~~~~~~~~~~~~~~~~~~~~

:Description:
    Whether to enable the tool document cache. This cache stores
    expanded XML strings. Enabling the tool cache results in slightly
    faster startup times. The tool cache is backed by a SQLite
    database, which cannot be stored on certain network disks. The
    cache location is configurable using the ``tool_cache_data_dir``
    setting, but can be disabled completely here.
:Default: ``false``
:Type: bool


~~~~~~~~~~~~~~~~~~~~~~~
``tool_cache_data_dir``
~~~~~~~~~~~~~~~~~~~~~~~

:Description:
    Tool related caching. Fully expanded tools and metadata will be
    stored at this path. Per tool_conf cache locations can be
    configured in (``shed_``)tool_conf.xml files using the
    tool_cache_data_dir attribute.
    The value of this option will be resolved with respect to
    <cache_dir>.
:Default: ``tool_cache``
:Type: str


~~~~~~~~~~~~~~~~~~~~~~~~~
``tool_search_index_dir``
~~~~~~~~~~~~~~~~~~~~~~~~~

:Description:
    Directory in which the toolbox search index is stored. The value
    of this option will be resolved with respect to <data_dir>.
:Default: ``tool_search_index``
:Type: str


~~~~~~~~~~~~~~~~~~~~~~~~~~~~~
``delay_tool_initialization``
~~~~~~~~~~~~~~~~~~~~~~~~~~~~~

:Description:
    Set this to true to delay parsing of tool inputs and outputs until
    they are needed. This results in faster startup times but uses
    more memory when using forked Galaxy processes.
:Default: ``false``
:Type: bool


~~~~~~~~~~~~~~~~~~~~~~~~~~~~~~
``biotools_content_directory``
~~~~~~~~~~~~~~~~~~~~~~~~~~~~~~

:Description:
    Point Galaxy at a repository consisting of a copy of the bio.tools
    database (e.g. https://github.com/bio-tools/content/) to resolve
    bio.tools data for tool metadata.
:Default: ``None``
:Type: str


~~~~~~~~~~~~~~~~~~~~
``biotools_use_api``
~~~~~~~~~~~~~~~~~~~~

:Description:
    Set this to true to attempt to resolve bio.tools metadata for
    tools for tool not resovled via biotools_content_directory.
:Default: ``false``
:Type: bool


~~~~~~~~~~~~~~~~~~~~~~~~~~~~~~~
``biotools_service_cache_type``
~~~~~~~~~~~~~~~~~~~~~~~~~~~~~~~

:Description:
    bio.tools web service request related caching. The type of beaker
    cache used.
:Default: ``file``
:Type: str


~~~~~~~~~~~~~~~~~~~~~~~~~~~~~~~~~~~
``biotools_service_cache_data_dir``
~~~~~~~~~~~~~~~~~~~~~~~~~~~~~~~~~~~

:Description:
    bio.tools web service request related caching. The data directory
    to point beaker cache at.
    The value of this option will be resolved with respect to
    <cache_dir>.
:Default: ``biotools/data``
:Type: str


~~~~~~~~~~~~~~~~~~~~~~~~~~~~~~~~~~~
``biotools_service_cache_lock_dir``
~~~~~~~~~~~~~~~~~~~~~~~~~~~~~~~~~~~

:Description:
    bio.tools web service request related caching. The lock directory
    to point beaker cache at.
    The value of this option will be resolved with respect to
    <cache_dir>.
:Default: ``biotools/locks``
:Type: str


~~~~~~~~~~~~~~~~~~~~~~~
``citation_cache_type``
~~~~~~~~~~~~~~~~~~~~~~~

:Description:
    Citation related caching.  Tool citations information maybe
    fetched from external sources such as https://doi.org/ by Galaxy -
    the following parameters can be used to control the caching used
    to store this information.
:Default: ``file``
:Type: str


~~~~~~~~~~~~~~~~~~~~~~~~~~~
``citation_cache_data_dir``
~~~~~~~~~~~~~~~~~~~~~~~~~~~

:Description:
    Citation related caching.  Tool citations information maybe
    fetched from external sources such as https://doi.org/ by Galaxy -
    the following parameters can be used to control the caching used
    to store this information.
    The value of this option will be resolved with respect to
    <cache_dir>.
:Default: ``citations/data``
:Type: str


~~~~~~~~~~~~~~~~~~~~~~~~~~~
``citation_cache_lock_dir``
~~~~~~~~~~~~~~~~~~~~~~~~~~~

:Description:
    Citation related caching.  Tool citations information maybe
    fetched from external sources such as https://doi.org/ by Galaxy -
    the following parameters can be used to control the caching used
    to store this information.
    The value of this option will be resolved with respect to
    <cache_dir>.
:Default: ``citations/locks``
:Type: str


~~~~~~~~~~~~~~~~~~~~~~~~~~~~~~~~
``mulled_resolution_cache_type``
~~~~~~~~~~~~~~~~~~~~~~~~~~~~~~~~

:Description:
    Mulled resolution caching. Mulled resolution uses external APIs of
    quay.io, these requests are caching using this and the following
    parameters
:Default: ``file``
:Type: str


~~~~~~~~~~~~~~~~~~~~~~~~~~~~~~~~~~~~
``mulled_resolution_cache_data_dir``
~~~~~~~~~~~~~~~~~~~~~~~~~~~~~~~~~~~~

:Description:
    Data directory used by beaker for caching mulled resolution
    requests.
    The value of this option will be resolved with respect to
    <cache_dir>.
:Default: ``mulled/data``
:Type: str


~~~~~~~~~~~~~~~~~~~~~~~~~~~~~~~~~~~~
``mulled_resolution_cache_lock_dir``
~~~~~~~~~~~~~~~~~~~~~~~~~~~~~~~~~~~~

:Description:
    Lock directory used by beaker for caching mulled resolution
    requests.
    The value of this option will be resolved with respect to
    <cache_dir>.
:Default: ``mulled/locks``
:Type: str


~~~~~~~~~~~~~~~~~~~~~~~~~~~~
``object_store_config_file``
~~~~~~~~~~~~~~~~~~~~~~~~~~~~

:Description:
    Configuration file for the object store If this is set and exists,
    it overrides any other objectstore settings.
    The value of this option will be resolved with respect to
    <config_dir>.
:Default: ``object_store_conf.xml``
:Type: str


~~~~~~~~~~~~~~~~~~~~~~~~~
``object_store_store_by``
~~~~~~~~~~~~~~~~~~~~~~~~~

:Description:
    What Dataset attribute is used to reference files in an
    ObjectStore implementation, this can be 'uuid' or 'id'. The
    default will depend on how the object store is configured,
    starting with 20.05 Galaxy will try to default to 'uuid' if it can
    be sure this is a new Galaxy instance - but the default will be
    'id' in many cases. In particular, if the name of the directory
    set in <file_path> is `objects`, the default will be set to
    'uuid', otherwise it will be 'id'.
:Default: ``None``
:Type: str


~~~~~~~~~~~~~~~
``smtp_server``
~~~~~~~~~~~~~~~

:Description:
    Galaxy sends mail for various things: subscribing users to the
    mailing list if they request it, password resets, reporting
    dataset errors, and sending activation emails. To do this, it
    needs to send mail through an SMTP server, which you may define
    here (host:port). Galaxy will automatically try STARTTLS but will
    continue upon failure.
:Default: ``None``
:Type: str


~~~~~~~~~~~~~~~~~
``smtp_username``
~~~~~~~~~~~~~~~~~

:Description:
    If your SMTP server requires a username and password, you can
    provide them here (password in cleartext here, but if your server
    supports STARTTLS it will be sent over the network encrypted).
:Default: ``None``
:Type: str


~~~~~~~~~~~~~~~~~
``smtp_password``
~~~~~~~~~~~~~~~~~

:Description:
    If your SMTP server requires a username and password, you can
    provide them here (password in cleartext here, but if your server
    supports STARTTLS it will be sent over the network encrypted).
:Default: ``None``
:Type: str


~~~~~~~~~~~~
``smtp_ssl``
~~~~~~~~~~~~

:Description:
    If your SMTP server requires SSL from the beginning of the
    connection
:Default: ``false``
:Type: bool


~~~~~~~~~~~~~~~~~~~~~
``mailing_join_addr``
~~~~~~~~~~~~~~~~~~~~~

:Description:
    On the user registration form, users may choose to join a mailing
    list. This is the address used to subscribe to the list. Uncomment
    and leave empty if you want to remove this option from the user
    registration form.
    Example value 'galaxy-announce-join@lists.galaxyproject.org'
:Default: ``None``
:Type: str


~~~~~~~~~~~~~~~~~~~~~~~~
``mailing_join_subject``
~~~~~~~~~~~~~~~~~~~~~~~~

:Description:
    The subject of the email sent to the mailing list join address.
    See the `mailing_join_addr` option for more information.
:Default: ``Join Mailing List``
:Type: str


~~~~~~~~~~~~~~~~~~~~~
``mailing_join_body``
~~~~~~~~~~~~~~~~~~~~~

:Description:
    The body of the email sent to the mailing list join address. See
    the `mailing_join_addr` option for more information.
:Default: ``Join Mailing List``
:Type: str


~~~~~~~~~~~~~~~~~~
``error_email_to``
~~~~~~~~~~~~~~~~~~

:Description:
    Datasets in an error state include a link to report the error.
    Those reports will be sent to this address.  Error reports are
    disabled if no address is set.  Also this email is shown as a
    contact to user in case of Galaxy misconfiguration and other
    events user may encounter.
:Default: ``None``
:Type: str


~~~~~~~~~~~~~~
``email_from``
~~~~~~~~~~~~~~

:Description:
    Email address to use in the 'From' field when sending emails for
    account activations, workflow step notifications, password resets,
    and tool error reports.  We recommend using a string in the
    following format: Galaxy Project <galaxy-no-reply@example.com>. If
    not configured, '<galaxy-no-reply@HOSTNAME>' will be used.
:Default: ``None``
:Type: str


~~~~~~~~~~~~~~~~~~~~~~~~~~~~~~~~~~~
``custom_activation_email_message``
~~~~~~~~~~~~~~~~~~~~~~~~~~~~~~~~~~~

:Description:
    This text will be inserted at the end of the activation email's
    message, before the 'Your Galaxy Team' signature.
:Default: ``None``
:Type: str


~~~~~~~~~~~~~~~~~~~~~~~~~
``instance_resource_url``
~~~~~~~~~~~~~~~~~~~~~~~~~

:Description:
    URL of the support resource for the galaxy instance.  Used in
    activation emails.
    Example value 'https://galaxyproject.org/'
:Default: ``None``
:Type: str


~~~~~~~~~~~~~~~~~~~~~~~~~~~~~~~
``email_domain_blocklist_file``
~~~~~~~~~~~~~~~~~~~~~~~~~~~~~~~

:Description:
    E-mail domains blocklist is used for filtering out users that are
    using disposable email addresses at registration.  If their
    address's base domain matches any domain on the list, they are
    refused registration. Address subdomains are ignored (both
    'name@spam.com' and 'name@foo.spam.com' will match 'spam.com').
    Example value 'email_blocklist.conf'
    The value of this option will be resolved with respect to
    <config_dir>.
:Default: ``None``
:Type: str


~~~~~~~~~~~~~~~~~~~~~~~~~~~~~~~
``email_domain_allowlist_file``
~~~~~~~~~~~~~~~~~~~~~~~~~~~~~~~

:Description:
    E-mail domains allowlist is used to specify allowed email address
    domains. If the list is non-empty and a user attempts registration
    using an email address belonging to a domain that is not on the
    list, registration will be denied. Unlike
    <email_domain_allowlist_file> which matches the address's base
    domain, here email addresses are matched against the full domain
    (base + subdomain). This is a more restrictive option than
    <email_domain_blocklist_file>, and therefore, in case
    <email_domain_allowlist_file> is set and is not empty,
    <email_domain_blocklist_file> will be ignored.
    Example value 'email_allowlist.conf'
    The value of this option will be resolved with respect to
    <config_dir>.
:Default: ``None``
:Type: str


~~~~~~~~~~~~~~~~~~~~~~~~~~~~~~~~
``registration_warning_message``
~~~~~~~~~~~~~~~~~~~~~~~~~~~~~~~~

:Description:
    Registration warning message is used to discourage people from
    registering multiple accounts.  Applies mostly for the main Galaxy
    instance. If no message specified the warning box will not be
    shown.
:Default: ``Please register only one account - we provide this service free of charge and have limited computational resources. Multi-accounts are tracked and will be subjected to account termination and data deletion.``
:Type: str


~~~~~~~~~~~~~~~~~~~~~~
``user_activation_on``
~~~~~~~~~~~~~~~~~~~~~~

:Description:
    User account activation feature global flag.  If set to false, the
    rest of the Account activation configuration is ignored and user
    activation is disabled (i.e. accounts are active since
    registration). The activation is also not working in case the SMTP
    server is not defined.
:Default: ``false``
:Type: bool


~~~~~~~~~~~~~~~~~~~~~~~~~~~
``activation_grace_period``
~~~~~~~~~~~~~~~~~~~~~~~~~~~

:Description:
    Activation grace period (in hours).  Activation is not forced
    (login is not disabled) until grace period has passed.  Users
    under grace period can't run jobs. Enter 0 to disable grace
    period.
:Default: ``3``
:Type: int


~~~~~~~~~~~~~~~~~~~~~~~~~~
``inactivity_box_content``
~~~~~~~~~~~~~~~~~~~~~~~~~~

:Description:
    Shown in warning box to users that were not activated yet. In use
    only if activation_grace_period is set.
:Default: ``Your account has not been activated yet.  Feel free to browse around and see what's available, but you won't be able to upload data or run jobs until you have verified your email address.``
:Type: str


~~~~~~~~~~~~~~~~~~~~~~~~~~~~~~
``password_expiration_period``
~~~~~~~~~~~~~~~~~~~~~~~~~~~~~~

:Description:
    Password expiration period (in days). Users are required to change
    their password every x days. Users will be redirected to the
    change password screen when they log in after their password
    expires. Enter 0 to disable password expiration.
:Default: ``0``
:Type: int


~~~~~~~~~~~~~~~~~~~~~~~~~~~~
``enable_account_interface``
~~~~~~~~~~~~~~~~~~~~~~~~~~~~

:Description:
    Allow users to manage their account data, change passwords or
    delete their accounts.
:Default: ``true``
:Type: bool


~~~~~~~~~~~~~~~~~~~~
``session_duration``
~~~~~~~~~~~~~~~~~~~~

:Description:
    Galaxy Session Timeout This provides a timeout (in minutes) after
    which a user will have to log back in. A duration of 0 disables
    this feature.
:Default: ``0``
:Type: int


~~~~~~~~~~~
``ga_code``
~~~~~~~~~~~

:Description:
    You can enter tracking code here to track visitor's behavior
    through your Google Analytics account.  Example: UA-XXXXXXXX-Y
:Default: ``None``
:Type: str


~~~~~~~~~~~~~~~~~~~~
``plausible_server``
~~~~~~~~~~~~~~~~~~~~

:Description:
    Please enter the URL for the Plausible server (including https) so
    this can be used for tracking with Plausible
    (https://plausible.io/).
:Default: ``None``
:Type: str


~~~~~~~~~~~~~~~~~~~~
``plausible_domain``
~~~~~~~~~~~~~~~~~~~~

:Description:
    Please enter the URL for the Galaxy server so this can be used for
    tracking with Plausible (https://plausible.io/).
:Default: ``None``
:Type: str


~~~~~~~~~~~~~~~~~
``matomo_server``
~~~~~~~~~~~~~~~~~

:Description:
    Please enter the URL for the Matomo server (including https) so
    this can be used for tracking with Matomo (https://matomo.org/).
:Default: ``None``
:Type: str


~~~~~~~~~~~~~~~~~~
``matomo_site_id``
~~~~~~~~~~~~~~~~~~

:Description:
    Please enter the site ID for the Matomo server so this can be used
    for tracking with Matomo (https://matomo.org/).
:Default: ``None``
:Type: str


~~~~~~~~~~~~~~~~~~~
``display_servers``
~~~~~~~~~~~~~~~~~~~

:Description:
    Galaxy can display data at various external browsers.  These
    options specify which browsers should be available.  URLs and
    builds available at these browsers are defined in the specified
    files.
    If use_remote_user is set to true, display application servers
    will be denied access to Galaxy and so displaying datasets in
    these sites will fail. display_servers contains a list of
    hostnames which should be allowed to bypass security to display
    datasets.  Please be aware that there are security implications if
    this is allowed.  More details (including required changes to the
    proxy server config) are available in the Apache proxy
    documentation on the Galaxy Community Hub.
    The list of servers in this sample config are for the UCSC Main,
    Test and Archaea browsers, but the default if left commented is to
    not allow any display sites to bypass security (you must uncomment
    the line below to allow them).
:Default: ``hgw1.cse.ucsc.edu,hgw2.cse.ucsc.edu,hgw3.cse.ucsc.edu,hgw4.cse.ucsc.edu,hgw5.cse.ucsc.edu,hgw6.cse.ucsc.edu,hgw7.cse.ucsc.edu,hgw8.cse.ucsc.edu,lowepub.cse.ucsc.edu``
:Type: str


~~~~~~~~~~~~~~~~~~~~~~~~~~~~~~~~~~~
``enable_old_display_applications``
~~~~~~~~~~~~~~~~~~~~~~~~~~~~~~~~~~~

:Description:
    Set this to false to disable the old-style display applications
    that are hardcoded into datatype classes. This may be desirable
    due to using the new-style, XML-defined, display applications that
    have been defined for many of the datatypes that have the
    old-style. There is also a potential security concern with the
    old-style applications, where a malicious party could provide a
    link that appears to reference the Galaxy server, but contains a
    redirect to a third-party server, tricking a Galaxy user to access
    said site.
:Default: ``true``
:Type: bool


~~~~~~~~~~~~~~~~
``aws_estimate``
~~~~~~~~~~~~~~~~

:Description:
    This flag enables an AWS cost estimate for every job based on
    their runtime matrices. CPU, RAM and runtime usage is mapped
    against AWS pricing table. Please note, that those numbers are
    only estimates.
:Default: ``false``
:Type: bool


~~~~~~~~~~~~~~~~~~~~~~~~~~~
``interactivetools_enable``
~~~~~~~~~~~~~~~~~~~~~~~~~~~

:Description:
    Enable InteractiveTools.
:Default: ``false``
:Type: bool


~~~~~~~~~~~~~~~~~~~~~~~~~~~~~~~~~~~
``interactivetools_upstream_proxy``
~~~~~~~~~~~~~~~~~~~~~~~~~~~~~~~~~~~

:Description:
    Set this to false to redirect users of Interactive tools directly
    to the Interactive tools proxy. `interactivetools_upstream_proxy`
    should only be set to false in development.
:Default: ``true``
:Type: bool


~~~~~~~~~~~~~~~~~~~~~~~~~~~~~~~
``interactivetools_proxy_host``
~~~~~~~~~~~~~~~~~~~~~~~~~~~~~~~

:Description:
    Hostname and port of Interactive tools proxy. It is assumed to be
    hosted on the same hostname and port as Galaxy by default.
:Default: ``None``
:Type: str


~~~~~~~~~~~~~~~~~~~~~~~~~~~~~~
``interactivetools_base_path``
~~~~~~~~~~~~~~~~~~~~~~~~~~~~~~

:Description:
    Base path for interactive tools running at a subpath without a
    subdomain. Defaults to "/".
:Default: ``/``
:Type: str


~~~~~~~~~~~~~~~~~~~~~~~~
``interactivetools_map``
~~~~~~~~~~~~~~~~~~~~~~~~

:Description:
    Map for interactivetool proxy.
    The value of this option will be resolved with respect to
    <data_dir>.
:Default: ``interactivetools_map.sqlite``
:Type: str


~~~~~~~~~~~~~~~~~~~~~~~~~~~
``interactivetools_prefix``
~~~~~~~~~~~~~~~~~~~~~~~~~~~

:Description:
    Prefix to use in the formation of the subdomain or path for
    interactive tools
:Default: ``interactivetool``
:Type: str


~~~~~~~~~~~~~~~~~~~~~~~~~~~~~~~~
``interactivetools_shorten_url``
~~~~~~~~~~~~~~~~~~~~~~~~~~~~~~~~

:Description:
    Shorten the uuid portion of the subdomain or path for interactive
    tools. Especially useful for avoiding the need for wildcard
    certificates by keeping subdomain under 63 chars
:Default: ``false``
:Type: bool


~~~~~~~~~~~~~~~~~~~~~~~~~~~~~~~~~~~~~~~~~~~~~
``retry_interactivetool_metadata_internally``
~~~~~~~~~~~~~~~~~~~~~~~~~~~~~~~~~~~~~~~~~~~~~

:Description:
    Galaxy Interactive Tools (GxITs) can be stopped from within the
    Galaxy interface, killing the GxIT job without completing its
    metadata setting post-job steps. In such a case it may be
    desirable to set metadata on job outputs internally (in the Galaxy
    job handler process). The default is is the value of
    `retry_metadata_internally`, which defaults to `true`.
:Default: ``true``
:Type: bool


~~~~~~~~~~~~~~~~~~~~~~~~~~
``visualizations_visible``
~~~~~~~~~~~~~~~~~~~~~~~~~~

:Description:
    Show visualization tab and list in masthead.
:Default: ``true``
:Type: bool


~~~~~~~~~~~~~~~~~~~~~~~
``message_box_visible``
~~~~~~~~~~~~~~~~~~~~~~~

:Description:
    Show a message box under the masthead.
:Default: ``false``
:Type: bool


~~~~~~~~~~~~~~~~~~~~~~~
``message_box_content``
~~~~~~~~~~~~~~~~~~~~~~~

:Description:
    Show a message box under the masthead.
:Default: ``None``
:Type: str


~~~~~~~~~~~~~~~~~~~~~
``message_box_class``
~~~~~~~~~~~~~~~~~~~~~

:Description:
    Class of the message box under the masthead. Possible values are:
    'info' (the default), 'warning', 'error', 'done'.
:Default: ``info``
:Type: str


~~~~~~~~~
``brand``
~~~~~~~~~

:Description:
    Append "{brand}" text to the masthead.
:Default: ``None``
:Type: str


~~~~~~~~~~~~~~~~~~~~~~~~
``display_galaxy_brand``
~~~~~~~~~~~~~~~~~~~~~~~~

:Description:
    Display the "Galaxy" text in the masthead.
:Default: ``true``
:Type: bool


~~~~~~~~~~~~~~~~~~~~~~~~~~
``pretty_datetime_format``
~~~~~~~~~~~~~~~~~~~~~~~~~~

:Description:
    Format string used when showing date and time information. The
    string may contain: - the directives used by Python
    time.strftime() function (see
    https://docs.python.org/library/time.html#time.strftime), -
    $locale (complete format string for the server locale), - $iso8601
    (complete format string as specified by ISO 8601 international
    standard).
:Default: ``$locale (UTC)``
:Type: str


~~~~~~~~~~~~~~~~~~~~~~~~~~~
``trs_servers_config_file``
~~~~~~~~~~~~~~~~~~~~~~~~~~~

:Description:
    Allow import of workflows from the TRS servers configured in the
    specified YAML or JSON file. The file should be a list with 'id',
    'label', and 'api_url' for each entry. Optionally, 'link_url' and
    'doc' may be be specified as well for each entry.
    If this is null (the default), a simple configuration containing
    just Dockstore will be used.
    The value of this option will be resolved with respect to
    <config_dir>.
:Default: ``trs_servers_conf.yml``
:Type: str


~~~~~~~~~~~~~~~~~~~~~~~~~~~~~~~~~~~~
``user_preferences_extra_conf_path``
~~~~~~~~~~~~~~~~~~~~~~~~~~~~~~~~~~~~

:Description:
    Location of the configuration file containing extra user
    preferences.
    The value of this option will be resolved with respect to
    <config_dir>.
:Default: ``user_preferences_extra_conf.yml``
:Type: str


~~~~~~~~~~~~~~~~~~
``default_locale``
~~~~~~~~~~~~~~~~~~

:Description:
    Default localization for Galaxy UI. Allowed values are listed at
    the end of client/src/nls/locale.js. With the default value
    (auto), the locale will be automatically adjusted to the user's
    navigator language. Users can override this settings in their user
    preferences if the localization settings are enabled in
    user_preferences_extra_conf.yml
:Default: ``auto``
:Type: str


~~~~~~~~~~~~~~~~~~~~~
``galaxy_url_prefix``
~~~~~~~~~~~~~~~~~~~~~

:Description:
    URL prefix for Galaxy application. If Galaxy should be served
    under a prefix set this to the desired prefix value.
:Default: ``/``
:Type: str


~~~~~~~~~~~~~~~~~~~~~~~~~~~~~
``galaxy_infrastructure_url``
~~~~~~~~~~~~~~~~~~~~~~~~~~~~~

:Description:
    URL (with schema http/https) of the Galaxy instance as accessible
    within your local network. This URL is used as a default by pulsar
    file staging and Interactive Tool containers for communicating
    back with Galaxy via the API.
    If you plan to run Interactive Tools make sure the docker
    container can reach this URL. For more details see
    `job_conf.xml.interactivetools`.
:Default: ``http://localhost:8080``
:Type: str


~~~~~~~~~~~~~~~~~~~~~~~~~~~~~~~~~~
``galaxy_infrastructure_web_port``
~~~~~~~~~~~~~~~~~~~~~~~~~~~~~~~~~~

:Description:
    If the above URL cannot be determined ahead of time in dynamic
    environments but the port which should be used to access Galaxy
    can be - this should be set to prevent Galaxy from having to
    guess.  For example if Galaxy is sitting behind a proxy with
    REMOTE_USER enabled - infrastructure shouldn't talk to Python
    processes directly and this should be set to 80 or 443, etc... If
    unset this file will be read for a server block defining a port
    corresponding to the webapp.
:Default: ``8080``
:Type: int


~~~~~~~~~~~~~~~
``welcome_url``
~~~~~~~~~~~~~~~

:Description:
    The URL of the page to display in Galaxy's middle pane when
    loaded.  This can be an absolute or relative URL.
:Default: ``/static/welcome.html``
:Type: str


~~~~~~~~~~~~
``logo_url``
~~~~~~~~~~~~

:Description:
    The URL linked by the "Galaxy/brand" text.
:Default: ``/``
:Type: str


~~~~~~~~~~~~
``logo_src``
~~~~~~~~~~~~

:Description:
    The brand image source.
:Default: ``/static/favicon.png``
:Type: str


~~~~~~~~~~~~~~~~~~~~~~
``logo_src_secondary``
~~~~~~~~~~~~~~~~~~~~~~

:Description:
    The custom brand image source.
:Default: ``None``
:Type: str


~~~~~~~~~~~~~~~~
``helpsite_url``
~~~~~~~~~~~~~~~~

:Description:
    The URL linked by the "Galaxy Help" link in the "Help" menu.
:Default: ``https://help.galaxyproject.org/``
:Type: str


~~~~~~~~~~~~
``wiki_url``
~~~~~~~~~~~~

:Description:
    The URL linked by the "Community Hub" link in the "Help" menu.
:Default: ``https://galaxyproject.org/``
:Type: str


~~~~~~~~~~~~~
``quota_url``
~~~~~~~~~~~~~

:Description:
    The URL linked for quota information in the UI.
:Default: ``https://galaxyproject.org/support/account-quotas/``
:Type: str


~~~~~~~~~~~~~~~
``support_url``
~~~~~~~~~~~~~~~

:Description:
    The URL linked by the "Support" link in the "Help" menu.
:Default: ``https://galaxyproject.org/support/``
:Type: str


~~~~~~~~~~~~~~~~
``citation_url``
~~~~~~~~~~~~~~~~

:Description:
    The URL linked by the "How to Cite Galaxy" link in the "Help"
    menu.
:Default: ``https://galaxyproject.org/citing-galaxy``
:Type: str


~~~~~~~~~~~~~~~~~~~~~~~~
``release_doc_base_url``
~~~~~~~~~~~~~~~~~~~~~~~~

:Description:
    The URL linked by the "Galaxy Version" link in the "Help" menu.
:Default: ``https://docs.galaxyproject.org/en/release_``
:Type: str


~~~~~~~~~~~~~~~~~~~
``screencasts_url``
~~~~~~~~~~~~~~~~~~~

:Description:
    The URL linked by the "Videos" link in the "Help" menu.
:Default: ``https://www.youtube.com/c/galaxyproject``
:Type: str


~~~~~~~~~~~~~
``terms_url``
~~~~~~~~~~~~~

:Description:
    The URL linked by the "Terms and Conditions" link in the "Help"
    menu, as well as on the user registration and login forms and in
    the activation emails.
:Default: ``None``
:Type: str


~~~~~~~~~~~~~~~~~~
``static_enabled``
~~~~~~~~~~~~~~~~~~

:Description:
    Serve static content, which must be enabled if you're not serving
    it via a proxy server.  These options should be self explanatory
    and so are not documented individually.  You can use these paths
    (or ones in the proxy server) to point to your own styles.
:Default: ``true``
:Type: bool


~~~~~~~~~~~~~~~~~~~~~
``static_cache_time``
~~~~~~~~~~~~~~~~~~~~~

:Description:
    Serve static content, which must be enabled if you're not serving
    it via a proxy server.  These options should be self explanatory
    and so are not documented individually.  You can use these paths
    (or ones in the proxy server) to point to your own styles.
:Default: ``360``
:Type: int


~~~~~~~~~~~~~~
``static_dir``
~~~~~~~~~~~~~~

:Description:
    Serve static content, which must be enabled if you're not serving
    it via a proxy server.  These options should be self explanatory
    and so are not documented individually.  You can use these paths
    (or ones in the proxy server) to point to your own styles.
:Default: ``static/``
:Type: str


~~~~~~~~~~~~~~~~~~~~~
``static_images_dir``
~~~~~~~~~~~~~~~~~~~~~

:Description:
    Serve static content, which must be enabled if you're not serving
    it via a proxy server.  These options should be self explanatory
    and so are not documented individually.  You can use these paths
    (or ones in the proxy server) to point to your own styles.
:Default: ``static/images``
:Type: str


~~~~~~~~~~~~~~~~~~~~~~
``static_favicon_dir``
~~~~~~~~~~~~~~~~~~~~~~

:Description:
    Serve static content, which must be enabled if you're not serving
    it via a proxy server.  These options should be self explanatory
    and so are not documented individually.  You can use these paths
    (or ones in the proxy server) to point to your own styles.
:Default: ``static/favicon.ico``
:Type: str


~~~~~~~~~~~~~~~~~~~~~~
``static_scripts_dir``
~~~~~~~~~~~~~~~~~~~~~~

:Description:
    Serve static content, which must be enabled if you're not serving
    it via a proxy server.  These options should be self explanatory
    and so are not documented individually.  You can use these paths
    (or ones in the proxy server) to point to your own styles.
:Default: ``static/scripts/``
:Type: str


~~~~~~~~~~~~~~~~~~~~
``static_style_dir``
~~~~~~~~~~~~~~~~~~~~

:Description:
    Serve static content, which must be enabled if you're not serving
    it via a proxy server.  These options should be self explanatory
    and so are not documented individually.  You can use these paths
    (or ones in the proxy server) to point to your own styles.
:Default: ``static/style``
:Type: str


~~~~~~~~~~~~~~~~~~~~~
``static_robots_txt``
~~~~~~~~~~~~~~~~~~~~~

:Description:
    Serve static content, which must be enabled if you're not serving
    it via a proxy server.  These options should be self explanatory
    and so are not documented individually.  You can use these paths
    (or ones in the proxy server) to point to your own styles.
:Default: ``static/robots.txt``
:Type: str


~~~~~~~~~~~~~~~~~~~~~~
``display_chunk_size``
~~~~~~~~~~~~~~~~~~~~~~

:Description:
    Incremental Display Options
:Default: ``65536``
:Type: int


~~~~~~~~~~~~~~~~~~~~
``apache_xsendfile``
~~~~~~~~~~~~~~~~~~~~

:Description:
    For help on configuring the Advanced proxy features, see:
    https://docs.galaxyproject.org/en/master/admin/production.html
    Apache can handle file downloads (Galaxy-to-user) via
    mod_xsendfile.  Set this to true to inform Galaxy that
    mod_xsendfile is enabled upstream.
:Default: ``false``
:Type: bool


~~~~~~~~~~~~~~~~~~~~~~~~~~~~~~~
``nginx_x_accel_redirect_base``
~~~~~~~~~~~~~~~~~~~~~~~~~~~~~~~

:Description:
    The same download handling can be done by nginx using
    X-Accel-Redirect.  This should be set to the path defined in the
    nginx config as an internal redirect with access to Galaxy's data
    files (see documentation linked above).
:Default: ``None``
:Type: str


~~~~~~~~~~~~~~~~~
``upstream_gzip``
~~~~~~~~~~~~~~~~~

:Description:
    If using compression in the upstream proxy server, use this option
    to disable gzipping of dataset collection and library archives,
    since the upstream server will do it faster on the fly. To enable
    compression add ``application/zip`` to the proxy's compressable
    mimetypes.
:Default: ``false``
:Type: bool


~~~~~~~~~~~~~~~~~~~~
``upstream_mod_zip``
~~~~~~~~~~~~~~~~~~~~

:Description:
    If using the mod-zip module in nginx, use this option to assemble
    zip archives in nginx. This is preferable over the upstream_gzip
    option as Galaxy does not need to serve the archive. Requires
    setting up internal nginx locations to all paths that can be
    archived. See
    https://docs.galaxyproject.org/en/master/admin/nginx.html#creating-archives-with-mod-zip
    for details.
:Default: ``false``
:Type: bool


~~~~~~~~~~~~~~~~~~~
``x_frame_options``
~~~~~~~~~~~~~~~~~~~

:Description:
    The following default adds a header to web request responses that
    will cause modern web browsers to not allow Galaxy to be embedded
    in the frames of web applications hosted at other hosts - this can
    help prevent a class of attack called clickjacking
    (https://www.owasp.org/index.php/Clickjacking).  If you configure
    a proxy in front of Galaxy - please ensure this header remains
    intact to protect your users.  Uncomment and leave empty to not
    set the `X-Frame-Options` header.
:Default: ``SAMEORIGIN``
:Type: str


~~~~~~~~~~~~~~~~~~~~~~
``nginx_upload_store``
~~~~~~~~~~~~~~~~~~~~~~

:Description:
    nginx can also handle file uploads (user-to-Galaxy) via
    nginx_upload_module. Configuration for this is complex and
    explained in detail in the documentation linked above.  The upload
    store is a temporary directory in which files uploaded by the
    upload module will be placed.
:Default: ``None``
:Type: str


~~~~~~~~~~~~~~~~~~~~~
``nginx_upload_path``
~~~~~~~~~~~~~~~~~~~~~

:Description:
    This value overrides the action set on the file upload form, e.g.
    the web path where the nginx_upload_module has been configured to
    intercept upload requests.
:Default: ``None``
:Type: str


~~~~~~~~~~~~~~~~~~~~~~~~~~~~~~~~
``nginx_upload_job_files_store``
~~~~~~~~~~~~~~~~~~~~~~~~~~~~~~~~

:Description:
    Galaxy can also use nginx_upload_module to receive files staged
    out upon job completion by remote job runners (i.e. Pulsar) that
    initiate staging operations on the remote end.  See the Galaxy
    nginx documentation for the corresponding nginx configuration.
:Default: ``None``
:Type: str


~~~~~~~~~~~~~~~~~~~~~~~~~~~~~~~
``nginx_upload_job_files_path``
~~~~~~~~~~~~~~~~~~~~~~~~~~~~~~~

:Description:
    Galaxy can also use nginx_upload_module to receive files staged
    out upon job completion by remote job runners (i.e. Pulsar) that
    initiate staging operations on the remote end.  See the Galaxy
    nginx documentation for the corresponding nginx configuration.
:Default: ``None``
:Type: str


~~~~~~~~~~~~~~~~~~~~
``tus_upload_store``
~~~~~~~~~~~~~~~~~~~~

:Description:
    The upload store is a temporary directory in which files uploaded
    by the tus middleware or server will be placed. Defaults to
    new_file_path if not set.
:Default: ``None``
:Type: str


~~~~~~~~~~~~~~~~~~~~~
``chunk_upload_size``
~~~~~~~~~~~~~~~~~~~~~

:Description:
    Galaxy can upload user files in chunks without using nginx. Enable
    the chunk uploader by specifying a chunk size larger than 0. The
    chunk size is specified in bytes (default: 10MB).
:Default: ``10485760``
:Type: int


~~~~~~~~~~~~~~~~~~~~~~~~
``dynamic_proxy_manage``
~~~~~~~~~~~~~~~~~~~~~~~~

:Description:
    Have Galaxy manage dynamic proxy component for routing requests to
    other services based on Galaxy's session cookie.  It will attempt
    to do this by default though you do need to install node+npm and
    do an npm install from `lib/galaxy/web/proxy/js`.  It is generally
    more robust to configure this externally, managing it in the same
    way Galaxy itself is managed.  If true, Galaxy will only launch
    the proxy if it is actually going to be used (e.g. for Jupyter).
:Default: ``true``
:Type: bool


~~~~~~~~~~~~~~~~~
``dynamic_proxy``
~~~~~~~~~~~~~~~~~

:Description:
    As of 16.04 Galaxy supports multiple proxy types. The original
    NodeJS implementation, alongside a new Golang
    single-binary-no-dependencies version. Valid values are (node,
    golang)
:Default: ``node``
:Type: str


~~~~~~~~~~~~~~~~~~~~~~~~~~~~~
``dynamic_proxy_session_map``
~~~~~~~~~~~~~~~~~~~~~~~~~~~~~

:Description:
    The NodeJS dynamic proxy can use an SQLite database or a JSON file
    for IPC, set that here.
    The value of this option will be resolved with respect to
    <data_dir>.
:Default: ``session_map.sqlite``
:Type: str


~~~~~~~~~~~~~~~~~~~~~~~~~~~
``dynamic_proxy_bind_port``
~~~~~~~~~~~~~~~~~~~~~~~~~~~

:Description:
    Set the port and IP for the dynamic proxy to bind to, this must
    match the external configuration if dynamic_proxy_manage is set to
    false.
:Default: ``8800``
:Type: int


~~~~~~~~~~~~~~~~~~~~~~~~~
``dynamic_proxy_bind_ip``
~~~~~~~~~~~~~~~~~~~~~~~~~

:Description:
    Set the port and IP for the dynamic proxy to bind to, this must
    match the external configuration if dynamic_proxy_manage is set to
    false.
:Default: ``0.0.0.0``
:Type: str


~~~~~~~~~~~~~~~~~~~~~~~
``dynamic_proxy_debug``
~~~~~~~~~~~~~~~~~~~~~~~

:Description:
    Enable verbose debugging of Galaxy-managed dynamic proxy.
:Default: ``false``
:Type: bool


~~~~~~~~~~~~~~~~~~~~~~~~~~~~~~~~
``dynamic_proxy_external_proxy``
~~~~~~~~~~~~~~~~~~~~~~~~~~~~~~~~

:Description:
    The dynamic proxy is proxied by an external proxy (e.g. apache
    frontend to nodejs to wrap connections in SSL).
:Default: ``false``
:Type: bool


~~~~~~~~~~~~~~~~~~~~~~~~
``dynamic_proxy_prefix``
~~~~~~~~~~~~~~~~~~~~~~~~

:Description:
    Additionally, when the dynamic proxy is proxied by an upstream
    server, you'll want to specify a prefixed URL so both Galaxy and
    the proxy reside under the same path that your cookies are under.
    This will result in a url like
    https://FQDN/galaxy-prefix/gie_proxy for proxying
:Default: ``gie_proxy``
:Type: str


~~~~~~~~~~~~~~~~~~~~~~~~~~~~~~~~~
``dynamic_proxy_golang_noaccess``
~~~~~~~~~~~~~~~~~~~~~~~~~~~~~~~~~

:Description:
    This attribute governs the minimum length of time between
    consecutive HTTP/WS requests through the proxy, before the proxy
    considers a container as being inactive and kills it.
:Default: ``60``
:Type: int


~~~~~~~~~~~~~~~~~~~~~~~~~~~~~~~~~~~~~~~
``dynamic_proxy_golang_clean_interval``
~~~~~~~~~~~~~~~~~~~~~~~~~~~~~~~~~~~~~~~

:Description:
    In order to kill containers, the golang proxy has to check at some
    interval for possibly dead containers. This is exposed as a
    configurable parameter, but the default value is probably fine.
:Default: ``10``
:Type: int


~~~~~~~~~~~~~~~~~~~~~~~~~~~~~~~~~~~~~~~
``dynamic_proxy_golang_docker_address``
~~~~~~~~~~~~~~~~~~~~~~~~~~~~~~~~~~~~~~~

:Description:
    The golang proxy needs to know how to talk to your docker daemon.
    Currently TLS is not supported, that will come in an update.
:Default: ``unix:///var/run/docker.sock``
:Type: str


~~~~~~~~~~~~~~~~~~~~~~~~~~~~~~~~
``dynamic_proxy_golang_api_key``
~~~~~~~~~~~~~~~~~~~~~~~~~~~~~~~~

:Description:
    The golang proxy uses a RESTful HTTP API for communication with
    Galaxy instead of a JSON or SQLite file for IPC. If you do not
    specify this, it will be set randomly for you. You should set this
    if you are managing the proxy manually.
:Default: ``None``
:Type: str


~~~~~~~~~~~~~~~~~~~~~~~~~~
``auto_configure_logging``
~~~~~~~~~~~~~~~~~~~~~~~~~~

:Description:
    If true, Galaxy will attempt to configure a simple root logger if
    a "loggers" section does not appear in this configuration file.
:Default: ``true``
:Type: bool


~~~~~~~~~~~~~
``log_level``
~~~~~~~~~~~~~

:Description:
    Verbosity of console log messages.  Acceptable values can be found
    here: https://docs.python.org/library/logging.html#logging-levels
    A custom debug level of "TRACE" is available for even more
    verbosity.
:Default: ``DEBUG``
:Type: str


~~~~~~~~~~~
``logging``
~~~~~~~~~~~

:Description:
    Controls where and how the server logs messages. If unset, the
    default is to log all messages to standard output at the level
    defined by the `log_level` configuration option. Configuration is
    described in the documentation at:
    https://docs.galaxyproject.org/en/master/admin/config_logging.html
:Default: ``None``
:Type: map


~~~~~~~~~~~~~~~~~~~~~~~~~~~~~~~
``database_engine_option_echo``
~~~~~~~~~~~~~~~~~~~~~~~~~~~~~~~

:Description:
    Print database operations to the server log (warning, quite
    verbose!).
:Default: ``false``
:Type: bool


~~~~~~~~~~~~~~~~~~~~~~~~~~~~~~~~~~~~
``database_engine_option_echo_pool``
~~~~~~~~~~~~~~~~~~~~~~~~~~~~~~~~~~~~

:Description:
    Print database pool operations to the server log (warning, quite
    verbose!).
:Default: ``false``
:Type: bool


~~~~~~~~~~~~~~
``log_events``
~~~~~~~~~~~~~~

:Description:
    Turn on logging of application events and some user events to the
    database.
:Default: ``false``
:Type: bool


~~~~~~~~~~~~~~~
``log_actions``
~~~~~~~~~~~~~~~

:Description:
    Turn on logging of user actions to the database.  Actions
    currently logged are grid views, tool searches, and use of
    "recently" used tools menu.  The log_events and log_actions
    functionality will eventually be merged.
:Default: ``false``
:Type: bool


~~~~~~~~~~~~~~
``fluent_log``
~~~~~~~~~~~~~~

:Description:
    Fluentd configuration.  Various events can be logged to the
    fluentd instance configured below by enabling fluent_log.
:Default: ``false``
:Type: bool


~~~~~~~~~~~~~~~
``fluent_host``
~~~~~~~~~~~~~~~

:Description:
    Fluentd configuration.  Various events can be logged to the
    fluentd instance configured below by enabling fluent_log.
:Default: ``localhost``
:Type: str


~~~~~~~~~~~~~~~
``fluent_port``
~~~~~~~~~~~~~~~

:Description:
    Fluentd configuration.  Various events can be logged to the
    fluentd instance configured below by enabling fluent_log.
:Default: ``24224``
:Type: int


~~~~~~~~~~~~~~~~~~~~~
``sanitize_all_html``
~~~~~~~~~~~~~~~~~~~~~

:Description:
    Sanitize all HTML tool output.  By default, all tool output served
    as 'text/html' will be sanitized thoroughly.  This can be disabled
    if you have special tools that require unaltered output.  WARNING:
    disabling this does make the Galaxy instance susceptible to XSS
    attacks initiated by your users.
:Default: ``true``
:Type: bool


~~~~~~~~~~~~~~~~~~~~~~~~~~~
``sanitize_allowlist_file``
~~~~~~~~~~~~~~~~~~~~~~~~~~~

:Description:
    Datasets created by tools listed in this file are trusted and will
    not have their HTML sanitized on display.  This can be manually
    edited or manipulated through the Admin control panel -- see
    "Manage Allowlist"
    The value of this option will be resolved with respect to
    <mutable_config_dir>.
:Default: ``sanitize_allowlist.txt``
:Type: str


~~~~~~~~~~~~~~~~~~~~~~~~~~~~~~~~~~
``serve_xss_vulnerable_mimetypes``
~~~~~~~~~~~~~~~~~~~~~~~~~~~~~~~~~~

:Description:
    By default Galaxy will serve non-HTML tool output that may
    potentially contain browser executable JavaScript content as plain
    text.  This will for instance cause SVG datasets to not render
    properly and so may be disabled by setting this option to true.
:Default: ``false``
:Type: bool


~~~~~~~~~~~~~~~~~~~~~~~~~~~~
``allowed_origin_hostnames``
~~~~~~~~~~~~~~~~~~~~~~~~~~~~

:Description:
    Return a Access-Control-Allow-Origin response header that matches
    the Origin header of the request if that Origin hostname matches
    one of the strings or regular expressions listed here. This is a
    comma-separated list of hostname strings or regular expressions
    beginning and ending with /. E.g.
    mysite.com,google.com,usegalaxy.org,/^[\w\.]*example\.com/ See:
    https://developer.mozilla.org/en-US/docs/Web/HTTP/CORS
:Default: ``None``
:Type: str


~~~~~~~~~~~~~~~~~~~~~~~~~~~~~~~~~~~~~
``trust_jupyter_notebook_conversion``
~~~~~~~~~~~~~~~~~~~~~~~~~~~~~~~~~~~~~

:Description:
    Set to true to use Jupyter nbconvert to build HTML from Jupyter
    notebooks in Galaxy histories.  This process may allow users to
    execute arbitrary code or serve arbitrary HTML.  If enabled,
    Jupyter must be available and on Galaxy's PATH, to do this run
    `pip install jinja2 pygments jupyter` in Galaxy's virtualenv.
:Default: ``false``
:Type: bool


~~~~~~~~~
``debug``
~~~~~~~~~

:Description:
    Debug enables access to various config options useful for
    development and debugging: use_lint, use_profile, and
    use_printdebug.  It also causes the files used by PBS/SGE
    (submission script, output, and error) to remain on disk after the
    job is complete.
:Default: ``false``
:Type: bool


~~~~~~~~~~~~
``use_lint``
~~~~~~~~~~~~

:Description:
    Check for WSGI compliance.
:Default: ``false``
:Type: bool


~~~~~~~~~~~~~~~
``use_profile``
~~~~~~~~~~~~~~~

:Description:
    Run the Python profiler on each request.
:Default: ``false``
:Type: bool


~~~~~~~~~~~~~~~~~~
``use_printdebug``
~~~~~~~~~~~~~~~~~~

:Description:
    Intercept print statements and show them on the returned page.
:Default: ``true``
:Type: bool


~~~~~~~~~~~~~~~~~~~~~~~~~~~~~~~
``monitor_thread_join_timeout``
~~~~~~~~~~~~~~~~~~~~~~~~~~~~~~~

:Description:
    When stopping Galaxy cleanly, how much time to give various
    monitoring/polling threads to finish before giving up on joining
    them. Set to 0 to disable this and terminate without waiting.
    Among others, these threads include the job handler workers, which
    are responsible for preparing/submitting and collecting/finishing
    jobs, and which can cause job errors if not shut down cleanly. If
    using supervisord, consider also increasing the value of
    `stopwaitsecs`. See the Galaxy Admin Documentation for more.
:Default: ``30``
:Type: int


~~~~~~~~~~~~~~~~~
``use_heartbeat``
~~~~~~~~~~~~~~~~~

:Description:
    Write thread status periodically to 'heartbeat.log',  (careful,
    uses disk space rapidly!).  Useful to determine why your processes
    may be consuming a lot of CPU.
:Default: ``false``
:Type: bool


~~~~~~~~~~~~~~~~~~~~~~
``heartbeat_interval``
~~~~~~~~~~~~~~~~~~~~~~

:Description:
    Control the period (in seconds) between dumps. Use -1 to disable.
    Regardless of this setting, if use_heartbeat is enabled, you can
    send a Galaxy process SIGUSR1 (`kill -USR1`) to force a dump.
:Default: ``20``
:Type: int


~~~~~~~~~~~~~~~~~
``heartbeat_log``
~~~~~~~~~~~~~~~~~

:Description:
    Heartbeat log filename. Can accept the template variables
    {server_name} and {pid}
:Default: ``heartbeat_{server_name}.log``
:Type: str


~~~~~~~~~~~~~~
``sentry_dsn``
~~~~~~~~~~~~~~

:Description:
    Log to Sentry Sentry is an open source logging and error
    aggregation platform.  Setting sentry_dsn will enable the Sentry
    middleware and errors will be sent to the indicated sentry
    instance.  This connection string is available in your sentry
    instance under <project_name> -> Settings -> API Keys.
:Default: ``None``
:Type: str


~~~~~~~~~~~~~~~~~~~~~~
``sentry_event_level``
~~~~~~~~~~~~~~~~~~~~~~

:Description:
    Determines the minimum log level that will be sent as an event to
    Sentry. Possible values are DEBUG, INFO, WARNING, ERROR or
    CRITICAL.
:Default: ``ERROR``
:Type: str


~~~~~~~~~~~~~~~
``statsd_host``
~~~~~~~~~~~~~~~

:Description:
    Log to statsd Statsd is an external statistics aggregator
    (https://github.com/etsy/statsd) Enabling the following options
    will cause galaxy to log request timing and other statistics to
    the configured statsd instance.  The statsd_prefix is useful if
    you are running multiple Galaxy instances and want to segment
    statistics between them within the same aggregator.
:Default: ``None``
:Type: str


~~~~~~~~~~~~~~~
``statsd_port``
~~~~~~~~~~~~~~~

:Description:
    Log to statsd Statsd is an external statistics aggregator
    (https://github.com/etsy/statsd) Enabling the following options
    will cause galaxy to log request timing and other statistics to
    the configured statsd instance.  The statsd_prefix is useful if
    you are running multiple Galaxy instances and want to segment
    statistics between them within the same aggregator.
:Default: ``8125``
:Type: int


~~~~~~~~~~~~~~~~~
``statsd_prefix``
~~~~~~~~~~~~~~~~~

:Description:
    Log to statsd Statsd is an external statistics aggregator
    (https://github.com/etsy/statsd) Enabling the following options
    will cause galaxy to log request timing and other statistics to
    the configured statsd instance.  The statsd_prefix is useful if
    you are running multiple Galaxy instances and want to segment
    statistics between them within the same aggregator.
:Default: ``galaxy``
:Type: str


~~~~~~~~~~~~~~~~~~~
``statsd_influxdb``
~~~~~~~~~~~~~~~~~~~

:Description:
    If you are using telegraf to collect these metrics and then
    sending them to InfluxDB, Galaxy can provide more nicely tagged
    metrics. Instead of sending prefix + dot-separated-path, Galaxy
    will send prefix with a tag path set to the page url
:Default: ``false``
:Type: bool


~~~~~~~~~~~~~~~~~~~~~
``statsd_mock_calls``
~~~~~~~~~~~~~~~~~~~~~

:Description:
    Mock out statsd client calls - only used by testing infrastructure
    really. Do not set this in production environments.
:Default: ``false``
:Type: bool


~~~~~~~~~~~~~~~~~~~~~~
``library_import_dir``
~~~~~~~~~~~~~~~~~~~~~~

:Description:
    Add an option to the library upload form which allows
    administrators to upload a directory of files.
:Default: ``None``
:Type: str


~~~~~~~~~~~~~~~~~~~~~~~~~~~
``user_library_import_dir``
~~~~~~~~~~~~~~~~~~~~~~~~~~~

:Description:
    Add an option to the library upload form which allows authorized
    non-administrators to upload a directory of files.  The configured
    directory must contain sub-directories named the same as the
    non-admin user's Galaxy login ( email ).  The non-admin user is
    restricted to uploading files or sub-directories of files
    contained in their directory.
:Default: ``None``
:Type: str


~~~~~~~~~~~~~~~~~~~~~~~~~~~~~~~~~~~~~~~~~
``user_library_import_dir_auto_creation``
~~~~~~~~~~~~~~~~~~~~~~~~~~~~~~~~~~~~~~~~~

:Description:
    If user_library_import_dir is set, this option will auto create a
    library import directory for every user (based on their email)
    upon login.
:Default: ``false``
:Type: bool


~~~~~~~~~~~~~~~~~~~~~~~~~~~~~~~~~~~~~~~~~
``user_library_import_symlink_allowlist``
~~~~~~~~~~~~~~~~~~~~~~~~~~~~~~~~~~~~~~~~~

:Description:
    For security reasons, users may not import any files that actually
    lie outside of their `user_library_import_dir` (e.g. using
    symbolic links). A list of directories can be allowed by setting
    the following option (the list is comma-separated). Be aware that
    *any* user with library import permissions can import from
    anywhere in these directories (assuming they are able to create
    symlinks to them).
:Default: ``None``
:Type: str


~~~~~~~~~~~~~~~~~~~~~~~~~~~~~~~~~~~~~~~~~
``user_library_import_check_permissions``
~~~~~~~~~~~~~~~~~~~~~~~~~~~~~~~~~~~~~~~~~

:Description:
    In conjunction or alternatively, Galaxy can restrict user library
    imports to those files that the user can read (by checking basic
    unix permissions). For this to work, the username has to match the
    username on the filesystem.
:Default: ``false``
:Type: bool


~~~~~~~~~~~~~~~~~~~~
``allow_path_paste``
~~~~~~~~~~~~~~~~~~~~

:Description:
    Allow admins to paste filesystem paths during upload. For
    libraries this adds an option to the admin library upload tool
    allowing admins to paste filesystem paths to files and directories
    in a box, and these paths will be added to a library.  For history
    uploads, this allows pasting in paths as URIs. (i.e. prefixed with
    file://). Set to true to enable.  Please note the security
    implication that this will give Galaxy Admins access to anything
    your Galaxy user has access to.
:Default: ``false``
:Type: bool


~~~~~~~~~~~~~~~~~~~~~~~~~~~~~
``disable_library_comptypes``
~~~~~~~~~~~~~~~~~~~~~~~~~~~~~

:Description:
    Users may choose to download multiple files from a library in an
    archive.  By default, Galaxy allows users to select from a few
    different archive formats if testing shows that Galaxy is able to
    create files using these formats. Specific formats can be disabled
    with this option, separate more than one format with commas.
    Available formats are currently 'zip', 'gz', and 'bz2'.
:Default: ``None``
:Type: str


~~~~~~~~~~~~~~~~~~~
``tool_name_boost``
~~~~~~~~~~~~~~~~~~~

:Description:
    Boosts are used to customize this instance's toolbox search. The
    higher the boost, the more importance the scoring algorithm gives
    to the given field.  Section refers to the tool group in the tool
    panel.  Rest of the fields are tool's attributes.
:Default: ``9.0``
:Type: float


~~~~~~~~~~~~~~~~~
``tool_id_boost``
~~~~~~~~~~~~~~~~~

:Description:
    Boosts are used to customize this instance's toolbox search. The
    higher the boost, the more importance the scoring algorithm gives
    to the given field.  Section refers to the tool group in the tool
    panel.  Rest of the fields are tool's attributes.
:Default: ``9.0``
:Type: float


~~~~~~~~~~~~~~~~~~~~~~
``tool_section_boost``
~~~~~~~~~~~~~~~~~~~~~~

:Description:
    Boosts are used to customize this instance's toolbox search. The
    higher the boost, the more importance the scoring algorithm gives
    to the given field.  Section refers to the tool group in the tool
    panel.  Rest of the fields are tool's attributes.
:Default: ``3.0``
:Type: float


~~~~~~~~~~~~~~~~~~~~~~~~~~
``tool_description_boost``
~~~~~~~~~~~~~~~~~~~~~~~~~~

:Description:
    Boosts are used to customize this instance's toolbox search. The
    higher the boost, the more importance the scoring algorithm gives
    to the given field.  Section refers to the tool group in the tool
    panel.  Rest of the fields are tool's attributes.
:Default: ``2.0``
:Type: float


~~~~~~~~~~~~~~~~~~~~
``tool_label_boost``
~~~~~~~~~~~~~~~~~~~~

:Description:
    Boosts are used to customize this instance's toolbox search. The
    higher the boost, the more importance the scoring algorithm gives
    to the given field.  Section refers to the tool group in the tool
    panel.  Rest of the fields are tool's attributes.
:Default: ``1.0``
:Type: float


~~~~~~~~~~~~~~~~~~~
``tool_stub_boost``
~~~~~~~~~~~~~~~~~~~

:Description:
    Boosts are used to customize this instance's toolbox search. The
    higher the boost, the more importance the scoring algorithm gives
    to the given field.  Section refers to the tool group in the tool
    panel.  Rest of the fields are tool's attributes.
:Default: ``5.0``
:Type: float


~~~~~~~~~~~~~~~~~~~
``tool_help_boost``
~~~~~~~~~~~~~~~~~~~

:Description:
    Boosts are used to customize this instance's toolbox search. The
    higher the boost, the more importance the scoring algorithm gives
    to the given field.  Section refers to the tool group in the tool
    panel.  Rest of the fields are tool's attributes.
:Default: ``0.5``
:Type: float


~~~~~~~~~~~~~~~~~~~~~
``tool_search_limit``
~~~~~~~~~~~~~~~~~~~~~

:Description:
    Limits the number of results in toolbox search.  Can be used to
    tweak how many results will appear.
:Default: ``20``
:Type: int


~~~~~~~~~~~~~~~~~~~~~~~~~~~~
``tool_enable_ngram_search``
~~~~~~~~~~~~~~~~~~~~~~~~~~~~

:Description:
    Enable/ disable Ngram-search for tools. It makes tool search
    results tolerant for spelling mistakes in the query by dividing
    the query into multiple ngrams and search for each ngram
:Default: ``true``
:Type: bool


~~~~~~~~~~~~~~~~~~~~~~
``tool_ngram_minsize``
~~~~~~~~~~~~~~~~~~~~~~

:Description:
    Set minimum size of ngrams
:Default: ``3``
:Type: int


~~~~~~~~~~~~~~~~~~~~~~
``tool_ngram_maxsize``
~~~~~~~~~~~~~~~~~~~~~~

:Description:
    Set maximum size of ngrams
:Default: ``4``
:Type: int


~~~~~~~~~~~~~~~~~~~~~~~~~~~~~~
``tool_test_data_directories``
~~~~~~~~~~~~~~~~~~~~~~~~~~~~~~

:Description:
    Set tool test data directory. The test framework sets this value
    to
    'test-data,https://github.com/galaxyproject/galaxy-test-data.git'
    which will cause Galaxy to clone down extra test data on the fly
    for certain tools distributed with Galaxy but this is likely not
    appropriate for production systems. Instead one can simply clone
    that repository directly and specify a path here instead of a Git
    HTTP repository.
:Default: ``test-data``
:Type: str


~~~~~~~~~~~~~
``id_secret``
~~~~~~~~~~~~~

:Description:
    Galaxy encodes various internal values when these values will be
    output in some format (for example, in a URL or cookie).  You
    should set a key to be used by the algorithm that encodes and
    decodes these values. It can be any string with a length between 5
    and 56 bytes. One simple way to generate a value for this is with
    the shell command:   python -c 'from __future__ import
    print_function; import time; print(time.time())' | md5sum | cut -f
    1 -d ' '
:Default: ``USING THE DEFAULT IS NOT SECURE!``
:Type: str


~~~~~~~~~~~~~~~~~~~
``use_remote_user``
~~~~~~~~~~~~~~~~~~~

:Description:
    User authentication can be delegated to an upstream proxy server
    (usually Apache).  The upstream proxy should set a REMOTE_USER
    header in the request. Enabling remote user disables regular
    logins.  For more information, see:
    https://docs.galaxyproject.org/en/master/admin/special_topics/apache.html
:Default: ``false``
:Type: bool


~~~~~~~~~~~~~~~~~~~~~~~~~~
``remote_user_maildomain``
~~~~~~~~~~~~~~~~~~~~~~~~~~

:Description:
    If use_remote_user is enabled and your external authentication
    method just returns bare usernames, set a default mail domain to
    be appended to usernames, to become your Galaxy usernames (email
    addresses).
:Default: ``None``
:Type: str


~~~~~~~~~~~~~~~~~~~~~~
``remote_user_header``
~~~~~~~~~~~~~~~~~~~~~~

:Description:
    If use_remote_user is enabled, the header that the upstream proxy
    provides the remote username in defaults to HTTP_REMOTE_USER (the
    ``HTTP_`` is prepended by WSGI).  This option allows you to change
    the header.  Note, you still need to prepend ``HTTP_`` to the
    header in this option, but your proxy server should *not* include
    ``HTTP_`` at the beginning of the header name.
:Default: ``HTTP_REMOTE_USER``
:Type: str


~~~~~~~~~~~~~~~~~~~~~~
``remote_user_secret``
~~~~~~~~~~~~~~~~~~~~~~

:Description:
    If use_remote_user is enabled, anyone who can log in to the Galaxy
    host may impersonate any other user by simply sending the
    appropriate header.  Thus a secret shared between the upstream
    proxy server, and Galaxy is required. If anyone other than the
    Galaxy user is using the server, then apache/nginx should pass a
    value in the header 'GX_SECRET' that is identical to the one
    below.
:Default: ``USING THE DEFAULT IS NOT SECURE!``
:Type: str


~~~~~~~~~~~~~~~~~~~~~~~~~~~
``remote_user_logout_href``
~~~~~~~~~~~~~~~~~~~~~~~~~~~

:Description:
    If use_remote_user is enabled, you can set this to a URL that will
    log your users out.
:Default: ``None``
:Type: str


~~~~~~~~~~~~~~~~~~~~~~~~~~~~~~~
``normalize_remote_user_email``
~~~~~~~~~~~~~~~~~~~~~~~~~~~~~~~

:Description:
    If your proxy and/or authentication source does not normalize
    e-mail addresses or user names being passed to Galaxy - set this
    option to true to force these to lower case.
:Default: ``false``
:Type: bool


~~~~~~~~~~~~~~~
``single_user``
~~~~~~~~~~~~~~~

:Description:
    If an e-mail address is specified here, it will hijack remote user
    mechanics (``use_remote_user``) and have the webapp inject a
    single fixed user. This has the effect of turning Galaxy into a
    single user application with no login or external proxy required.
    Such applications should not be exposed to the world.
:Default: ``None``
:Type: str


~~~~~~~~~~~~~~~
``admin_users``
~~~~~~~~~~~~~~~

:Description:
    Administrative users - set this to a comma-separated list of valid
    Galaxy users (email addresses).  These users will have access to
    the Admin section of the server, and will have access to create
    users, groups, roles, libraries, and more.  For more information,
    see:   https://galaxyproject.org/admin/
:Default: ``None``
:Type: str


~~~~~~~~~~~~~~~~~
``require_login``
~~~~~~~~~~~~~~~~~

:Description:
    Force everyone to log in (disable anonymous access).
:Default: ``false``
:Type: bool


~~~~~~~~~~~~~~~~~~~~~~~~~~~
``show_welcome_with_login``
~~~~~~~~~~~~~~~~~~~~~~~~~~~

:Description:
    Show the site's welcome page (see welcome_url) alongside the login
    page (even if require_login is true).
:Default: ``false``
:Type: bool


~~~~~~~~~~~~~~~~~~~~~~~
``allow_user_creation``
~~~~~~~~~~~~~~~~~~~~~~~

:Description:
    Allow unregistered users to create new accounts (otherwise, they
    will have to be created by an admin).
:Default: ``true``
:Type: bool


~~~~~~~~~~~~~~~~~~~~~~~
``allow_user_deletion``
~~~~~~~~~~~~~~~~~~~~~~~

:Description:
    Allow administrators to delete accounts.
:Default: ``false``
:Type: bool


~~~~~~~~~~~~~~~~~~~~~~~~~~~~
``allow_user_impersonation``
~~~~~~~~~~~~~~~~~~~~~~~~~~~~

:Description:
    Allow administrators to log in as other users (useful for
    debugging).
:Default: ``false``
:Type: bool


~~~~~~~~~~~~~~~~~~~~~~~~~~~~~~
``show_user_prepopulate_form``
~~~~~~~~~~~~~~~~~~~~~~~~~~~~~~

:Description:
    When using LDAP for authentication, allow administrators to
    pre-populate users using an additional form on 'Create new user'
:Default: ``false``
:Type: bool


~~~~~~~~~~~~~~~~~~~~~~~~~~~
``upload_from_form_button``
~~~~~~~~~~~~~~~~~~~~~~~~~~~

:Description:
    If 'always-on', add another button to tool form data inputs that
    allow uploading data from the tool form in fewer clicks (at the
    expense of making the form more complicated). This applies to
    workflows as well.
    Avoiding making this a boolean because we may add options such as
    'in-single-form-view' or 'in-simplified-workflow-views'.
    https://github.com/galaxyproject/galaxy/pull/9809/files#r461889109
:Default: ``always-off``
:Type: str


~~~~~~~~~~~~~~~~~~~~~~~~~~~~
``allow_user_dataset_purge``
~~~~~~~~~~~~~~~~~~~~~~~~~~~~

:Description:
    Allow users to remove their datasets from disk immediately
    (otherwise, datasets will be removed after a time period specified
    by an administrator in the cleanup scripts run via cron)
:Default: ``true``
:Type: bool


~~~~~~~~~~~~~~~~~~~~~~~~~~~~~~~~~~~~~~~~~~~~~~~~
``new_user_dataset_access_role_default_private``
~~~~~~~~~~~~~~~~~~~~~~~~~~~~~~~~~~~~~~~~~~~~~~~~

:Description:
    By default, users' data will be public, but setting this to true
    will cause it to be private.  Does not affect existing users and
    data, only ones created after this option is set.  Users may still
    change their default back to public.
:Default: ``false``
:Type: bool


~~~~~~~~~~~~~~~~~~~~
``expose_user_name``
~~~~~~~~~~~~~~~~~~~~

:Description:
    Expose user list.  Setting this to true will expose the user list
    to authenticated users.  This makes sharing datasets in smaller
    galaxy instances much easier as they can type a name/email and
    have the correct user show up. This makes less sense on large
    public Galaxy instances where that data shouldn't be exposed.  For
    semi-public Galaxies, it may make sense to expose just the
    username and not email, or vice versa.
    If enable_beta_gdpr is set to true, then this option will be
    overridden and set to false.
:Default: ``false``
:Type: bool


~~~~~~~~~~~~~~~~~~~~~
``expose_user_email``
~~~~~~~~~~~~~~~~~~~~~

:Description:
    Expose user list.  Setting this to true will expose the user list
    to authenticated users.  This makes sharing datasets in smaller
    galaxy instances much easier as they can type a name/email and
    have the correct user show up. This makes less sense on large
    public Galaxy instances where that data shouldn't be exposed.  For
    semi-public Galaxies, it may make sense to expose just the
    username and not email, or vice versa.
    If enable_beta_gdpr is set to true, then this option will be
    overridden and set to false.
:Default: ``false``
:Type: bool


~~~~~~~~~~~~~~~~~~~~~~~
``fetch_url_allowlist``
~~~~~~~~~~~~~~~~~~~~~~~

:Description:
    List of allowed local network addresses for "Upload from URL"
    dialog. By default, Galaxy will deny access to the local network
    address space, to prevent users making requests to services which
    the administrator did not intend to expose. Previously, you could
    request any network service that Galaxy might have had access to,
    even if the user could not normally access it. It should be a
    comma-separated list of IP addresses or IP address/mask, e.g.
    10.10.10.10,10.0.1.0/24,fd00::/8
:Default: ``None``
:Type: str


~~~~~~~~~~~~~~~~~~~~
``enable_beta_gdpr``
~~~~~~~~~~~~~~~~~~~~

:Description:
    Enables GDPR Compliance mode. This makes several changes to the
    way Galaxy logs and exposes data externally such as removing
    emails and usernames from logs and bug reports. It also causes the
    delete user admin action to permanently redact their username and
    password, but not to delete data associated with the account as
    this is not currently easily implementable.
    You are responsible for removing personal data from backups.
    This forces expose_user_email and expose_user_name to be false,
    and forces user_deletion to be true to support the right to
    erasure.
    Please read the GDPR section under the special topics area of the
    admin documentation.
:Default: ``false``
:Type: bool


~~~~~~~~~~~~~~~~~~~~~~~~~~~~~~~~~~~~
``enable_beta_containers_interface``
~~~~~~~~~~~~~~~~~~~~~~~~~~~~~~~~~~~~

:Description:
    Enable the new container interface for Interactive Environments
:Default: ``false``
:Type: bool


~~~~~~~~~~~~~~~~~~~~~~~~~~~~~~~~
``enable_beta_workflow_modules``
~~~~~~~~~~~~~~~~~~~~~~~~~~~~~~~~

:Description:
    Enable beta workflow modules that should not yet be considered
    part of Galaxy's stable API. (The module state definitions may
    change and workflows built using these modules may not function in
    the future.)
:Default: ``false``
:Type: bool


~~~~~~~~~~~~~~~~~~~~
``edam_panel_views``
~~~~~~~~~~~~~~~~~~~~

:Description:
    Comma-separated list of the EDAM panel views to load - choose from
    merged, operations, topics. Set to empty string to disable EDAM
    all together. Set default_panel_view to 'ontology:edam_topics' to
    override default tool panel to use an EDAM view.
:Default: ``operations,topics``
:Type: str


~~~~~~~~~~~~~~~~~~~~~~~~~~~~~~
``edam_toolbox_ontology_path``
~~~~~~~~~~~~~~~~~~~~~~~~~~~~~~

:Description:
    Sets the path to EDAM ontology file - if the path doesn't exist
    PyPI package data will be loaded.
    The value of this option will be resolved with respect to
    <data_dir>.
:Default: ``EDAM.tsv``
:Type: str


~~~~~~~~~~~~~~~~~~~
``panel_views_dir``
~~~~~~~~~~~~~~~~~~~

:Description:
    Directory to check out for toolbox tool panel views. The path is
    relative to the Galaxy root dir.  To use an absolute path begin
    the path with '/'.  This is a comma-separated list.
:Default: ``config/plugins/activities``
:Type: str


~~~~~~~~~~~~~~~
``panel_views``
~~~~~~~~~~~~~~~

:Description:
    Definitions of static toolbox panel views embedded directly in the
    config instead of reading YAML from directory with
    panel_views_dir.
:Default: ``None``
:Type: seq


~~~~~~~~~~~~~~~~~~~~~~
``default_panel_view``
~~~~~~~~~~~~~~~~~~~~~~

:Description:
    Default tool panel view for the current Galaxy configuration. This
    should refer to an id of a panel view defined using the
    panel_views or panel_views_dir configuration options or an EDAM
    panel view. The default panel view is simply called `default` and
    refers to the tool panel state defined by the integrated tool
    panel.
:Default: ``default``
:Type: str


~~~~~~~~~~~~~~~~~~~~~~~~~~~~~~~~~~
``default_workflow_export_format``
~~~~~~~~~~~~~~~~~~~~~~~~~~~~~~~~~~

:Description:
    Default format for the export of workflows. Possible values are
    'ga' or 'format2'.
:Default: ``ga``
:Type: str


~~~~~~~~~~~~~~~~~~~~~~~~~~~~~~~~~~~~~~~~~~~~~~~~~~~~
``parallelize_workflow_scheduling_within_histories``
~~~~~~~~~~~~~~~~~~~~~~~~~~~~~~~~~~~~~~~~~~~~~~~~~~~~

:Description:
    If multiple job handlers are enabled, allow Galaxy to schedule
    workflow invocations in multiple handlers simultaneously. This is
    discouraged because it results in a less predictable order of
    workflow datasets within in histories.
:Default: ``false``
:Type: bool


~~~~~~~~~~~~~~~~~~~~~~~~~~~~~~~~~~~~~~~~
``maximum_workflow_invocation_duration``
~~~~~~~~~~~~~~~~~~~~~~~~~~~~~~~~~~~~~~~~

:Description:
    This is the maximum amount of time a workflow invocation may stay
    in an active scheduling state in seconds. Set to -1 to disable
    this maximum and allow any workflow invocation to schedule
    indefinitely. The default corresponds to 1 month.
:Default: ``2678400``
:Type: int


~~~~~~~~~~~~~~~~~~~~~~~~~~~~~~~~~~~~~~~~~~~~~~~~~~
``maximum_workflow_jobs_per_scheduling_iteration``
~~~~~~~~~~~~~~~~~~~~~~~~~~~~~~~~~~~~~~~~~~~~~~~~~~

:Description:
    Specify a maximum number of jobs that any given workflow
    scheduling iteration can create. Set this to a positive integer to
    prevent large collection jobs in a workflow from preventing other
    jobs from executing. This may also mitigate memory issues
    associated with scheduling workflows at the expense of increased
    total DB traffic because model objects are expunged from the SQL
    alchemy session between workflow invocation scheduling iterations.
    Set to -1 to disable any such maximum.
:Default: ``1000``
:Type: int


~~~~~~~~~~~~~~~~~~~~~~~~
``flush_per_n_datasets``
~~~~~~~~~~~~~~~~~~~~~~~~

:Description:
    Maximum number of datasets to create before flushing created
    datasets to database. This affects tools that create many output
    datasets. Higher values will lead to fewer database flushes and
    faster execution, but require more memory. Set to -1 to disable
    creating datasets in batches.
:Default: ``1000``
:Type: int


~~~~~~~~~~~~~~~~~~~~~~~~
``max_discovered_files``
~~~~~~~~~~~~~~~~~~~~~~~~

:Description:
    Set this to a positive integer value to limit the number of
    datasets that can be discovered by a single job. This prevents
    accidentally creating large numbers of datasets when running tools
    that create a potentially unlimited number of output datasets,
    such as tools that split a file into a collection of datasets for
    each line in an input dataset.
:Default: ``10000``
:Type: int


~~~~~~~~~~~~~~~~~~~~~~~~~~~~~~~~~~~~~~~~~~~~
``history_local_serial_workflow_scheduling``
~~~~~~~~~~~~~~~~~~~~~~~~~~~~~~~~~~~~~~~~~~~~

:Description:
    Force serial scheduling of workflows within the context of a
    particular history
:Default: ``false``
:Type: bool


~~~~~~~~~~~~~~~
``enable_oidc``
~~~~~~~~~~~~~~~

:Description:
    Enables and disables OpenID Connect (OIDC) support.
:Default: ``false``
:Type: bool


~~~~~~~~~~~~~~~~~~~~
``oidc_config_file``
~~~~~~~~~~~~~~~~~~~~

:Description:
    Sets the path to OIDC configuration file.
    The value of this option will be resolved with respect to
    <config_dir>.
:Default: ``oidc_config.xml``
:Type: str


~~~~~~~~~~~~~~~~~~~~~~~~~~~~~
``oidc_backends_config_file``
~~~~~~~~~~~~~~~~~~~~~~~~~~~~~

:Description:
    Sets the path to OIDC backends configuration file.
    The value of this option will be resolved with respect to
    <config_dir>.
:Default: ``oidc_backends_config.xml``
:Type: str


~~~~~~~~~~~~~~~~~~~~
``auth_config_file``
~~~~~~~~~~~~~~~~~~~~

:Description:
    XML config file that allows the use of different authentication
    providers (e.g. LDAP) instead or in addition to local
    authentication (.sample is used if default does not exist).
    The value of this option will be resolved with respect to
    <config_dir>.
:Default: ``auth_conf.xml``
:Type: str


~~~~~~~~~~~~~~~~~~~~
``api_allow_run_as``
~~~~~~~~~~~~~~~~~~~~

:Description:
    Optional list of email addresses of API users who can make calls
    on behalf of other users.
:Default: ``None``
:Type: str


~~~~~~~~~~~~~~~~~~
``master_api_key``
~~~~~~~~~~~~~~~~~~

:Description:
    API key that allows performing some admin actions without actually
    having a real admin user in the database and config. Only set this
    if you need to bootstrap Galaxy, in particular to create a real
    admin user account via API. You should probably not set this on a
    production server.
:Default: ``None``
:Type: str


~~~~~~~~~~~~~~~~~~~~
``enable_tool_tags``
~~~~~~~~~~~~~~~~~~~~

:Description:
    Enable tool tags (associating tools with tags).  This has its own
    option since its implementation has a few performance implications
    on startup for large servers.
:Default: ``false``
:Type: bool


~~~~~~~~~~~~~~~~~~~~~~~~~~~~~~~~~~~
``enable_unique_workflow_defaults``
~~~~~~~~~~~~~~~~~~~~~~~~~~~~~~~~~~~

:Description:
    Enable a feature when running workflows.  When enabled, default
    datasets are selected for "Set at Runtime" inputs from the history
    such that the same input will not be selected twice, unless there
    are more inputs than compatible datasets in the history. When
    false, the most recently added compatible item in the history will
    be used for each "Set at Runtime" input, independent of others in
    the workflow.
:Default: ``false``
:Type: bool


~~~~~~~~~~~~~~~~~~~~~~~~~~~~~~
``simplified_workflow_run_ui``
~~~~~~~~~~~~~~~~~~~~~~~~~~~~~~

:Description:
    If set to 'off' by default, always use the traditional workflow
    form that renders all steps in the GUI and serializes the tool
    state of all steps during invocation. Set to 'prefer' to default
    to a simplified workflow UI that only renders the inputs if
    possible (the workflow must have no disconnected runtime inputs
    and not replacement parameters within tool steps). In the future
    'force' may be added an option for Galaskio-style servers that
    should only render simplified workflows.
:Default: ``prefer``
:Type: str


~~~~~~~~~~~~~~~~~~~~~~~~~~~~~~~~~~~~~~~~~~~~~
``simplified_workflow_run_ui_target_history``
~~~~~~~~~~~~~~~~~~~~~~~~~~~~~~~~~~~~~~~~~~~~~

:Description:
    When the simplified workflow run form is rendered, should the
    invocation outputs be sent to the 'current' history or a 'new'
    history.
:Default: ``current``
:Type: str


~~~~~~~~~~~~~~~~~~~~~~~~~~~~~~~~~~~~~~~~
``simplified_workflow_run_ui_job_cache``
~~~~~~~~~~~~~~~~~~~~~~~~~~~~~~~~~~~~~~~~

:Description:
    When the simplified workflow run form is rendered, should the
    invocation use job caching. This isn't a boolean so an option for
    'show-selection' can be added later.
:Default: ``off``
:Type: str


~~~~~~~~~~~~~~~~~~~~~~~~~~~
``myexperiment_target_url``
~~~~~~~~~~~~~~~~~~~~~~~~~~~

:Description:
    The URL to the myExperiment instance being used (omit scheme but
    include port).
:Default: ``www.myexperiment.org:80``
:Type: str


~~~~~~~~~~~~~~~~~~~
``ftp_upload_site``
~~~~~~~~~~~~~~~~~~~

:Description:
    Enable Galaxy's "Upload via FTP" interface.  You'll need to
    install and configure an FTP server (we've used ProFTPd since it
    can use Galaxy's database for authentication) and set the
    following two options. This will be provided to users in the help
    text as 'log in to the FTP server at '. Thus, it should be the
    hostname of your FTP server.
:Default: ``None``
:Type: str


~~~~~~~~~~~~~~~~~~
``ftp_upload_dir``
~~~~~~~~~~~~~~~~~~

:Description:
    This should point to a directory containing subdirectories
    matching users' identifier (defaults to e-mail), where Galaxy will
    look for files.
:Default: ``None``
:Type: str


~~~~~~~~~~~~~~~~~~~~~~~~~~~~~
``ftp_upload_dir_identifier``
~~~~~~~~~~~~~~~~~~~~~~~~~~~~~

:Description:
    User attribute to use as subdirectory in calculating default
    ftp_upload_dir pattern. By default this will be email so a user's
    FTP upload directory will be ${ftp_upload_dir}/${user.email}. Can
    set this to other attributes such as id or username though.
:Default: ``email``
:Type: str


~~~~~~~~~~~~~~~~~~~~~~~~~~~
``ftp_upload_dir_template``
~~~~~~~~~~~~~~~~~~~~~~~~~~~

:Description:
    Python string template used to determine an FTP upload directory
    for a particular user.
    Defaults to '${ftp_upload_dir}/${ftp_upload_dir_identifier}'.
:Default: ``None``
:Type: str


~~~~~~~~~~~~~~~~~~~~
``ftp_upload_purge``
~~~~~~~~~~~~~~~~~~~~

:Description:
    Set to false to prevent Galaxy from deleting uploaded FTP files as
    it imports them.
:Default: ``true``
:Type: bool


~~~~~~~~~~~~~~~~~
``enable_quotas``
~~~~~~~~~~~~~~~~~

:Description:
    Enable enforcement of quotas.  Quotas can be set from the Admin
    interface.
:Default: ``false``
:Type: bool


~~~~~~~~~~~~~~~~~~~~~~~
``expose_dataset_path``
~~~~~~~~~~~~~~~~~~~~~~~

:Description:
    This option allows users to see the full path of datasets via the
    "View Details" option in the history. This option also exposes the
    command line to non-administrative users. Administrators can
    always see dataset paths.
:Default: ``false``
:Type: bool


~~~~~~~~~~~~~~~~~~~~~~~~~~~~~~
``enable_tool_source_display``
~~~~~~~~~~~~~~~~~~~~~~~~~~~~~~

:Description:
    This option allows users to view the tool wrapper source code.
    This is safe to enable if you have not hardcoded any secrets in
    any of the tool wrappers installed on this Galaxy server. If you
    have only installed tool wrappers from  public tool sheds and
    tools shipped with Galaxy there you can enable this option.
:Default: ``false``
:Type: bool


~~~~~~~~~~~~~~~~~~~~~~~~~~~
``job_metrics_config_file``
~~~~~~~~~~~~~~~~~~~~~~~~~~~

:Description:
    XML config file that contains the job metric collection
    configuration.
    The value of this option will be resolved with respect to
    <config_dir>.
:Default: ``job_metrics_conf.xml``
:Type: str


~~~~~~~~~~~~~~~~~~~~~~~~~~~~~~~~~~~~~~~~~~~~
``expose_potentially_sensitive_job_metrics``
~~~~~~~~~~~~~~~~~~~~~~~~~~~~~~~~~~~~~~~~~~~~

:Description:
    This option allows users to see the job metrics (except for
    environment variables).
:Default: ``false``
:Type: bool


~~~~~~~~~~~~~~~~~~~~~~~~~~~~~~~~~~~~~
``enable_legacy_sample_tracking_api``
~~~~~~~~~~~~~~~~~~~~~~~~~~~~~~~~~~~~~

:Description:
    Enable the API for sample tracking
:Default: ``false``
:Type: bool


~~~~~~~~~~~~~~~~~~~~~~~~~~~~~~~~~
``enable_data_manager_user_view``
~~~~~~~~~~~~~~~~~~~~~~~~~~~~~~~~~

:Description:
    Allow non-admin users to view available Data Manager options.
:Default: ``false``
:Type: bool


~~~~~~~~~~~~~~~~~~~~~~~~~~~~
``data_manager_config_file``
~~~~~~~~~~~~~~~~~~~~~~~~~~~~

:Description:
    File where Data Managers are configured (.sample used if default
    does not exist).
    The value of this option will be resolved with respect to
    <config_dir>.
:Default: ``data_manager_conf.xml``
:Type: str


~~~~~~~~~~~~~~~~~~~~~~~~~~~~~~~~~
``shed_data_manager_config_file``
~~~~~~~~~~~~~~~~~~~~~~~~~~~~~~~~~

:Description:
    File where Tool Shed based Data Managers are configured. This file
    will be created automatically upon data manager installation.
    The value of this option will be resolved with respect to
    <managed_config_dir>.
:Default: ``shed_data_manager_conf.xml``
:Type: str


~~~~~~~~~~~~~~~~~~~~~~~~~~~~~~~~~
``galaxy_data_manager_data_path``
~~~~~~~~~~~~~~~~~~~~~~~~~~~~~~~~~

:Description:
    Directory to store Data Manager based tool-data. Defaults to the
    value of the <tool_data_path> option.
:Default: ``None``
:Type: str


~~~~~~~~~~~~~~~~~~~
``job_config_file``
~~~~~~~~~~~~~~~~~~~

:Description:
    To increase performance of job execution and the web interface,
    you can separate Galaxy into multiple processes.  There are more
    than one way to do this, and they are explained in detail in the
    documentation:
    https://docs.galaxyproject.org/en/master/admin/scaling.html
    By default, Galaxy manages and executes jobs from within a single
    process and notifies itself of new jobs via in-memory queues.
    Jobs are run locally on the system on which Galaxy is started.
    Advanced job running capabilities can be configured through the
    job configuration file.
    The value of this option will be resolved with respect to
    <config_dir>.
:Default: ``job_conf.xml``
:Type: str


~~~~~~~~~~~~~~
``job_config``
~~~~~~~~~~~~~~

:Description:
    Description of job running configuration, can be embedded into
    Galaxy configuration or loaded from an additional file with the
    job_config_file option.
:Default: ``None``
:Type: map


~~~~~~~~~~~~~~~~~~~~~~~~
``dependency_resolvers``
~~~~~~~~~~~~~~~~~~~~~~~~

:Description:
    Rather than specifying a dependency_resolvers_config_file, the
    definition of the resolvers to enable can be embedded into
    Galaxy's config with this option. This has no effect if a
    dependency_resolvers_config_file is used.
    The syntax, available resolvers, and documentation of their
    options is explained in detail in the documentation:
    https://docs.galaxyproject.org/en/master/admin/dependency_resolvers.html
:Default: ``None``
:Type: seq


~~~~~~~~~~~~~~~~~~~~~~~~~
``dependency_resolution``
~~~~~~~~~~~~~~~~~~~~~~~~~

:Description:
    Alternative representation of various dependency resolution
    parameters. Takes the dictified version of a DependencyManager
    object - so this is ideal for automating the configuration of
    dependency resolution from one application that uses a
    DependencyManager to another.
:Default: ``None``
:Type: map


~~~~~~~~~~~~~~~~~~~~~~~~~~~~~~~~~~~~~~
``default_job_resubmission_condition``
~~~~~~~~~~~~~~~~~~~~~~~~~~~~~~~~~~~~~~

:Description:
    When jobs fail due to job runner problems, Galaxy can be
    configured to retry these or reroute the jobs to new destinations.
    Very fine control of this is available with resubmit declarations
    in job_conf.xml. For simple deployments of Galaxy though, the
    following attribute can define resubmission conditions for all job
    destinations. If any job destination defines even one resubmission
    condition explicitly in job_conf.xml - the condition described by
    this option will not apply to that destination. For instance, the
    condition: 'attempt < 3 and unknown_error and (time_running < 300
    or time_since_queued < 300)' would retry up to two times jobs that
    didn't fail due to detected memory or walltime limits but did fail
    quickly (either while queueing or running). The commented out
    default below results in no default job resubmission condition,
    failing jobs are just failed outright.
:Default: ``None``
:Type: str


~~~~~~~~~~~~~~~~~~~~~~~~~~
``track_jobs_in_database``
~~~~~~~~~~~~~~~~~~~~~~~~~~

:Description:
    This option is deprecated, use the `mem-self` handler assignment
    option in the job configuration instead.
:Default: ``true``
:Type: bool


~~~~~~~~~~~~~~~~~~~
``use_tasked_jobs``
~~~~~~~~~~~~~~~~~~~

:Description:
    This enables splitting of jobs into tasks, if specified by the
    particular tool config. This is a new feature and not recommended
    for production servers yet.
:Default: ``false``
:Type: bool


~~~~~~~~~~~~~~~~~~~~~~~~~~~~
``local_task_queue_workers``
~~~~~~~~~~~~~~~~~~~~~~~~~~~~

:Description:
    This enables splitting of jobs into tasks, if specified by the
    particular tool config. This is a new feature and not recommended
    for production servers yet.
:Default: ``2``
:Type: int


~~~~~~~~~~~~~~~~~~~~~~~~~~~~~
``job_handler_monitor_sleep``
~~~~~~~~~~~~~~~~~~~~~~~~~~~~~

:Description:
    Each Galaxy job handler process runs one thread responsible for
    discovering jobs and dispatching them to runners. This thread
    operates in a loop and sleeps for the given number of seconds at
    the end of each iteration. This can be decreased if extremely high
    job throughput is necessary, but doing so can increase CPU usage
    of handler processes. Float values are allowed.
:Default: ``1.0``
:Type: float


~~~~~~~~~~~~~~~~~~~~~~~~~~~~
``job_runner_monitor_sleep``
~~~~~~~~~~~~~~~~~~~~~~~~~~~~

:Description:
    Each Galaxy job handler process runs one thread per job runner
    plugin responsible for checking the state of queued and running
    jobs.  This thread operates in a loop and sleeps for the given
    number of seconds at the end of each iteration. This can be
    decreased if extremely high job throughput is necessary, but doing
    so can increase CPU usage of handler processes. Float values are
    allowed.
:Default: ``1.0``
:Type: float


~~~~~~~~~~~~~~~~~~~~~
``metadata_strategy``
~~~~~~~~~~~~~~~~~~~~~

:Description:
    Determines how metadata will be set. Valid values are `directory`
    and `extended`. In extended mode jobs will decide if a tool run
    failed, the object stores configuration is serialized and made
    available to the job and is used for writing output datasets to
    the object store as part of the job and dynamic output discovery
    (e.g. discovered datasets <discover_datasets>, unpopulated
    collections, etc) happens as part of the job.
:Default: ``directory``
:Type: str


~~~~~~~~~~~~~~~~~~~~~~~~~~~~~
``retry_metadata_internally``
~~~~~~~~~~~~~~~~~~~~~~~~~~~~~

:Description:
    Although it is fairly reliable, setting metadata can occasionally
    fail.  In these instances, you can choose to retry setting it
    internally or leave it in a failed state (since retrying
    internally may cause the Galaxy process to be unresponsive).  If
    this option is set to false, the user will be given the option to
    retry externally, or set metadata manually (when possible).
:Default: ``true``
:Type: bool


~~~~~~~~~~~~~~~~~~~~~~~~~~~
``max_metadata_value_size``
~~~~~~~~~~~~~~~~~~~~~~~~~~~

:Description:
    Very large metadata values can cause Galaxy crashes.  This will
    allow limiting the maximum metadata key size (in bytes used in
    memory, not the end result database value size) Galaxy will
    attempt to save with a dataset.  Use 0 to disable this feature.
    The default is 5MB, but as low as 1MB seems to be a reasonable
    size.
:Default: ``5242880``
:Type: int


~~~~~~~~~~~~~~~~~~~~~~~~~~~~~~~~
``outputs_to_working_directory``
~~~~~~~~~~~~~~~~~~~~~~~~~~~~~~~~

:Description:
    This option will override tool output paths to write outputs to
    the job working directory (instead of to the file_path) and the
    job manager will move the outputs to their proper place in the
    dataset directory on the Galaxy server after the job completes.
    This is necessary (for example) if jobs run on a cluster and
    datasets can not be created by the user running the jobs (e.g. if
    the filesystem is mounted read-only or the jobs are run by a
    different user than the galaxy user).
:Default: ``false``
:Type: bool


~~~~~~~~~~~~~~~~~~~~~~~~~~~~~~~
``retry_job_output_collection``
~~~~~~~~~~~~~~~~~~~~~~~~~~~~~~~

:Description:
    If your network filesystem's caching prevents the Galaxy server
    from seeing the job's stdout and stderr files when it completes,
    you can retry reading these files.  The job runner will retry the
    number of times specified below, waiting 1 second between tries.
    For NFS, you may want to try the -noac mount option (Linux) or
    -actimeo=0 (Solaris).
:Default: ``0``
:Type: int


~~~~~~~~~~~~~~~~~~~~~~~~~~~~
``tool_evaluation_strategy``
~~~~~~~~~~~~~~~~~~~~~~~~~~~~

:Description:
    Determines which process will evaluate the tool command line. If
    set to "local" the tool command line, configuration files and
    other dynamic values will be templated in the job handler process.
    If set to ``remote`` the tool command line will be built as part
    of the submitted job. Note that ``remote`` is a beta setting that
    will be useful for materializing deferred datasets as part of the
    submitted job. Note also that you have to set
    ``metadata_strategy`` to ``extended`` if you set this option to
    ``remote``.
:Default: ``local``
:Type: str


~~~~~~~~~~~~~~~~~~~~~~~~~~~~~~~
``preserve_python_environment``
~~~~~~~~~~~~~~~~~~~~~~~~~~~~~~~

:Description:
    In the past Galaxy would preserve its Python environment when
    running jobs ( and still does for internal tools packaged with
    Galaxy). This behavior exposes Galaxy internals to tools and could
    result in problems when activating Python environments for tools
    (such as with Conda packaging). The default legacy_only will
    restrict this behavior to tools identified by the Galaxy team as
    requiring this environment. Set this to "always" to restore the
    previous behavior (and potentially break Conda dependency
    resolution for many tools). Set this to legacy_and_local to
    preserve the environment for legacy tools and locally managed
    tools (this might be useful for instance if you are installing
    software into Galaxy's virtualenv for tool development).
:Default: ``legacy_only``
:Type: str


~~~~~~~~~~~~~~~
``cleanup_job``
~~~~~~~~~~~~~~~

:Description:
    Clean up various bits of jobs left on the filesystem after
    completion.  These bits include the job working directory,
    external metadata temporary files, and DRM stdout and stderr files
    (if using a DRM).  Possible values are: always, onsuccess, never
:Default: ``always``
:Type: str


~~~~~~~~~~~~~~~~~~~~~~~~~~~~~~~~
``drmaa_external_runjob_script``
~~~~~~~~~~~~~~~~~~~~~~~~~~~~~~~~

:Description:
    When running DRMAA jobs as the Galaxy user
    (https://docs.galaxyproject.org/en/master/admin/cluster.html#submitting-jobs-as-the-real-user)
    this script is used to run the job script Galaxy generates for a
    tool execution.
    Example value 'sudo -E scripts/drmaa_external_runner.py
    --assign_all_groups'
:Default: ``None``
:Type: str


~~~~~~~~~~~~~~~~~~~~~~~~~~~~~~~~~
``drmaa_external_killjob_script``
~~~~~~~~~~~~~~~~~~~~~~~~~~~~~~~~~

:Description:
    When running DRMAA jobs as the Galaxy user
    (https://docs.galaxyproject.org/en/master/admin/cluster.html#submitting-jobs-as-the-real-user)
    this script is used to kill such jobs by Galaxy (e.g. if the user
    cancels the job).
    Example value 'sudo -E scripts/drmaa_external_killer.py'
:Default: ``None``
:Type: str


~~~~~~~~~~~~~~~~~~~~~~~~~
``external_chown_script``
~~~~~~~~~~~~~~~~~~~~~~~~~

:Description:
    When running DRMAA jobs as the Galaxy user
    (https://docs.galaxyproject.org/en/master/admin/cluster.html#submitting-jobs-as-the-real-user)
    this script is used transfer permissions back and forth between
    the Galaxy user and the user that is running the job.
    Example value 'sudo -E scripts/external_chown_script.py'
:Default: ``None``
:Type: str


~~~~~~~~~~~~~~~~~~~~~~~~
``real_system_username``
~~~~~~~~~~~~~~~~~~~~~~~~

:Description:
    When running DRMAA jobs as the Galaxy user
    (https://docs.galaxyproject.org/en/master/admin/cluster.html#submitting-jobs-as-the-real-user)
    Galaxy can extract the user name from the email address (actually
    the local-part before the @) or the username which are both stored
    in the Galaxy data base. The latter option is particularly useful
    for installations that get the authentication from LDAP. Also,
    Galaxy can accept the name of a common system user (eg.
    galaxy_worker) who can run every job being submitted. This user
    should not be the same user running the galaxy system. Possible
    values are user_email (default), username or <common_system_user>
:Default: ``user_email``
:Type: str


~~~~~~~~~~~~~~~~~~~~~~~~~~
``environment_setup_file``
~~~~~~~~~~~~~~~~~~~~~~~~~~

:Description:
    File to source to set up the environment when running jobs.  By
    default, the environment in which the Galaxy server starts is used
    when running jobs locally, and the environment set up per the
    DRM's submission method and policy is used when running jobs on a
    cluster (try testing with `qsub` on the command line).
    environment_setup_file can be set to the path of a file on the
    cluster that should be sourced by the user to set up the
    environment prior to running tools.  This can be especially useful
    for running jobs as the actual user, to remove the need to
    configure each user's environment individually.
:Default: ``None``
:Type: str


~~~~~~~~~~~~~~~~~~~~~~~~~~~~~~~
``enable_beta_markdown_export``
~~~~~~~~~~~~~~~~~~~~~~~~~~~~~~~

:Description:
    Enable export of Galaxy Markdown documents (pages and workflow
    reports) to PDF. Requires manual installation and setup of
    weasyprint (latest version available for Python 2.7 is 0.42).
:Default: ``false``
:Type: bool


~~~~~~~~~~~~~~~~~~~~~~~
``markdown_export_css``
~~~~~~~~~~~~~~~~~~~~~~~

:Description:
    CSS file to apply to all Markdown exports to PDF - currently used
    by WeasyPrint during rendering an HTML export of the document to
    PDF.
    The value of this option will be resolved with respect to
    <config_dir>.
:Default: ``markdown_export.css``
:Type: str


~~~~~~~~~~~~~~~~~~~~~~~~~~~~~
``markdown_export_css_pages``
~~~~~~~~~~~~~~~~~~~~~~~~~~~~~

:Description:
    CSS file to apply to "Galaxy Page" exports to PDF. Generally
    prefer markdown_export_css, but this is here for deployments that
    would like to tailor different kinds of exports.
    The value of this option will be resolved with respect to
    <config_dir>.
:Default: ``markdown_export_pages.css``
:Type: str


~~~~~~~~~~~~~~~~~~~~~~~~~~~~~~~~~~~~~~~~~~
``markdown_export_css_invocation_reports``
~~~~~~~~~~~~~~~~~~~~~~~~~~~~~~~~~~~~~~~~~~

:Description:
    CSS file to apply to invocation report exports to PDF. Generally
    prefer markdown_export_css, but this is here for deployments that
    would like to tailor different kinds of exports.
    The value of this option will be resolved with respect to
    <config_dir>.
:Default: ``markdown_export_invocation_reports.css``
:Type: str


~~~~~~~~~~~~~~~~~~~~~~~~~~~~
``markdown_export_prologue``
~~~~~~~~~~~~~~~~~~~~~~~~~~~~

:Description:
    Prologue Markdown/HTML to apply to markdown exports to PDF.
    Allowing branded headers.
:Default: ``""``
:Type: str


~~~~~~~~~~~~~~~~~~~~~~~~~~~~
``markdown_export_epilogue``
~~~~~~~~~~~~~~~~~~~~~~~~~~~~

:Description:
    Prologue Markdown/HTML to apply to markdown exports to PDF.
    Allowing branded footers.
:Default: ``""``
:Type: str


~~~~~~~~~~~~~~~~~~~~~~~~~~~~~~~~~~
``markdown_export_prologue_pages``
~~~~~~~~~~~~~~~~~~~~~~~~~~~~~~~~~~

:Description:
    Alternative to markdown_export_prologue that applies just to page
    exports.
:Default: ``""``
:Type: str


~~~~~~~~~~~~~~~~~~~~~~~~~~~~~~~~~~~~~~~~~~~~~~~
``markdown_export_prologue_invocation_reports``
~~~~~~~~~~~~~~~~~~~~~~~~~~~~~~~~~~~~~~~~~~~~~~~

:Description:
    Alternative to markdown_export_prologue that applies just to
    invocation report exports.
:Default: ``""``
:Type: str


~~~~~~~~~~~~~~~~~~~~~~~~~~~~~~~~~~
``markdown_export_epilogue_pages``
~~~~~~~~~~~~~~~~~~~~~~~~~~~~~~~~~~

:Description:
    Alternative to markdown_export_epilogue that applies just to page
    exports.
:Default: ``""``
:Type: str


~~~~~~~~~~~~~~~~~~~~~~~~~~~~~~~~~~~~~~~~~~~~~~~
``markdown_export_epilogue_invocation_reports``
~~~~~~~~~~~~~~~~~~~~~~~~~~~~~~~~~~~~~~~~~~~~~~~

:Description:
    Alternative to markdown_export_epilogue that applies just to
    invocation report exports.
:Default: ``""``
:Type: str


~~~~~~~~~~~~~~~~~~~~~~~~~~~~
``job_resource_params_file``
~~~~~~~~~~~~~~~~~~~~~~~~~~~~

:Description:
    Optional file containing job resource data entry fields
    definition. These fields will be presented to users in the tool
    forms and allow them to overwrite default job resources such as
    number of processors, memory and walltime.
    The value of this option will be resolved with respect to
    <config_dir>.
:Default: ``job_resource_params_conf.xml``
:Type: str


~~~~~~~~~~~~~~~~~~~~~~~~~~~~~~~~~
``workflow_resource_params_file``
~~~~~~~~~~~~~~~~~~~~~~~~~~~~~~~~~

:Description:
    Similar to the above parameter, workflows can describe parameters
    used to influence scheduling of jobs within the workflow. This
    requires both a description of the fields available (which
    defaults to the definitions in job_resource_params_file if not
    set).
    The value of this option will be resolved with respect to
    <config_dir>.
:Default: ``workflow_resource_params_conf.xml``
:Type: str


~~~~~~~~~~~~~~~~~~~~~~~~~~~~~~~~~~~
``workflow_resource_params_mapper``
~~~~~~~~~~~~~~~~~~~~~~~~~~~~~~~~~~~

:Description:
    This parameter describes how to map users and workflows to a set
    of workflow resource parameter to present (typically input IDs
    from workflow_resource_params_file). If this this is a function
    reference it will be passed various inputs (workflow model object
    and user) and it should produce a list of input IDs. If it is a
    path it is expected to be an XML or YAML file describing how to
    map group names to parameter descriptions (additional types of
    mappings via these files could be implemented but haven't yet -
    for instance using workflow tags to do the mapping).
    Sample default path
    'config/workflow_resource_mapper_conf.yml.sample'
:Default: ``None``
:Type: str


~~~~~~~~~~~~~~~~~~~~~~~~~~~~~~~~~~~
``workflow_schedulers_config_file``
~~~~~~~~~~~~~~~~~~~~~~~~~~~~~~~~~~~

:Description:
    Optional configuration file similar to `job_config_file` to
    specify which Galaxy processes should schedule workflows.
    The value of this option will be resolved with respect to
    <config_dir>.
:Default: ``workflow_schedulers_conf.xml``
:Type: str


~~~~~~~~~~~~~~~~~~~~~~~~
``cache_user_job_count``
~~~~~~~~~~~~~~~~~~~~~~~~

:Description:
    If using job concurrency limits (configured in job_config_file),
    several extra database queries must be performed to determine the
    number of jobs a user has dispatched to a given destination.  By
    default, these queries will happen for every job that is waiting
    to run, but if cache_user_job_count is set to true, it will only
    happen once per iteration of the handler queue. Although better
    for performance due to reduced queries, the trade-off is a greater
    possibility that jobs will be dispatched past the configured
    limits if running many handlers.
:Default: ``false``
:Type: bool


~~~~~~~~~~~~~~~~
``tool_filters``
~~~~~~~~~~~~~~~~

:Description:
    Define toolbox filters
    (https://galaxyproject.org/user-defined-toolbox-filters/) that
    admins may use to restrict the tools to display.
:Default: ``None``
:Type: str


~~~~~~~~~~~~~~~~~~~~~~
``tool_label_filters``
~~~~~~~~~~~~~~~~~~~~~~

:Description:
    Define toolbox filters
    (https://galaxyproject.org/user-defined-toolbox-filters/) that
    admins may use to restrict the tool labels to display.
:Default: ``None``
:Type: str


~~~~~~~~~~~~~~~~~~~~~~~~
``tool_section_filters``
~~~~~~~~~~~~~~~~~~~~~~~~

:Description:
    Define toolbox filters
    (https://galaxyproject.org/user-defined-toolbox-filters/) that
    admins may use to restrict the tool sections to display.
:Default: ``None``
:Type: str


~~~~~~~~~~~~~~~~~~~~~
``user_tool_filters``
~~~~~~~~~~~~~~~~~~~~~

:Description:
    Define toolbox filters
    (https://galaxyproject.org/user-defined-toolbox-filters/) that
    users may use to restrict the tools to display.
:Default: ``examples:restrict_upload_to_admins, examples:restrict_encode``
:Type: str


~~~~~~~~~~~~~~~~~~~~~~~~~~~~~
``user_tool_section_filters``
~~~~~~~~~~~~~~~~~~~~~~~~~~~~~

:Description:
    Define toolbox filters
    (https://galaxyproject.org/user-defined-toolbox-filters/) that
    users may use to restrict the tool sections to display.
:Default: ``examples:restrict_text``
:Type: str


~~~~~~~~~~~~~~~~~~~~~~~~~~~
``user_tool_label_filters``
~~~~~~~~~~~~~~~~~~~~~~~~~~~

:Description:
    Define toolbox filters
    (https://galaxyproject.org/user-defined-toolbox-filters/) that
    users may use to restrict the tool labels to display.
:Default: ``examples:restrict_upload_to_admins, examples:restrict_encode``
:Type: str


~~~~~~~~~~~~~~~~~~~~~~~~~~~~~~~
``toolbox_filter_base_modules``
~~~~~~~~~~~~~~~~~~~~~~~~~~~~~~~

:Description:
    The base module(s) that are searched for modules for toolbox
    filtering
    (https://galaxyproject.org/user-defined-toolbox-filters/)
    functions.
:Default: ``galaxy.tools.filters,galaxy.tools.toolbox.filters,galaxy.tool_util.toolbox.filters``
:Type: str


~~~~~~~~~~~~~~~~~~~~~~~~~~~~
``amqp_internal_connection``
~~~~~~~~~~~~~~~~~~~~~~~~~~~~

:Description:
    Galaxy uses AMQP internally for communicating between processes.
    For example, when reloading the toolbox or locking job execution,
    the process that handled that particular request will tell all
    others to also reload, lock jobs, etc. For connection examples,
    see
    http://docs.celeryproject.org/projects/kombu/en/latest/userguide/connections.html
    Without specifying anything here, galaxy will first attempt to use
    your specified database_connection above.  If that's not specified
    either, Galaxy will automatically create and use a separate sqlite
    database located in your <galaxy>/database folder (indicated in
    the commented out line below).
:Default: ``sqlalchemy+sqlite:///./database/control.sqlite?isolation_level=IMMEDIATE``
:Type: str


~~~~~~~~~~~~~~~~~~~~~~~
``enable_celery_tasks``
~~~~~~~~~~~~~~~~~~~~~~~

:Description:
    Offload long-running tasks to a Celery task queue. Activate this
    only if you have setup a Celery worker for Galaxy. For details,
    see https://docs.galaxyproject.org/en/master/admin/production.html
:Default: ``false``
:Type: bool


~~~~~~~~~~~~~~
``use_pbkdf2``
~~~~~~~~~~~~~~

:Description:
    Allow disabling pbkdf2 hashing of passwords for legacy situations.
    This should normally be left enabled unless there is a specific
    reason to disable it.
:Default: ``true``
:Type: bool


~~~~~~~~~~~~~~~~~
``cookie_domain``
~~~~~~~~~~~~~~~~~

:Description:
    Tell Galaxy that multiple domains sharing the same root are
    associated to this instance and wants to share the same session
    cookie. This allow a user to stay logged in when passing from one
    subdomain to the other. This root domain will be written in the
    unique session cookie shared by all subdomains.
:Default: ``None``
:Type: str


~~~~~~~~~~~~~~~~~~~~~~~~~~~~~~~~~~
``select_type_workflow_threshold``
~~~~~~~~~~~~~~~~~~~~~~~~~~~~~~~~~~

:Description:
    Due to performance considerations (select2 fields are pretty
    'expensive' in terms of memory usage) Galaxy uses the regular
    select fields for non-dataset selectors in the workflow run form.
    use 0 in order to always use select2 fields, use -1 (default) in
    order to always use the regular select fields, use any other
    positive number as threshold (above threshold: regular select
    fields will be used)
:Default: ``-1``
:Type: int


~~~~~~~~~~~~~~~~~~~~~~~~~~~~~~~
``enable_tool_recommendations``
~~~~~~~~~~~~~~~~~~~~~~~~~~~~~~~

:Description:
    Allow the display of tool recommendations in workflow editor and
    after tool execution. If it is enabled and set to true, please
    enable 'tool_recommendation_model_path' as well
:Default: ``false``
:Type: bool


~~~~~~~~~~~~~~~~~~~~~~~~~~~~~~~~~~
``tool_recommendation_model_path``
~~~~~~~~~~~~~~~~~~~~~~~~~~~~~~~~~~

:Description:
    Set remote path of the trained model (HDF5 file) for tool
    recommendation.
:Default: ``https://github.com/galaxyproject/galaxy-test-data/raw/master/tool_recommendation_model.hdf5``
:Type: str


~~~~~~~~~~~~~~~~~~~~~~~~
``topk_recommendations``
~~~~~~~~~~~~~~~~~~~~~~~~

:Description:
    Set the number of predictions/recommendations to be made by the
    model
:Default: ``10``
:Type: int


~~~~~~~~~~~~~~~~~~~~~~~~~~~~~~~~~~~
``admin_tool_recommendations_path``
~~~~~~~~~~~~~~~~~~~~~~~~~~~~~~~~~~~

:Description:
    Set path to the additional tool preferences from Galaxy admins. It
    has two blocks. One for listing deprecated tools which will be
    removed from the recommendations and another is for adding
    additional tools to be recommended along side those from the deep
    learning model.
    The value of this option will be resolved with respect to
    <config_dir>.
:Default: ``tool_recommendations_overwrite.yml``
:Type: str


~~~~~~~~~~~~~~~~~~~~~~~~~~~~~~~~~~~
``overwrite_model_recommendations``
~~~~~~~~~~~~~~~~~~~~~~~~~~~~~~~~~~~

:Description:
    Overwrite or append to the tool recommendations by the deep
    learning model. When set to true, all the recommendations by the
    deep learning model are overwritten by the recommendations set by
    an admin in a config file 'tool_recommendations_overwrite.yml'.
    When set to false, the recommended tools by admins and predicted
    by the deep learning model are shown.
:Default: ``false``
:Type: bool


~~~~~~~~~~~~~~~~~~~~~
``error_report_file``
~~~~~~~~~~~~~~~~~~~~~

:Description:
    Path to error reports configuration file.
    The value of this option will be resolved with respect to
    <config_dir>.
:Default: ``error_report.yml``
:Type: str


~~~~~~~~~~~~~~~~~~~~~~~~~~
``containers_config_file``
~~~~~~~~~~~~~~~~~~~~~~~~~~

:Description:
    Path to container interface configuration file. The containers
    interface is only used if `enable_beta_containers_interface`
    config option is set.
    The value of this option will be resolved with respect to
    <config_dir>.
:Default: ``containers_conf.yml``
:Type: str


~~~~~~~~~~~~~~~~~~~~~~~~~~~~~~~~~
``tool_destinations_config_file``
~~~~~~~~~~~~~~~~~~~~~~~~~~~~~~~~~

:Description:
    Path to dynamic tool destinations configuration file.
    The value of this option will be resolved with respect to
    <config_dir>.
:Default: ``tool_destinations.yml``
:Type: str


~~~~~~~~~~~~~~~~~~~~~
``welcome_directory``
~~~~~~~~~~~~~~~~~~~~~

:Description:
    Location of New User Welcome data, a single directory containing
    the images and JSON of Topics/Subtopics/Slides as export. This
    location is relative to galaxy/static
:Default: ``plugins/welcome_page/new_user/static/topics/``
:Type: str


~~~~~~~~~~~~~~~~~~~~~
``vault_config_file``
~~~~~~~~~~~~~~~~~~~~~

:Description:
    Vault config file.
    The value of this option will be resolved with respect to
    <config_dir>.
:Default: ``vault_conf.yml``
:Type: str


<<<<<<< HEAD
=======
~~~~~~~~~~~~~~~~~~~~~~~~~~~~~~
``display_builtin_converters``
~~~~~~~~~~~~~~~~~~~~~~~~~~~~~~

:Description:
    Display built-in converters in the tool panel.
:Default: ``true``
:Type: bool


>>>>>>> 4848587d
<|MERGE_RESOLUTION|>--- conflicted
+++ resolved
@@ -4797,8 +4797,6 @@
 :Type: str
 
 
-<<<<<<< HEAD
-=======
 ~~~~~~~~~~~~~~~~~~~~~~~~~~~~~~
 ``display_builtin_converters``
 ~~~~~~~~~~~~~~~~~~~~~~~~~~~~~~
@@ -4806,7 +4804,4 @@
 :Description:
     Display built-in converters in the tool panel.
 :Default: ``true``
-:Type: bool
-
-
->>>>>>> 4848587d
+:Type: bool